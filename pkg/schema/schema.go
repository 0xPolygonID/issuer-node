package schema

import (
	"context"
	"encoding/json"
	"errors"
	"fmt"

	core "github.com/iden3/go-iden3-core/v2"
	jsonSuiteV1 "github.com/iden3/go-schema-processor/json"
	jsonSuite "github.com/iden3/go-schema-processor/v2/json"
	"github.com/iden3/go-schema-processor/v2/processor"
	"github.com/iden3/go-schema-processor/v2/verifiable"
	"github.com/jackc/pgtype"

	"github.com/polygonid/sh-id-platform/internal/core/domain"
	"github.com/polygonid/sh-id-platform/internal/jsonschema"
	"github.com/polygonid/sh-id-platform/internal/loader"
	"github.com/polygonid/sh-id-platform/internal/log"
)

var (
	ErrLoadSchema   = errors.New("cannot load schema")          // ErrLoadSchema Cannot process schema
	ErrValidateData = errors.New("error validating claim data") // ErrValidateData Cannot process schema
	ErrParseClaim   = errors.New("error parsing claim")         // ErrParseClaim Cannot process schema
)

// LoadSchema loads schema from url
// TODO: Refactor to avoid v1 dependencies
func LoadSchema(ctx context.Context, loader loader.DocumentLoader, jsonSchemaURL string) (jsonSuiteV1.Schema, error) {
	var schema jsonSuiteV1.Schema

	schemaBytes, err := jsonschema.Load(ctx, jsonSchemaURL, loader)
	if err != nil {
		return schema, err
	}
	err = json.Unmarshal(schemaBytes.BytesNoErr(), &schema)

	return schema, err
}

// FromClaimModelToW3CCredential JSON-LD response base on claim
func FromClaimModelToW3CCredential(claim domain.Claim) (*verifiable.W3CCredential, error) {
	var cred verifiable.W3CCredential

	err := json.Unmarshal(claim.Data.Bytes, &cred)
	if err != nil {
		return nil, err
	}
	if claim.CredentialStatus.Status == pgtype.Null {
		return nil, fmt.Errorf("credential status is not set")
	}

	proofs := make(verifiable.CredentialProofs, 0)

	var signatureProof *verifiable.BJJSignatureProof2021
	if claim.SignatureProof.Status != pgtype.Null {
		err = claim.SignatureProof.AssignTo(&signatureProof)
		if err != nil {
			return nil, err
		}
		proofs = append(proofs, signatureProof)
	}

	var mtpProof *verifiable.Iden3SparseMerkleTreeProof

	if claim.MTPProof.Status != pgtype.Null {
		err = claim.MTPProof.AssignTo(&mtpProof)
		if err != nil {
			return nil, err
		}
		proofs = append(proofs, mtpProof)

	}
	cred.Proof = proofs

	return &cred, nil
}

// FromClaimsModelToW3CCredential JSON-LD response base on claim
func FromClaimsModelToW3CCredential(credentials domain.Credentials) ([]*verifiable.W3CCredential, error) {
	w3Credentials := make([]*verifiable.W3CCredential, len(credentials))
	for i := range credentials {
		w3Cred, err := FromClaimModelToW3CCredential(*credentials[i])
		if err != nil {
			return nil, err
		}

		w3Credentials[i] = w3Cred
	}

	return w3Credentials, nil
}

// Process data and schema and create Index and Value slots
func Process(ctx context.Context, loader loader.DocumentLoader, schemaURL string, credential verifiable.W3CCredential, options *processor.CoreClaimOptions) (*core.Claim, error) {
	var parser processor.Parser
	var validator processor.Validator

	pr := &processor.Processor{}
	validator = jsonSuite.Validator{}
	parser = jsonSuite.Parser{}

	pr = processor.InitProcessorOptions(
		pr,
		processor.WithDocumentLoader(loader),
		processor.WithValidator(validator),
		processor.WithParser(parser))

	schema, err := pr.Load(ctx, schemaURL)
	if err != nil {
		log.Error(ctx, "error loading schema", "err", err)
		return nil, ErrLoadSchema
	}

	jsonCredential, err := json.Marshal(credential)
	if err != nil {
		log.Error(ctx, "error marshalling credential", "err", err)
		return nil, err
	}

	err = pr.ValidateData(jsonCredential, schema)
	if err != nil {
		log.Error(ctx, "error validating claim data", "err", err)
		return nil, ErrValidateData
	}

	claim, err := pr.ParseClaim(ctx, credential, options)
	if err != nil {
<<<<<<< HEAD
		log.Error(ctx, "claim parsing error", "err", err)
=======
		log.Error(ctx, "error parsing claim", "err", err.Error())
>>>>>>> f0313bbf
		return nil, ErrParseClaim
	}
	return claim, nil
}<|MERGE_RESOLUTION|>--- conflicted
+++ resolved
@@ -127,11 +127,7 @@
 
 	claim, err := pr.ParseClaim(ctx, credential, options)
 	if err != nil {
-<<<<<<< HEAD
-		log.Error(ctx, "claim parsing error", "err", err)
-=======
-		log.Error(ctx, "error parsing claim", "err", err.Error())
->>>>>>> f0313bbf
+		log.Error(ctx, "error parsing claim", "err", err)
 		return nil, ErrParseClaim
 	}
 	return claim, nil
