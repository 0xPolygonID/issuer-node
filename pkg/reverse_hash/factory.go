package reverse_hash

import (
	"context"
	"errors"
	"time"

	ethCommon "github.com/ethereum/go-ethereum/common"
	proof "github.com/iden3/merkletree-proof"
	proofEth "github.com/iden3/merkletree-proof/eth"
	proofHttp "github.com/iden3/merkletree-proof/http"

	"github.com/polygonid/sh-id-platform/internal/kms"
	"github.com/polygonid/sh-id-platform/internal/log"
	"github.com/polygonid/sh-id-platform/pkg/network"
)

// RHSMode is a mode of RHS
type RHSMode string

const (
	// RHSModeOffChain is a mode when we use off-chain RHS
	RHSModeOffChain RHSMode = "OffChain"
	// RHSModeOnChain is a mode when we use on-chain RHS
	RHSModeOnChain RHSMode = "OnChain"
	// RHSModeNone is a mode when we don't use RHS
	RHSModeNone RHSMode = "None"
)

// Factory is a factory for creating RhsPublishers
type Factory struct {
	responseTimeout time.Duration
	networkResolver network.Resolver
}

// NewFactory creates new instance of Factory
func NewFactory(networkResolver network.Resolver, rpcTimeout time.Duration) Factory {
	return Factory{
		networkResolver: networkResolver,
		responseTimeout: rpcTimeout,
	}
}

// BuildPublishers creates new instance of RhsPublisher
func (f *Factory) BuildPublishers(ctx context.Context, resolverPrefix string, kmsKey *kms.KeyID) ([]RhsPublisher, error) {
	rhsSettings, err := f.networkResolver.GetRhsSettings(ctx, resolverPrefix)
	if err != nil {
		return nil, err
	}
	rhsMode := RHSMode(rhsSettings.Mode)
	switch rhsMode {
	case RHSModeOffChain:
		rhsCli, err := f.initOffChainRHS(ctx, resolverPrefix)
		if err != nil {
			return nil, err
		}
		return []RhsPublisher{NewRhsPublisher(rhsCli, false)}, nil
	case RHSModeOnChain:
		onChainCli, err := f.initOnChainRHSCli(ctx, resolverPrefix, kmsKey)
		if err != nil {
			return nil, err
		}
		return []RhsPublisher{NewRhsPublisher(onChainCli, false)}, nil
	case RHSModeNone:
		return []RhsPublisher{}, nil
	default:
		return nil, errors.New("unknown rhs mode")
	}
}

func (f *Factory) initOffChainRHS(ctx context.Context, resolverPrefix string) (proof.ReverseHashCli, error) {
	rhsSettings, err := f.networkResolver.GetRhsSettings(ctx, resolverPrefix)
	if err != nil {
		return nil, err
	}
	if rhsSettings.RhsUrl == nil || *rhsSettings.RhsUrl == "" {
		return nil, errors.New("rhs url must be configured")
	}
	return &proofHttp.ReverseHashCli{
		URL:         *rhsSettings.RhsUrl,
		HTTPTimeout: f.responseTimeout,
	}, nil
}

func (f *Factory) initOnChainRHSCli(ctx context.Context, resolverPrefix string, kmsKey *kms.KeyID) (proof.ReverseHashCli, error) {
	// TODO:
	// This can be a  problem in the future.
	// Since between counting the miner tip and using this transaction option can be a big time gap.
	// And while executing a transaction, we can have bigger tips on the network than we counted.
	rhsSettings, err := f.networkResolver.GetRhsSettings(ctx, resolverPrefix)
	if err != nil {
		return nil, err
	}
<<<<<<< HEAD

	ethClient, err := f.networkResolver.GetEthClient(resolverPrefix)
	if err != nil {
		log.Error(ctx, "failed to get eth client", "err", err)
		return nil, err
	}

	txOpts, err := ethClient.CreateTxOpts(ctx, *kmsKey)
	if err != nil {
		return nil, err
	}

	if rhsSettings.ContractAddress == nil || *rhsSettings.ContractAddress == "" {
		return nil, errors.New("rhs contract address must be configured")
	}

	contractAddress := ethCommon.HexToAddress(*rhsSettings.ContractAddress)
	cli, err := proofEth.NewReverseHashCli(contractAddress, ethClient.GetEthereumClient(), txOpts, f.responseTimeout)
=======
	cli, err := proofEth.NewReverseHashCli(f.ethClient.GetEthereumClient(), f.onChainTreeStoreContract, txOpts.From, txOpts.Signer)
>>>>>>> e4223d53
	if err != nil {
		return nil, err
	}
	return cli, nil
}<|MERGE_RESOLUTION|>--- conflicted
+++ resolved
@@ -91,7 +91,6 @@
 	if err != nil {
 		return nil, err
 	}
-<<<<<<< HEAD
 
 	ethClient, err := f.networkResolver.GetEthClient(resolverPrefix)
 	if err != nil {
@@ -101,6 +100,7 @@
 
 	txOpts, err := ethClient.CreateTxOpts(ctx, *kmsKey)
 	if err != nil {
+		log.Error(ctx, "failed to create tx opts", "err", err)
 		return nil, err
 	}
 
@@ -109,11 +109,9 @@
 	}
 
 	contractAddress := ethCommon.HexToAddress(*rhsSettings.ContractAddress)
-	cli, err := proofEth.NewReverseHashCli(contractAddress, ethClient.GetEthereumClient(), txOpts, f.responseTimeout)
-=======
-	cli, err := proofEth.NewReverseHashCli(f.ethClient.GetEthereumClient(), f.onChainTreeStoreContract, txOpts.From, txOpts.Signer)
->>>>>>> e4223d53
+	cli, err := proofEth.NewReverseHashCli(ethClient.GetEthereumClient(), contractAddress, txOpts.From, txOpts.Signer)
 	if err != nil {
+		log.Error(ctx, "failed to create on-chain rhs client", "err", err)
 		return nil, err
 	}
 	return cli, nil
