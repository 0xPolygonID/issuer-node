package pubsub

import (
	"context"
	"encoding/json"
	"time"

	"github.com/go-redis/redis/v8"
	"github.com/google/uuid"
)

type logger func(ctx context.Context, msg string, args ...any)

// payload is the wrapper we will use to send pubsub messages to redis.
// ID is a unique identifier that could be used to ensure idempotency
// Time is the creation time of the event.
// Msg is the payload to send.
type payload struct {
	ID   uuid.UUID
	Time time.Time
	Msg  []byte
}

// MarshalBinary satisfies BinaryMarshaller interface and it is required by redis
func (p payload) MarshalBinary() (data []byte, err error) {
	return json.Marshal(p)
}

// RedisClient struct
type RedisClient struct {
	conn *redis.Client
	log  logger
}

// NewRedis returns a redis pubsub client
func NewRedis(rdb *redis.Client) *RedisClient {
	return &RedisClient{conn: rdb, log: func(ctx context.Context, msg string, args ...any) {}}
}

// WithLogger inject a function log that will be used from now on to log errors.
func (rdb *RedisClient) WithLogger(logFn logger) {
	rdb.log = logFn
}

// Publish publishes a new topic payload
func (rdb *RedisClient) Publish(ctx context.Context, topic string, event Event) error {
	msg, err := event.Marshal()
	if err != nil {
		return err
	}
	payload := payload{
		ID:   uuid.New(),
		Time: time.Now(),
		Msg:  []byte(msg),
	}
	return rdb.conn.Publish(ctx, topic, payload).Err()
}

// Subscribe adds a topic to the
func (rdb *RedisClient) Subscribe(ctx context.Context, topic string, callback EventHandler) {
	pubsub := rdb.conn.Subscribe(ctx, topic)
	go func() {
		var payload payload
		defer func() {
			if err := pubsub.Close(); err != nil {
				rdb.log(ctx, "closing redis pubsub on subscriber", "err", err)
			}
		}()
		messages := pubsub.Channel()
		for {
			select {
			case event := <-messages:
				if event.Channel != topic {
<<<<<<< HEAD
					rdb.log(ctx, "redis pubsub: msg channel != topic")
=======
					log.Error(ctx, "msg channel != topic", "msg channel", event.Channel, "topic", topic)
>>>>>>> 9534b538
					continue
				}
				if err := json.Unmarshal([]byte(event.Payload), &payload); err != nil {
					rdb.log(ctx, "redis pubsub: unmarshalling payload event")
					continue
				}
				func() {
					defer func() {
						if r := recover(); r != nil {
							rdb.log(ctx, "panic in event handler", "r", r, "topic", topic)
						}
					}()
					if err := callback(ctx, payload.Msg); err != nil {
						rdb.log(ctx, "executing callback function", "err", err, "topic", topic)
					}
				}()

			case <-ctx.Done():
				return
			}
		}
	}()
}<|MERGE_RESOLUTION|>--- conflicted
+++ resolved
@@ -71,11 +71,7 @@
 			select {
 			case event := <-messages:
 				if event.Channel != topic {
-<<<<<<< HEAD
-					rdb.log(ctx, "redis pubsub: msg channel != topic")
-=======
-					log.Error(ctx, "msg channel != topic", "msg channel", event.Channel, "topic", topic)
->>>>>>> 9534b538
+					rdb.log(ctx, "msg channel != topic", "msg channel", event.Channel, "topic", topic)
 					continue
 				}
 				if err := json.Unmarshal([]byte(event.Payload), &payload); err != nil {
