# Privado ID Issuer Node

[![Checks](https://github.com/0xPolygonID/sh-id-platform/actions/workflows/checks.yml/badge.svg)](https://github.com/0xPolygonID/sh-id-platform/actions/workflows/checks.yml)
[![golangci-lint](https://github.com/0xPolygonID/sh-id-platform/actions/workflows/golangci-lint.yml/badge.svg)](https://github.com/0xPolygonID/sh-id-platform/actions/workflows/golangci-lint.yml)

Streamline the **Verifiable Credentials issuance** process with the user-friendly API and UI of the Issuer Node within the Privado ID ecosystem. The on-premise (self-hosted) Issuer Node, seamlessly integrated with a robust suite of tools including the mobile Wallet, Schema Builder, and Credential Marketplace, guarantees a frictionless experience for effortlessly issuing and verifying credentials.

![Triagle-of-trust](docs/assets/img/triangle-of-trust.png)

**Features:**

- Create Issuer Identities.
- Issue VCs.
- Revoke VCs.
- Fetch VCs.
- Transit Issuer's state.
- Create Issuer-User connections.
- Issuer's UI.

---

## Table of Contents

- [Privado ID Issuer Node](#privado-id-issuer-node)
  - [Table of Contents](#table-of-contents)
  - [Quick Start Installation](#quick-start-installation)
    - [Prerequisites](#prerequisites)
    - [Run Issuer Node API and UI (docker compose with images from privadoid dockerhub registry)](#run-issuer-node-api-and-ui-docker-compose-with-images-from-privadoid-registry)
    - [Install and run Issuer Node API and UI (docker compose and build from source)](#install-and-run-issuer-node-api-and-ui---docker-compose-and-build-from-source)
    - [Running only Issuer Node API (docker compose and build from source)](#running-only-issuer-node-api-docker-compose-and-build-from-source)
  - [KMS Providers Configuration](#kms-providers-configuration)
  - [Quick Start Demo](#quick-start-demo)
  - [Documentation](#documentation)
  - [Tools](#tools)
  - [License](#license)

## Quick Start Installation

> [!NOTE]
<<<<<<< HEAD
> The provided installation guide is **non-production** ready. For production deployments please refer to [Standalone Mode Guide](https://devs.polygonid.com/docs/issuer/setup-issuer-core/).
=======
> The provided installation guide is **non-production** ready. For production deployments please refer to  [Standalone Mode Guide](https://docs.privado.id/docs/issuer/setup-issuer-core).
>>>>>>> bc7e3a97
>
> There is no compatibility with Windows environments at this time. While using WSL should be ok, it's not officially supported.
>
> **After changing the configuration, you must restart the issuer node docker containers.**

### Prerequisites

- Unix-based operating system (e.g. Debian, Arch, Mac OS)
- [Docker Engine](https://docs.docker.com/engine/) `1.27+`
- Makefile toolchain `GNU Make 3.81`
- Publicly accessible URL - The issuer node API must be publicly reachable. Please make sure you properly configure your proxy or use a tool like [Localtunnel](https://theboroer.github.io/localtunnel-www/) for testing purposes.
- Polygon Amoy or Main RPC - You can get one in any of the providers of this list
  - [Chainstack](https://chainstack.com/)
  - [Ankr](https://ankr.com/)
  - [QuickNode](https://quicknode.com/)
  - [Alchemy](https://www.alchemy.com/)
  - [Infura](https://www.infura.io/)

### Run Issuer Node API and UI (docker compose with images from privadoid registry)

To run the issuer node (API and UI) quickly and without too many customizations follow the following steps:

1. Copy the config sample file:

```shell
cp .env-issuer.sample .env-issuer
cp .env-ui.sample .env-ui
```

2. Fill the .env-issuer config file with the proper variables:

_.env-issuer_

```bash
ISSUER_SERVER_URL=<PUBLICLY_ACCESSIBLE_URL_POINTING_TO_ISSUER_SERVER_PORT>
```

3. Create a file with the networks' configuration. You can copy and modify the provided sample file:

```bash
cp resolvers_settings_sample.yaml resolvers_settings.yaml
```

then modify the file with the proper values. The most important fields to run the issuer node are RPC (`networkURL`) fields.
In this file you can define customizations for each type of blockchain and network. For this example, we only need to
define the RPCs that we will use.

4. Run

```shell
make run-all-registry
```

after a few seconds, the issuer node will be running and you can check the docker containers with `docker ps` and you
should see something like this:

```shell
CONTAINER ID   IMAGE                           COMMAND                  CREATED          STATUS                    PORTS                                        NAMES
6e923fa11228   privadoid/issuernode-ui         "/bin/sh /app/script…"   37 seconds ago   Up 32 seconds (healthy)   0.0.0.0:8088->80/tcp                         issuer-ui-1
16afc9d66591   privadoid/issuernode-api        "sh -c ./pending_pub…"   37 seconds ago   Up 32 seconds (healthy)                                                issuer-pending_publisher-1
ceb41877c041   privadoid/issuernode-api        "sh -c ./notificatio…"   37 seconds ago   Up 32 seconds (healthy)                                                issuer-notifications-1
bd7b69984f1c   privadoid/issuernode-api        "sh -c './migrate &&…"   38 seconds ago   Up 34 seconds (healthy)   0.0.0.0:3001->3001/tcp                       issuer-api-1
25ae0fcac183   postgres:14-alpine              "docker-entrypoint.s…"   38 seconds ago   Up 36 seconds (healthy)   5432/tcp                                     issuer-postgres-1
a4a1d3ec9159   redis:6-alpine                  "docker-entrypoint.s…"   38 seconds ago   Up 36 seconds (healthy)   6379/tcp                                     issuer-redis-1
```

5. Import your Ethereum private key

```shell
make private_key=<private-key> import-private-key-to-kms
```

then visit:

- https://localhost:8088/ to access the UI (default username / password are: user-ui, password-ui). You can set them using env [vars](.env-ui.sample).
- <PUBLICLY_ACCESSIBLE_URL_POINTING_TO_ISSUER_SERVER_PORT>:3001/ to access the API. (default username / password are: user-issuer, password-issuer)
  You can set them using env [vars](.env-issuer.sample).

**Different installation alternatives can be seen later.**

### Install and run Issuer Node API and UI - docker compose and build from source.

> [!NOTE]
> This Quick Installation Guide is prepared for Polygon Amoy (Testnet) both for the state contract and issuer dids.

In this section we will see how to install the issuer node api and the UI along with the necessary infrastructure in
the most basic way, without too much customization.

1. Copy the config sample file:

```shell
cp .env-issuer.sample .env-issuer
```

2. Fill the .env-issuer config file with the proper variables:

_.env-issuer_

```bash
ISSUER_SERVER_URL=<PUBLICLY_ACCESSIBLE_URL_POINTING_TO_ISSUER_SERVER_PORT>
# API Auth credentials - You can change these values
ISSUER_API_AUTH_USER=user-issuer
ISSUER_API_AUTH_PASSWORD=password-issuer
```

3. Create a file with the networks' configuration. You can copy and modify the provided sample file:

```bash
cp resolvers_settings_sample.yaml resolvers_settings.yaml
```

then modify the file with the proper values. The most important fields to run the issuer node are RPC (`networkURL`) fields.
In this file you can define customizations for each type of blockchain and network. For this example, we only need to
define the RPCs. that will use.

4. Copy .env-ui sample file and fill the needed env variables:

```bash
cp .env-ui.sample .env-ui
```

If you want to disable UI authentication just change `ISSUER_UI_INSECURE=true`, or if you want to change ui authentication:

_.env-ui_

```bash
ISSUER_UI_AUTH_USERNAME=<your-username>
ISSUER_UI_AUTH_PASSWORD=<your-password>
```

5. Run API, UI and infrastructure (Postgres, localstorage and Redis)

To do a build and start both the API and the UI in a single step, you can use the following command:

```bash
make run-all
```

then visit

- http://localhost:8088/ to access the UI
- <PUBLICLY_ACCESSIBLE_URL_POINTING_TO_ISSUER_SERVER_PORT>:3001/ to access the API.

6. Import your Ethereum private Key:
   Configure the private key. This step is needed in order to be able to transit the issuer's state. To perform that
   action the given account has to be funded. For Amoy network you can request some testing Matic [here](https://www.alchemy.com/faucets/polygon-amoy)

```bash
make private_key=<private-key> import-private-key-to-kms
```

### Running only Issuer Node API (docker compose and build from source)

If you want to run only the API, you can follow the steps below. You have to have the .env-issuer file filled with
the proper values and the `resolvers_settings.yaml` file with the proper RPCs.
Make sure the infrastructure is running (Postgres, localstorage and Redis). If not, you can run it with the following command:

```shell
make up
```

Then run:

```shell
make build-api && make run-api
```

---

**Troubleshooting:**

In order to **stop all** the containers, run the following command:

> [!NOTE] This will not delete the data in the vault and the database.

```bash
make stop-all
```

To stop only the API and UI container, run:

```bash
make stop
```

If you want to **delete** all the data in the vault and the database, run:

```bash
make clean-volumes
```

If for some reason you only need to restart the UI, run:

```bash
make run-ui
```

To restart the api after changes (pull code with changes):

```bash
make build && make run
```

### KMS Providers Configuration

Consider that if you have the issuer node running, after changing the configuration you must restart all the containers.
In all options the **.env-issuer** file is necessary.

#### Running issuer node with vault instead of local storage file

The issuer node can be configured to use a [HashiCorp Vault](https://www.vaultproject.io), as kms provider.
However, Vault needs a [plugin](https://github.com/iden3/vault-plugin-secrets-iden3)
for key generation and message signing. This is because the issuer node does not generate private keys, but rather
delegates that action and the signing of messages to the vault.

Setup environment variables in `.env-issuer` file:

```bash
ISSUER_KMS_BJJ_PROVIDER=vault
ISSUER_KMS_ETH_PROVIDER=vault
```

After configuring the variables, run the following commands:

```bash
make up
```

In this case, the docker container for vault will be created.

To import the private key (if you have changed the kms provider you have to import the private key again) necessary to
transition issuer node states onchain, the command is the same as explained before:

```shell
make private_key <private-key> import-private-key-to-kms
```

## Quick Start Demo

This [Quick Start Demo](https://docs.privado.id/docs/quick-start-demo) will walk you through the process of **issuing** and **verifying** your **first credential**.

## Documentation

<<<<<<< HEAD
- [Issuer Node resources](https://devs.polygonid.com/docs/category/issuer/)
- [Privado ID core concepts](https://devs.polygonid.com/docs/introduction/)

## Tools

> [!WARNING] > **Demo Issuer** and **Verifier Demo** are for **testing** purposes **only**.

- [Schema Builder](https://schema-builder.polygonid.me/) - Create your custom schemas to issue VC.
- [Demo Issuer UI](https://user-ui:password-ui@issuer-ui.polygonid.me/) - Test our Issuer Node UI.
- [Verifier Demo](https://verifier-demo.polygonid.me/) - Verify your VCs.
- [Polygon ID Android Mobile App](https://play.google.com/store/apps/details?id=com.polygonid.wallet&hl=en&gl=US)
- [Polygon ID IOS Mobile App](https://apps.apple.com/us/app/polygon-id/id1629870183)
- [Marketplace](https://marketplace.polygonid.me/) - Explore credentials submitted by trusted issuers.

## License

See [LICENSE](LICENSE.md).
=======
* [Issuer Node resources](https://docs.privado.id/docs/category/issuer)
* [Privado ID core concepts](https://docs.privado.id/docs/introduction)

## Tools
> [!WARNING]
> **Privado ID Demo Issuer** and **Privado ID Verifier Backend Demo** are for **testing** purposes **only**.

* [Privado ID Schema Explorer](https://tools.privado.id): Browse and reuse community-maintained VC schemas.
* [Privado ID Schema Builder](https://tools.privado.id/builder): A tool for easy VC schema creation.
* [Privado ID Demo Issuer](https://user-ui:password-ui@issuer-node-testing.privado.id): A demo version of the Issuer Node in action.
* [Privado ID Query Builder](https://tools.privado.id/query-builder): Build and customize queries to verify VCs.
* [Privado ID Verifier Backend Demo](https://verifier-backend.privado.id): Demo of our [reference implementation](https://github.com/0xPolygonID/verifier-backend) of a verifier backend.
* [Privado ID Web Wallet](https://wallet.privado.id): Identity and credential wallet for web clients.
* [Privado ID Mobile Wallet for Android](https://play.google.com/store/apps/details?id=id.privado.wallet): Wallet for Android devices.
* [Privado ID Mobile Wallet for iOS](https://apps.apple.com/us/app/privadoid/id6566184703): Wallet for iOS devices.
* [Privado ID Marketplace](https://marketplace.privado.id): Explore credentials submitted by trusted issuers.

## License

By contributing to this project, you agree to the terms of licenses [Apache](LICENSE-APACHE) and [Mit](LICENSE-MIT).
>>>>>>> bc7e3a97
<|MERGE_RESOLUTION|>--- conflicted
+++ resolved
@@ -9,18 +9,17 @@
 
 **Features:**
 
-- Create Issuer Identities.
-- Issue VCs.
-- Revoke VCs.
-- Fetch VCs.
-- Transit Issuer's state.
-- Create Issuer-User connections.
-- Issuer's UI.
+* Create Issuer Identities.
+* Issue VCs.
+* Revoke VCs.
+* Fetch VCs.
+* Transit Issuer's state.
+* Create Issuer-User connections.
+* Issuer's UI.
 
 ---
 
 ## Table of Contents
-
 - [Privado ID Issuer Node](#privado-id-issuer-node)
   - [Table of Contents](#table-of-contents)
   - [Quick Start Installation](#quick-start-installation)
@@ -35,16 +34,11 @@
   - [License](#license)
 
 ## Quick Start Installation
-
 > [!NOTE]
-<<<<<<< HEAD
-> The provided installation guide is **non-production** ready. For production deployments please refer to [Standalone Mode Guide](https://devs.polygonid.com/docs/issuer/setup-issuer-core/).
-=======
 > The provided installation guide is **non-production** ready. For production deployments please refer to  [Standalone Mode Guide](https://docs.privado.id/docs/issuer/setup-issuer-core).
->>>>>>> bc7e3a97
 >
 > There is no compatibility with Windows environments at this time. While using WSL should be ok, it's not officially supported.
->
+> 
 > **After changing the configuration, you must restart the issuer node docker containers.**
 
 ### Prerequisites
@@ -54,27 +48,23 @@
 - Makefile toolchain `GNU Make 3.81`
 - Publicly accessible URL - The issuer node API must be publicly reachable. Please make sure you properly configure your proxy or use a tool like [Localtunnel](https://theboroer.github.io/localtunnel-www/) for testing purposes.
 - Polygon Amoy or Main RPC - You can get one in any of the providers of this list
-  - [Chainstack](https://chainstack.com/)
-  - [Ankr](https://ankr.com/)
-  - [QuickNode](https://quicknode.com/)
-  - [Alchemy](https://www.alchemy.com/)
-  - [Infura](https://www.infura.io/)
+    - [Chainstack](https://chainstack.com/)
+    - [Ankr](https://ankr.com/)
+    - [QuickNode](https://quicknode.com/)
+    - [Alchemy](https://www.alchemy.com/)
+    - [Infura](https://www.infura.io/)
 
 ### Run Issuer Node API and UI (docker compose with images from privadoid registry)
-
 To run the issuer node (API and UI) quickly and without too many customizations follow the following steps:
 
-1. Copy the config sample file:
-
+1. Copy the config sample files:
 ```shell
 cp .env-issuer.sample .env-issuer
 cp .env-ui.sample .env-ui
 ```
-
 2. Fill the .env-issuer config file with the proper variables:
 
-_.env-issuer_
-
+*.env-issuer*
 ```bash
 ISSUER_SERVER_URL=<PUBLICLY_ACCESSIBLE_URL_POINTING_TO_ISSUER_SERVER_PORT>
 ```
@@ -84,20 +74,17 @@
 ```bash
 cp resolvers_settings_sample.yaml resolvers_settings.yaml
 ```
-
 then modify the file with the proper values. The most important fields to run the issuer node are RPC (`networkURL`) fields.
 In this file you can define customizations for each type of blockchain and network. For this example, we only need to
 define the RPCs that we will use.
 
 4. Run
-
 ```shell
 make run-all-registry
 ```
 
-after a few seconds, the issuer node will be running and you can check the docker containers with `docker ps` and you
+after a few seconds, the issuer node will be running and you can check the docker containers with `docker ps` and you 
 should see something like this:
-
 ```shell
 CONTAINER ID   IMAGE                           COMMAND                  CREATED          STATUS                    PORTS                                        NAMES
 6e923fa11228   privadoid/issuernode-ui         "/bin/sh /app/script…"   37 seconds ago   Up 32 seconds (healthy)   0.0.0.0:8088->80/tcp                         issuer-ui-1
@@ -108,65 +95,58 @@
 a4a1d3ec9159   redis:6-alpine                  "docker-entrypoint.s…"   38 seconds ago   Up 36 seconds (healthy)   6379/tcp                                     issuer-redis-1
 ```
 
+
 5. Import your Ethereum private key
 
 ```shell
-make private_key=<private-key> import-private-key-to-kms
+make private_key=<private-key> import-private-key-to-kms 
 ```
 
 then visit:
-
-- https://localhost:8088/ to access the UI (default username / password are: user-ui, password-ui). You can set them using env [vars](.env-ui.sample).
-- <PUBLICLY_ACCESSIBLE_URL_POINTING_TO_ISSUER_SERVER_PORT>:3001/ to access the API. (default username / password are: user-issuer, password-issuer)
+* https://localhost:8088/ to access the UI (default username / password are: user-ui, password-ui). You can set them using env [vars](.env-ui.sample).
+* <PUBLICLY_ACCESSIBLE_URL_POINTING_TO_ISSUER_SERVER_PORT>:3001/ to access the API. (default username / password are: user-issuer, password-issuer)
   You can set them using env [vars](.env-issuer.sample).
 
 **Different installation alternatives can be seen later.**
 
 ### Install and run Issuer Node API and UI - docker compose and build from source.
-
 > [!NOTE]
 > This Quick Installation Guide is prepared for Polygon Amoy (Testnet) both for the state contract and issuer dids.
 
-In this section we will see how to install the issuer node api and the UI along with the necessary infrastructure in
+In this section we will see how to install the issuer node api and the UI along with the necessary infrastructure in 
 the most basic way, without too much customization.
 
 1. Copy the config sample file:
-
 ```shell
 cp .env-issuer.sample .env-issuer
 ```
 
 2. Fill the .env-issuer config file with the proper variables:
 
-_.env-issuer_
-
+*.env-issuer*
 ```bash
 ISSUER_SERVER_URL=<PUBLICLY_ACCESSIBLE_URL_POINTING_TO_ISSUER_SERVER_PORT>
 # API Auth credentials - You can change these values
 ISSUER_API_AUTH_USER=user-issuer
 ISSUER_API_AUTH_PASSWORD=password-issuer
 ```
-
 3. Create a file with the networks' configuration. You can copy and modify the provided sample file:
 
 ```bash
 cp resolvers_settings_sample.yaml resolvers_settings.yaml
 ```
-
 then modify the file with the proper values. The most important fields to run the issuer node are RPC (`networkURL`) fields.
-In this file you can define customizations for each type of blockchain and network. For this example, we only need to
+In this file you can define customizations for each type of blockchain and network. For this example, we only need to 
 define the RPCs. that will use.
 
 4. Copy .env-ui sample file and fill the needed env variables:
 
-```bash
+```bash 
 cp .env-ui.sample .env-ui
 ```
-
 If you want to disable UI authentication just change `ISSUER_UI_INSECURE=true`, or if you want to change ui authentication:
 
-_.env-ui_
-
+*.env-ui*
 ```bash
 ISSUER_UI_AUTH_USERNAME=<your-username>
 ISSUER_UI_AUTH_PASSWORD=<your-password>
@@ -175,27 +155,24 @@
 5. Run API, UI and infrastructure (Postgres, localstorage and Redis)
 
 To do a build and start both the API and the UI in a single step, you can use the following command:
-
 ```bash
 make run-all
 ```
-
-then visit
-
-- http://localhost:8088/ to access the UI
-- <PUBLICLY_ACCESSIBLE_URL_POINTING_TO_ISSUER_SERVER_PORT>:3001/ to access the API.
+then visit 
+* http://localhost:8088/ to access the UI
+* <PUBLICLY_ACCESSIBLE_URL_POINTING_TO_ISSUER_SERVER_PORT>:3001/ to access the API.
 
 6. Import your Ethereum private Key:
-   Configure the private key. This step is needed in order to be able to transit the issuer's state. To perform that
-   action the given account has to be funded. For Amoy network you can request some testing Matic [here](https://www.alchemy.com/faucets/polygon-amoy)
-
+Configure the private key. This step is needed in order to be able to transit the issuer's state. To perform that
+action the given account has to be funded. For Amoy network you can request some testing Matic [here](https://www.alchemy.com/faucets/polygon-amoy)
 ```bash
 make private_key=<private-key> import-private-key-to-kms
 ```
 
+
 ### Running only Issuer Node API (docker compose and build from source)
 
-If you want to run only the API, you can follow the steps below. You have to have the .env-issuer file filled with
+If you want to run only the API, you can follow the steps below. You have to have the .env-issuer file filled with 
 the proper values and the `resolvers_settings.yaml` file with the proper RPCs.
 Make sure the infrastructure is running (Postgres, localstorage and Redis). If not, you can run it with the following command:
 
@@ -203,58 +180,54 @@
 make up
 ```
 
-Then run:
+Then run: 
 
 ```shell
 make build-api && make run-api
 ```
-
----
-
+----
 **Troubleshooting:**
 
 In order to **stop all** the containers, run the following command:
 
 > [!NOTE] This will not delete the data in the vault and the database.
 
-```bash
+``` bash
 make stop-all
 ```
 
 To stop only the API and UI container, run:
 
-```bash
+``` bash
 make stop
 ```
 
 If you want to **delete** all the data in the vault and the database, run:
 
-```bash
+``` bash
 make clean-volumes
 ```
 
 If for some reason you only need to restart the UI, run:
 
-```bash
+``` bash
 make run-ui
 ```
 
 To restart the api after changes (pull code with changes):
 
-```bash
+```bash 
 make build && make run
 ```
 
 ### KMS Providers Configuration
-
 Consider that if you have the issuer node running, after changing the configuration you must restart all the containers.
 In all options the **.env-issuer** file is necessary.
 
 #### Running issuer node with vault instead of local storage file
-
 The issuer node can be configured to use a [HashiCorp Vault](https://www.vaultproject.io), as kms provider.
-However, Vault needs a [plugin](https://github.com/iden3/vault-plugin-secrets-iden3)
-for key generation and message signing. This is because the issuer node does not generate private keys, but rather
+However, Vault needs a [plugin](https://github.com/iden3/vault-plugin-secrets-iden3) 
+for key generation and message signing. This is because the issuer node does not generate private keys, but rather 
 delegates that action and the signing of messages to the vault.
 
 Setup environment variables in `.env-issuer` file:
@@ -263,16 +236,14 @@
 ISSUER_KMS_BJJ_PROVIDER=vault
 ISSUER_KMS_ETH_PROVIDER=vault
 ```
-
 After configuring the variables, run the following commands:
 
 ```bash
 make up
-```
-
+``` 
 In this case, the docker container for vault will be created.
 
-To import the private key (if you have changed the kms provider you have to import the private key again) necessary to
+To import the private key (if you have changed the kms provider you have to import the private key again) necessary to 
 transition issuer node states onchain, the command is the same as explained before:
 
 ```shell
@@ -285,25 +256,6 @@
 
 ## Documentation
 
-<<<<<<< HEAD
-- [Issuer Node resources](https://devs.polygonid.com/docs/category/issuer/)
-- [Privado ID core concepts](https://devs.polygonid.com/docs/introduction/)
-
-## Tools
-
-> [!WARNING] > **Demo Issuer** and **Verifier Demo** are for **testing** purposes **only**.
-
-- [Schema Builder](https://schema-builder.polygonid.me/) - Create your custom schemas to issue VC.
-- [Demo Issuer UI](https://user-ui:password-ui@issuer-ui.polygonid.me/) - Test our Issuer Node UI.
-- [Verifier Demo](https://verifier-demo.polygonid.me/) - Verify your VCs.
-- [Polygon ID Android Mobile App](https://play.google.com/store/apps/details?id=com.polygonid.wallet&hl=en&gl=US)
-- [Polygon ID IOS Mobile App](https://apps.apple.com/us/app/polygon-id/id1629870183)
-- [Marketplace](https://marketplace.polygonid.me/) - Explore credentials submitted by trusted issuers.
-
-## License
-
-See [LICENSE](LICENSE.md).
-=======
 * [Issuer Node resources](https://docs.privado.id/docs/category/issuer)
 * [Privado ID core concepts](https://docs.privado.id/docs/introduction)
 
@@ -323,5 +275,4 @@
 
 ## License
 
-By contributing to this project, you agree to the terms of licenses [Apache](LICENSE-APACHE) and [Mit](LICENSE-MIT).
->>>>>>> bc7e3a97
+By contributing to this project, you agree to the terms of licenses [Apache](LICENSE-APACHE) and [Mit](LICENSE-MIT).