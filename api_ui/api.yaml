--- conflicted
+++ resolved
@@ -107,7 +107,6 @@
         '500':
           $ref: '#/components/responses/500'
 
-<<<<<<< HEAD
   /v1/connections/{id}/credentials:
     delete:
       summary: Delete Connection Credentials
@@ -120,7 +119,16 @@
         - basicAuth: [ ]
       parameters:
         - $ref: '#/components/parameters/id'
-=======
+      responses:
+        '200':
+          description: ok
+          content:
+            application/json:
+              schema:
+                $ref: '#/components/schemas/GenericMessage'
+        '500':
+          $ref: '#/components/responses/500'
+
   /v1/connections:
     get:
       summary: Get Connections
@@ -136,16 +144,12 @@
           schema:
             type: string
           description: Query string to do full text search in connections.
->>>>>>> ea7cc7d4
       responses:
         '200':
           description: ok
           content:
             application/json:
               schema:
-<<<<<<< HEAD
-                $ref: '#/components/schemas/GenericMessage'
-=======
                 $ref: '#/components/schemas/GetConnectionsResponse'
         '400':
           $ref: '#/components/responses/400'
@@ -173,7 +177,6 @@
                 $ref: '#/components/schemas/GenericMessage'
         '400':
           $ref: '#/components/responses/400'
->>>>>>> ea7cc7d4
         '500':
           $ref: '#/components/responses/500'
 
