--- conflicted
+++ resolved
@@ -446,7 +446,6 @@
           $ref: '#/components/responses/500'
 
   /v1/credentials/links/{id}:
-<<<<<<< HEAD
     get:
       summary: Returns a link to a credential offer
       operationID: GetLink
@@ -461,7 +460,7 @@
             application/json:
               schema:
                 $ref: '#/components/schemas/Link'
-=======
+
     delete:
       summary: Endpoint to delete a link
       operationId: DeleteLink
@@ -482,7 +481,6 @@
           $ref: '#/components/responses/400'
         '500':
           $ref: '#/components/responses/500'
->>>>>>> 3d3aa52f
   #others:
   /:
     get:
