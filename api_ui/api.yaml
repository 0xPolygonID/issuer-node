--- conflicted
+++ resolved
@@ -546,13 +546,9 @@
           id: "{fill with did}"
           birthday: 19960424
           documentType: 2
-<<<<<<< HEAD
-        expiration: 12345
+        expiration: 20250424
         signatureProof: true
         mtProof: true
-=======
-        expiration: 20250424
->>>>>>> f53b4bbf
 
     Schema:
       type: object
