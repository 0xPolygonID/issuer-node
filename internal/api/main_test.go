package api

import (
	"context"
	"net/http"
	"os"
	"testing"

	"github.com/go-chi/chi/v5"
	"github.com/hashicorp/vault/api"
	"github.com/iden3/go-iden3-core/v2/w3c"
	"github.com/iden3/iden3comm/v2"
	"github.com/iden3/iden3comm/v2/packers"
	"github.com/iden3/iden3comm/v2/protocol"
	"github.com/piprate/json-gold/ld"
	"github.com/stretchr/testify/require"

	cache2 "github.com/polygonid/sh-id-platform/internal/cache"
	"github.com/polygonid/sh-id-platform/internal/common"
	"github.com/polygonid/sh-id-platform/internal/config"
	"github.com/polygonid/sh-id-platform/internal/core/ports"
	"github.com/polygonid/sh-id-platform/internal/core/services"
	"github.com/polygonid/sh-id-platform/internal/db"
	"github.com/polygonid/sh-id-platform/internal/db/tests"
	"github.com/polygonid/sh-id-platform/internal/errors"
	"github.com/polygonid/sh-id-platform/internal/kms"
	"github.com/polygonid/sh-id-platform/internal/loader"
	"github.com/polygonid/sh-id-platform/internal/log"
	"github.com/polygonid/sh-id-platform/internal/network"
	"github.com/polygonid/sh-id-platform/internal/providers"
	"github.com/polygonid/sh-id-platform/internal/pubsub"
	"github.com/polygonid/sh-id-platform/internal/repositories"
	"github.com/polygonid/sh-id-platform/internal/reversehash"
	"github.com/polygonid/sh-id-platform/internal/revocationstatus"
)

var (
	storage        *db.Storage
	vaultCli       *api.Client
	cfg            config.Configuration
	bjjKeyProvider kms.KeyProvider
	keyStore       *kms.KMS
	cachex         cache2.Cache
	schemaLoader   ld.DocumentLoader
)

const ipfsGatewayURL = "http://localhost:8080"

// VaultTest returns the vault configuration to be used in tests.
// The vault token is obtained from environment vars.
// If there is no env var, it will try to parse the init.out file
// created by local docker image provided for TESTING purposes.
func vaultTest() config.KeyStore {
	return config.KeyStore{
		Address:                   "http://localhost:8200",
		PluginIden3MountPath:      "iden3",
		VaultUserPassAuthEnabled:  true,
		VaultUserPassAuthPassword: "issuernodepwd",
	}
}

func TestMain(m *testing.M) {
	ctx := context.Background()
	log.Config(log.LevelDebug, log.OutputText, os.Stdout)
	conn := lookupPostgresURL()
	if conn == "" {
		conn = "postgres://postgres:postgres@localhost:5435"
	}

	cfgForTesting := config.Configuration{
		Database: config.Database{
			URL: conn,
		},
		KeyStore:       vaultTest(),
		UniversalLinks: config.UniversalLinks{BaseUrl: "https://testing.env"},
	}
	s, teardown, err := tests.NewTestStorage(&cfgForTesting)
	defer teardown()
	if err != nil {
		log.Error(ctx, "failed to acquire test database", "err", err)
		os.Exit(1)
	}
	storage = s

	cachex = cache2.NewMemoryCache()

	vaultCli, err = providers.VaultClient(ctx, providers.Config{
		Address:             cfgForTesting.KeyStore.Address,
		UserPassAuthEnabled: cfgForTesting.KeyStore.VaultUserPassAuthEnabled,
		Pass:                cfgForTesting.KeyStore.VaultUserPassAuthPassword,
	})
	if err != nil {
		log.Error(ctx, "failed to acquire vault client", "err", err)
		os.Exit(1)
	}

	bjjKeyProvider, err = kms.NewVaultPluginIden3KeyProvider(vaultCli, cfgForTesting.KeyStore.PluginIden3MountPath, kms.KeyTypeBabyJubJub)
	if err != nil {
		log.Error(ctx, "failed to create Iden3 Key Provider", "err", err)
		os.Exit(1)
	}
	ethKeyProvider, err := kms.NewVaultPluginIden3KeyProvider(vaultCli, cfgForTesting.KeyStore.PluginIden3MountPath, kms.KeyTypeEthereum)
	if err != nil {
		log.Error(ctx, "failed to create Iden3 Key Provider", "err", err)
		os.Exit(1)
	}

	keyStore = kms.NewKMS()
	err = keyStore.RegisterKeyProvider(kms.KeyTypeBabyJubJub, bjjKeyProvider)
	if err != nil {
		log.Error(ctx, "failed to register bjj Key Provider", "err", err)
		os.Exit(1)
	}

	err = keyStore.RegisterKeyProvider(kms.KeyTypeEthereum, ethKeyProvider)
	if err != nil {
		log.Error(ctx, "failed to register eth Key Provider", "err", err)
		os.Exit(1)
	}

	cfg.ServerUrl = "https://testing.env"
	cfg.Ethereum = cfgForTesting.Ethereum
	cfg.UniversalLinks = config.UniversalLinks{BaseUrl: "https://testing.env"}
	schemaLoader = loader.NewDocumentLoader(ipfsGatewayURL, false)
	m.Run()
}

func getHandler(ctx context.Context, server StrictServerInterface) http.Handler {
	mux := chi.NewRouter()
	RegisterStatic(mux)
	return HandlerWithOptions(
		NewStrictHandlerWithOptions(
			server,
			middlewares(ctx),
			StrictHTTPServerOptions{
				RequestErrorHandlerFunc:  errors.RequestErrorHandlerFunc,
				ResponseErrorHandlerFunc: errors.ResponseErrorHandlerFunc,
			},
		),
		ChiServerOptions{
			BaseRouter:       mux,
			ErrorHandlerFunc: ErrorHandlerFunc,
		})
}

func middlewares(ctx context.Context) []StrictMiddlewareFunc {
	usr, pass := authOk()
	return []StrictMiddlewareFunc{
		LogMiddleware(ctx),
		BasicAuthMiddleware(ctx, usr, pass),
	}
}

func authOk() (string, string) {
	return "user", "password"
}

func authWrong() (string, string) {
	return "", ""
}

func lookupPostgresURL() string {
	con, ok := os.LookupEnv("POSTGRES_TEST_DATABASE")
	if !ok {
		return ""
	}
	return con
}

type KMSMock struct{}

func (kpm *KMSMock) RegisterKeyProvider(kt kms.KeyType, kp kms.KeyProvider) error {
	return nil
}

func (kpm *KMSMock) CreateKey(kt kms.KeyType, identity *w3c.DID) (kms.KeyID, error) {
	var key kms.KeyID
	return key, nil
}

func (kpm *KMSMock) PublicKey(keyID kms.KeyID) ([]byte, error) {
	var pubKey []byte
	return pubKey, nil
}

func (kpm *KMSMock) Sign(ctx context.Context, keyID kms.KeyID, data []byte) ([]byte, error) {
	var signed []byte
	return signed, nil
}

func (kpm *KMSMock) KeysByIdentity(ctx context.Context, identity w3c.DID) ([]kms.KeyID, error) {
	var keys []kms.KeyID
	return keys, nil
}

func (kpm *KMSMock) LinkToIdentity(ctx context.Context, keyID kms.KeyID, identity w3c.DID) (kms.KeyID, error) {
	var key kms.KeyID
	return key, nil
}

// TODO: add package manager mocks
func NewPackageManagerMock() *iden3comm.PackageManager {
	return &iden3comm.PackageManager{}
}

func NewPublisherMock() ports.Publisher {
	return nil
}

func NewIdentityMock() ports.IdentityService { return nil }

func NewClaimsMock() ports.ClaimService {
	return nil
}

func NewSchemaMock() ports.SchemaService {
	return nil
}

func NewConnectionsMock() ports.ConnectionService {
	return nil
}

func NewLinkMock() ports.LinkService {
	return nil
}

type repos struct {
	claims         ports.ClaimRepository
	connection     ports.ConnectionRepository
	identity       ports.IdentityRepository
	idenMerkleTree ports.IdentityMerkleTreeRepository
	identityState  ports.IdentityStateRepository
	links          ports.LinkRepository
	schemas        ports.SchemaRepository
	sessions       ports.SessionRepository
	revocation     ports.RevocationRepository
<<<<<<< HEAD
	keyRepository  ports.KeyRepository
}

type servicex struct {
	credentials ports.ClaimService
	identity    ports.IdentityService
	schema      ports.SchemaService
	links       ports.LinkService
	qrs         ports.QrStoreService
	keyService  ports.KeyService
=======
	displayMethod  ports.DisplayMethodRepository
}

type servicex struct {
	credentials   ports.ClaimService
	identity      ports.IdentityService
	schema        ports.SchemaService
	links         ports.LinkService
	qrs           ports.QrStoreService
	displayMethod ports.DisplayMethodService
>>>>>>> 241ad973
}

type infra struct {
	db     *db.Storage
	pubSub *pubsub.Mock
}

type testServer struct {
	*Server
	Repos    repos
	Services servicex
	Infra    infra
}

func newTestServer(t *testing.T, st *db.Storage) *testServer {
	t.Helper()
	if st == nil {
		st = storage
	}
	repos := repos{
		claims:         repositories.NewClaim(),
		connection:     repositories.NewConnection(),
		identity:       repositories.NewIdentity(),
		idenMerkleTree: repositories.NewIdentityMerkleTreeRepository(),
		identityState:  repositories.NewIdentityState(),
		links:          repositories.NewLink(*st),
		sessions:       repositories.NewSessionCached(cachex),
		schemas:        repositories.NewSchema(*st),
		revocation:     repositories.NewRevocation(),
<<<<<<< HEAD
		keyRepository:  repositories.NewKey(*st),
=======
		displayMethod:  repositories.NewDisplayMethod(*st),
>>>>>>> 241ad973
	}

	pubSub := pubsub.NewMock()

	networkResolver, err := network.NewResolver(context.Background(), cfg, keyStore, common.CreateFile(t))
	require.NoError(t, err)
	revocationStatusResolver := revocationstatus.NewRevocationStatusResolver(*networkResolver)

	mtService := services.NewIdentityMerkleTrees(repos.idenMerkleTree)
	qrService := services.NewQrStoreService(cachex)
	rhsFactory := reversehash.NewFactory(*networkResolver, reversehash.DefaultRHSTimeOut)
	identityService := services.NewIdentity(keyStore, repos.identity, repos.idenMerkleTree, repos.identityState, mtService, qrService, repos.claims, repos.revocation, repos.connection, st, nil, repos.sessions, pubSub, *networkResolver, rhsFactory, revocationStatusResolver, repos.keyRepository)
	connectionService := services.NewConnection(repos.connection, repos.claims, st)
	schemaService := services.NewSchema(repos.schemas, schemaLoader)

	mediaTypeManager := services.NewMediaTypeManager(
		map[iden3comm.ProtocolMessage][]string{
			protocol.CredentialFetchRequestMessageType:  {string(packers.MediaTypeZKPMessage)},
			protocol.RevocationStatusRequestMessageType: {"*"},
		},
		true,
	)

	claimsService := services.NewClaim(repos.claims, identityService, qrService, mtService, repos.identityState, schemaLoader, st, cfg.ServerUrl, pubSub, ipfsGatewayURL, revocationStatusResolver, mediaTypeManager, cfg.UniversalLinks)
	accountService := services.NewAccountService(*networkResolver)
	linkService := services.NewLinkService(storage, claimsService, qrService, repos.claims, repos.links, repos.schemas, schemaLoader, repos.sessions, pubSub, identityService, *networkResolver, cfg.UniversalLinks)
<<<<<<< HEAD
	keyService := services.NewKey(keyStore, claimsService, repos.keyRepository)
	server := NewServer(&cfg, identityService, accountService, connectionService, claimsService, qrService, NewPublisherMock(), NewPackageManagerMock(), *networkResolver, nil, schemaService, linkService, keyService)
=======
	displayMethodService := services.NewDisplayMethod(repos.displayMethod)
	server := NewServer(&cfg, identityService, accountService, connectionService, claimsService, qrService, NewPublisherMock(), NewPackageManagerMock(), *networkResolver, nil, schemaService, linkService, displayMethodService)
>>>>>>> 241ad973

	return &testServer{
		Server: server,
		Repos:  repos,
		Services: servicex{
<<<<<<< HEAD
			credentials: claimsService,
			identity:    identityService,
			links:       linkService,
			qrs:         qrService,
			schema:      schemaService,
			keyService:  keyService,
=======
			credentials:   claimsService,
			identity:      identityService,
			links:         linkService,
			qrs:           qrService,
			schema:        schemaService,
			displayMethod: displayMethodService,
>>>>>>> 241ad973
		},
		Infra: infra{
			db:     st,
			pubSub: pubSub,
		},
	}
}<|MERGE_RESOLUTION|>--- conflicted
+++ resolved
@@ -235,19 +235,8 @@
 	schemas        ports.SchemaRepository
 	sessions       ports.SessionRepository
 	revocation     ports.RevocationRepository
-<<<<<<< HEAD
+	displayMethod  ports.DisplayMethodRepository
 	keyRepository  ports.KeyRepository
-}
-
-type servicex struct {
-	credentials ports.ClaimService
-	identity    ports.IdentityService
-	schema      ports.SchemaService
-	links       ports.LinkService
-	qrs         ports.QrStoreService
-	keyService  ports.KeyService
-=======
-	displayMethod  ports.DisplayMethodRepository
 }
 
 type servicex struct {
@@ -257,7 +246,7 @@
 	links         ports.LinkService
 	qrs           ports.QrStoreService
 	displayMethod ports.DisplayMethodService
->>>>>>> 241ad973
+	keyService    ports.KeyService
 }
 
 type infra struct {
@@ -287,11 +276,8 @@
 		sessions:       repositories.NewSessionCached(cachex),
 		schemas:        repositories.NewSchema(*st),
 		revocation:     repositories.NewRevocation(),
-<<<<<<< HEAD
+		displayMethod:  repositories.NewDisplayMethod(*st),
 		keyRepository:  repositories.NewKey(*st),
-=======
-		displayMethod:  repositories.NewDisplayMethod(*st),
->>>>>>> 241ad973
 	}
 
 	pubSub := pubsub.NewMock()
@@ -318,33 +304,21 @@
 	claimsService := services.NewClaim(repos.claims, identityService, qrService, mtService, repos.identityState, schemaLoader, st, cfg.ServerUrl, pubSub, ipfsGatewayURL, revocationStatusResolver, mediaTypeManager, cfg.UniversalLinks)
 	accountService := services.NewAccountService(*networkResolver)
 	linkService := services.NewLinkService(storage, claimsService, qrService, repos.claims, repos.links, repos.schemas, schemaLoader, repos.sessions, pubSub, identityService, *networkResolver, cfg.UniversalLinks)
-<<<<<<< HEAD
+	displayMethodService := services.NewDisplayMethod(repos.displayMethod)
 	keyService := services.NewKey(keyStore, claimsService, repos.keyRepository)
-	server := NewServer(&cfg, identityService, accountService, connectionService, claimsService, qrService, NewPublisherMock(), NewPackageManagerMock(), *networkResolver, nil, schemaService, linkService, keyService)
-=======
-	displayMethodService := services.NewDisplayMethod(repos.displayMethod)
-	server := NewServer(&cfg, identityService, accountService, connectionService, claimsService, qrService, NewPublisherMock(), NewPackageManagerMock(), *networkResolver, nil, schemaService, linkService, displayMethodService)
->>>>>>> 241ad973
+	server := NewServer(&cfg, identityService, accountService, connectionService, claimsService, qrService, NewPublisherMock(), NewPackageManagerMock(), *networkResolver, nil, schemaService, linkService, displayMethodService, keyService)
 
 	return &testServer{
 		Server: server,
 		Repos:  repos,
 		Services: servicex{
-<<<<<<< HEAD
-			credentials: claimsService,
-			identity:    identityService,
-			links:       linkService,
-			qrs:         qrService,
-			schema:      schemaService,
-			keyService:  keyService,
-=======
 			credentials:   claimsService,
 			identity:      identityService,
 			links:         linkService,
 			qrs:           qrService,
 			schema:        schemaService,
 			displayMethod: displayMethodService,
->>>>>>> 241ad973
+			keyService:    keyService,
 		},
 		Infra: infra{
 			db:     st,
