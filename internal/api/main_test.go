package api

import (
	"context"
	"net/http"
	"os"
	"testing"

	"github.com/go-chi/chi/v5"
	"github.com/hashicorp/vault/api"
	"github.com/iden3/go-iden3-core/v2/w3c"
	"github.com/iden3/iden3comm/v2"
	"github.com/piprate/json-gold/ld"

	"github.com/polygonid/sh-id-platform/internal/config"
	"github.com/polygonid/sh-id-platform/internal/core/ports"
	"github.com/polygonid/sh-id-platform/internal/db"
	"github.com/polygonid/sh-id-platform/internal/db/tests"
	"github.com/polygonid/sh-id-platform/internal/errors"
	"github.com/polygonid/sh-id-platform/internal/kms"
	"github.com/polygonid/sh-id-platform/internal/loader"
	"github.com/polygonid/sh-id-platform/internal/log"
	"github.com/polygonid/sh-id-platform/internal/providers"
	"github.com/polygonid/sh-id-platform/pkg/cache"
)

var (
	storage        *db.Storage
	vaultCli       *api.Client
	cfg            config.Configuration
	bjjKeyProvider kms.KeyProvider
	keyStore       *kms.KMS
	cachex         cache.Cache
	schemaLoader   ld.DocumentLoader
)

const ipfsGatewayURL = "http://localhost:8080"

func TestMain(m *testing.M) {
	ctx := context.Background()
	conn := lookupPostgresURL()
	if conn == "" {
		conn = "postgres://postgres:postgres@localhost:5435"
	}

	cfgForTesting := config.Configuration{
		Database: config.Database{
			URL: conn,
		},
		KeyStore: config.VaultTest(),
		Ethereum: config.Ethereum{
			SupportedRPC: "polygon:mumbai=https://polygon-mumbai.g.alchemy.com/v2/xaP2",
		},
	}
	s, teardown, err := tests.NewTestStorage(&cfgForTesting)
	defer teardown()
	if err != nil {
		log.Error(ctx, "failed to acquire test database", "err", err)
		os.Exit(1)
	}
	storage = s

	cachex = cache.NewMemoryCache()

	vaultCli, err = providers.VaultClient(ctx, providers.Config{
		Address: cfgForTesting.KeyStore.Address,
		Token:   cfgForTesting.KeyStore.Token,
	})
	if err != nil {
		log.Error(ctx, "failed to acquire vault client", "err", err)
		os.Exit(1)
	}

	bjjKeyProvider, err = kms.NewVaultPluginIden3KeyProvider(vaultCli, cfgForTesting.KeyStore.PluginIden3MountPath, kms.KeyTypeBabyJubJub)
	if err != nil {
		log.Error(ctx, "failed to create Iden3 Key Provider", "err", err)
		os.Exit(1)
	}
	ethKeyProvider, err := kms.NewVaultPluginIden3KeyProvider(vaultCli, cfgForTesting.KeyStore.PluginIden3MountPath, kms.KeyTypeEthereum)
	if err != nil {
		log.Error(ctx, "failed to create Iden3 Key Provider", "err", err)
		os.Exit(1)
	}

	keyStore = kms.NewKMS()
	err = keyStore.RegisterKeyProvider(kms.KeyTypeBabyJubJub, bjjKeyProvider)
	if err != nil {
		log.Error(ctx, "failed to register bjj Key Provider", "err", err)
		os.Exit(1)
	}

	err = keyStore.RegisterKeyProvider(kms.KeyTypeEthereum, ethKeyProvider)
	if err != nil {
		log.Error(ctx, "failed to register eth Key Provider", "err", err)
		os.Exit(1)
	}

<<<<<<< HEAD
	cfg.ServerUrl = "https://testing.env/"
	cfg.Ethereum = cfgForTesting.Ethereum
	schemaLoader = loader.NewW3CDocumentLoader(shell.NewShell(ipfsGatewayURL), "")
=======
	schemaLoader = loader.NewDocumentLoader(ipfsGatewayURL)
>>>>>>> 54c52c12

	m.Run()
}

func getHandler(ctx context.Context, server *Server) http.Handler {
	mux := chi.NewRouter()
	RegisterStatic(mux)
	return HandlerFromMux(NewStrictHandlerWithOptions(
		server,
		middlewares(ctx),
		StrictHTTPServerOptions{
			RequestErrorHandlerFunc:  errors.RequestErrorHandlerFunc,
			ResponseErrorHandlerFunc: errors.ResponseErrorHandlerFunc,
		},
	), mux)
}

func middlewares(ctx context.Context) []StrictMiddlewareFunc {
	usr, pass := authOk()
	return []StrictMiddlewareFunc{
		LogMiddleware(ctx),
		BasicAuthMiddleware(ctx, usr, pass),
	}
}

func authOk() (string, string) {
	return "user", "password"
}

func authWrong() (string, string) {
	return "", ""
}

func lookupPostgresURL() string {
	con, ok := os.LookupEnv("POSTGRES_TEST_DATABASE")
	if !ok {
		return ""
	}
	return con
}

type KMSMock struct{}

func (kpm *KMSMock) RegisterKeyProvider(kt kms.KeyType, kp kms.KeyProvider) error {
	return nil
}

func (kpm *KMSMock) CreateKey(kt kms.KeyType, identity *w3c.DID) (kms.KeyID, error) {
	var key kms.KeyID
	return key, nil
}

func (kpm *KMSMock) PublicKey(keyID kms.KeyID) ([]byte, error) {
	var pubKey []byte
	return pubKey, nil
}

func (kpm *KMSMock) Sign(ctx context.Context, keyID kms.KeyID, data []byte) ([]byte, error) {
	var signed []byte
	return signed, nil
}

func (kpm *KMSMock) KeysByIdentity(ctx context.Context, identity w3c.DID) ([]kms.KeyID, error) {
	var keys []kms.KeyID
	return keys, nil
}

func (kpm *KMSMock) LinkToIdentity(ctx context.Context, keyID kms.KeyID, identity w3c.DID) (kms.KeyID, error) {
	var key kms.KeyID
	return key, nil
}

// TODO: add package manager mocks
func NewPackageManagerMock() *iden3comm.PackageManager {
	return &iden3comm.PackageManager{}
}

func NewPublisherMock() ports.Publisher {
	return nil
}<|MERGE_RESOLUTION|>--- conflicted
+++ resolved
@@ -49,7 +49,7 @@
 		},
 		KeyStore: config.VaultTest(),
 		Ethereum: config.Ethereum{
-			SupportedRPC: "polygon:mumbai=https://polygon-mumbai.g.alchemy.com/v2/xaP2",
+			URL: "https://polygon-mumbai.g.alchemy.com/v2/xaP2_",
 		},
 	}
 	s, teardown, err := tests.NewTestStorage(&cfgForTesting)
@@ -95,13 +95,9 @@
 		os.Exit(1)
 	}
 
-<<<<<<< HEAD
 	cfg.ServerUrl = "https://testing.env/"
 	cfg.Ethereum = cfgForTesting.Ethereum
-	schemaLoader = loader.NewW3CDocumentLoader(shell.NewShell(ipfsGatewayURL), "")
-=======
 	schemaLoader = loader.NewDocumentLoader(ipfsGatewayURL)
->>>>>>> 54c52c12
 
 	m.Run()
 }
