package api

import (
	"context"
	"math/rand"
	"net/http"
	"os"

	"github.com/go-chi/chi/v5"
	"github.com/polygonid/sh-id-platform/internal/log"

	"github.com/polygonid/sh-id-platform/internal/core/ports"
)

type Server struct {
	indentityService ports.IndentityService
}

func NewServer(indentityService ports.IndentityService) *Server {
	return &Server{
		indentityService: indentityService,
	}
}

func (s *Server) Health(_ context.Context, _ HealthRequestObject) (HealthResponseObject, error) {
	return Health200JSONResponse{
		Cache: true,
		Db:    false,
	}, nil
}

func (s *Server) Ping(ctx context.Context, _ PingRequestObject) (PingResponseObject, error) {
	log.Info(ctx, "ping")
	return Ping201JSONResponse{Response: ToPointer("pong")}, nil
}

func (s *Server) Random(_ context.Context, _ RandomRequestObject) (RandomResponseObject, error) {
	randomMessages := []string{"might", "rays", "bicycle", "use", "certainly", "chicken", "tie", "rain", "tent", "straight", "excellent"}
	i := rand.Intn(len(randomMessages))
	randomResponses := []RandomResponseObject{
		Random400JSONResponse{N400JSONResponse{Message: &randomMessages[i]}},
		Random401JSONResponse{N401JSONResponse{Message: &randomMessages[i]}},
		Random402JSONResponse{N402JSONResponse{Message: &randomMessages[i]}},
		Random407JSONResponse{N407JSONResponse{Message: &randomMessages[i]}},
		Random500JSONResponse{N500JSONResponse{Message: &randomMessages[i]}},
	}
	return randomResponses[rand.Intn(len(randomResponses))], nil
}

func RegisterStatic(mux *chi.Mux) {
	mux.Get("/", documentation)
	mux.Get("/static/docs/api/api.yaml", swagger)
}

func documentation(w http.ResponseWriter, _ *http.Request) {
	writeFile("api/spec.html", w)
}

<<<<<<< HEAD
		return ctx.HTMLBlob(http.StatusOK, f)
	})
}

func (s *Server) CreateIdentity(ctx context.Context, request CreateIdentityRequestObject) (CreateIdentityResponseObject, error) {
	return nil, nil
}

func (s *Server) CreateClaim(ctx context.Context, request CreateClaimRequestObject) (CreateClaimResponseObject, error) {
	return nil, nil
}

func (s *Server) RevokeClaim(ctx context.Context, request RevokeClaimRequestObject) (RevokeClaimResponseObject, error) {
	return nil, nil
}

func (s *Server) GetRevocationStatus(ctx context.Context, request GetRevocationStatusRequestObject) (GetRevocationStatusResponseObject, error) {
	return nil, nil
=======
func swagger(w http.ResponseWriter, _ *http.Request) {
	writeFile("api/api.yaml", w)
}

func writeFile(path string, w http.ResponseWriter) {
	f, err := os.ReadFile(path)
	if err != nil {
		w.WriteHeader(http.StatusNotFound)
		_, _ = w.Write([]byte("not found"))
	}
	w.Header().Set("Content-Type", "text/html; charset=UTF-8")
	w.WriteHeader(http.StatusOK)
	_, _ = w.Write(f)
>>>>>>> c24a818b
}<|MERGE_RESOLUTION|>--- conflicted
+++ resolved
@@ -56,9 +56,19 @@
 	writeFile("api/spec.html", w)
 }
 
-<<<<<<< HEAD
-		return ctx.HTMLBlob(http.StatusOK, f)
-	})
+func swagger(w http.ResponseWriter, _ *http.Request) {
+	writeFile("api/api.yaml", w)
+}
+
+func writeFile(path string, w http.ResponseWriter) {
+	f, err := os.ReadFile(path)
+	if err != nil {
+		w.WriteHeader(http.StatusNotFound)
+		_, _ = w.Write([]byte("not found"))
+	}
+	w.Header().Set("Content-Type", "text/html; charset=UTF-8")
+	w.WriteHeader(http.StatusOK)
+	_, _ = w.Write(f)
 }
 
 func (s *Server) CreateIdentity(ctx context.Context, request CreateIdentityRequestObject) (CreateIdentityResponseObject, error) {
@@ -75,19 +85,4 @@
 
 func (s *Server) GetRevocationStatus(ctx context.Context, request GetRevocationStatusRequestObject) (GetRevocationStatusResponseObject, error) {
 	return nil, nil
-=======
-func swagger(w http.ResponseWriter, _ *http.Request) {
-	writeFile("api/api.yaml", w)
-}
-
-func writeFile(path string, w http.ResponseWriter) {
-	f, err := os.ReadFile(path)
-	if err != nil {
-		w.WriteHeader(http.StatusNotFound)
-		_, _ = w.Write([]byte("not found"))
-	}
-	w.Header().Set("Content-Type", "text/html; charset=UTF-8")
-	w.WriteHeader(http.StatusOK)
-	_, _ = w.Write(f)
->>>>>>> c24a818b
 }