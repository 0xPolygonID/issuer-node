-- +goose Up
-- +goose StatementBegin
CREATE TABLE requests_for_vc
(
    id             uuid                                       NOT NULL,
    UDID           text                                       NOT NULL,
    issuer_id      text                                       NOT NULL,
    schema_id      text                                       NOT NULL,
    credential_type text                                      NOT NULL,
    request_type   text                                       NOT NULL,
    role_type      text                                       NOT NULL,
    proof_type     text                                       NOT NULL,
    proof_id       text                                       NOT NULL,
    age            text                                       NOT NULL,
    active         bool                                       NOT NULL,
    request_status text                                       NOT NULL,
    verifier_status text                                       NOT NULL,
    wallet_status   text                                       NOT NULL,
    source          text                                       NOT NULL,
    created_at timestamptz NULL DEFAULT CURRENT_TIMESTAMP,
    modified_at timestamptz NULL DEFAULT CURRENT_TIMESTAMP,
    CONSTRAINT requests_for_vc_pkey PRIMARY KEY (id)
);

CREATE TABLE requests_for_auth
(
    id         uuid                                      NOT NULL,
    user_id    text                                      NOT NULL,
    authType   text                                      NOT NULL,
    authId     text                                      NOT NULL,
    created_at int8                                      NOT NULL,
    active     bool                                      NOT NULL,
    CONSTRAINT requests_for_auth_pkey PRIMARY KEY (id)
);


CREATE TABLE notifications
(
    id                      uuid                         NOT NULL,
    user_id                 text                         NOT NULL,
    module                  text                         NOT NULL,
    notification_type       text                         NOT NULL,
    notification_title      text                         NOT NULL,
    notification_message    text                         NOT NULL,
<<<<<<< HEAD
    created_at timestamptz NULL DEFAULT CURRENT_TIMESTAMP ,
=======
    created_at timestamptz NULL DEFAULT CURRENT_TIMESTAMP        ,
>>>>>>> 1e2ae917
    CONSTRAINT notifications_pkey PRIMARY KEY (id)
);

-- +goose StatementEnd

-- +goose Down
-- +goose StatementBegin
DROP TABLE IF EXISTS requests_for_vc;
DROP TABLE IF EXISTS requests_for_auth;
-- +goose StatementEnd



-- -- +goose Up
-- -- +goose StatementBegin
-- CREATE TABLE requests_for_vc (
--     id uuid NOT NULL,
--     user_id text NOT NULL,
--     schema_id uuid NOT NULL,
--     active bool DEFAULT ture
--     CONSTRAINT requests_for_vc_pkey PRIMARY KEY (id)
-- )

-- -- CREATE TYPE authType AS ENUM ('PAN', 'ADHAR');

-- -- CREATE TABLE requests_for_auth (
-- --     id uuid NOT NULL,
-- --     user_id text NOT NULL,
-- --     authType text NOT NULL,
-- --     authId  text NOT NULL,
-- --     created_at int8 NULL,
-- --     active bool DEFAULT ture
-- --     CONSTRAINT requests_for_auth_pkey PRIMARY KEY (id)
-- -- )
-- -- +goose StatementEnd

-- -- +goose Down

-- -- +goose StatementBegin
-- DROP TABLE IF EXISTS requests_for_vc;
-- DROP TABLE IF EXISTS requests_for_auth;
-- -- +goose StatementEnd<|MERGE_RESOLUTION|>--- conflicted
+++ resolved
@@ -42,11 +42,7 @@
     notification_type       text                         NOT NULL,
     notification_title      text                         NOT NULL,
     notification_message    text                         NOT NULL,
-<<<<<<< HEAD
-    created_at timestamptz NULL DEFAULT CURRENT_TIMESTAMP ,
-=======
     created_at timestamptz NULL DEFAULT CURRENT_TIMESTAMP        ,
->>>>>>> 1e2ae917
     CONSTRAINT notifications_pkey PRIMARY KEY (id)
 );
 
