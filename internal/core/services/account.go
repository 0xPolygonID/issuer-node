--- conflicted
+++ resolved
@@ -18,29 +18,8 @@
 	networkResolver network.Resolver
 }
 
-// NewAccountService returns new account service
-<<<<<<< HEAD
+// NewAccountService creates a new instance of AccountService
 func NewAccountService(networkResolver network.Resolver) *AccountService {
-=======
-func NewAccountService(ethConfig config.Ethereum, keyStore *kms.KMS) *AccountService {
-	commonClient, err := ethclient.Dial(ethConfig.URL)
-	if err != nil {
-		log.Warn(context.Background(), "cannot init eth client", "err", err)
-	}
-	ethClient := eth.NewClient(commonClient, &eth.ClientConfig{
-		DefaultGasLimit:        ethConfig.DefaultGasLimit,
-		ConfirmationTimeout:    ethConfig.ConfirmationTimeout,
-		ConfirmationBlockCount: ethConfig.ConfirmationBlockCount,
-		ReceiptTimeout:         ethConfig.ReceiptTimeout,
-		MinGasPrice:            big.NewInt(int64(ethConfig.MinGasPrice)),
-		MaxGasPrice:            big.NewInt(int64(ethConfig.MaxGasPrice)),
-		GasLess:                ethConfig.GasLess,
-		RPCResponseTimeout:     ethConfig.RPCResponseTimeout,
-		WaitReceiptCycleTime:   ethConfig.WaitReceiptCycleTime,
-		WaitBlockCycleTime:     ethConfig.WaitBlockCycleTime,
-	}, keyStore)
-
->>>>>>> 77371388
 	return &AccountService{
 		networkResolver: networkResolver,
 	}
