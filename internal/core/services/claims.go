package services

import (
	"context"
	"encoding/json"
	"errors"
	"fmt"
	"math/big"
	"net/url"
	"strings"
	"time"

	"github.com/google/uuid"
	core "github.com/iden3/go-iden3-core"
	"github.com/iden3/go-merkletree-sql/v2"
	"github.com/iden3/go-schema-processor/processor"
	"github.com/iden3/go-schema-processor/verifiable"
	"github.com/iden3/iden3comm/packers"
	"github.com/iden3/iden3comm/protocol"
	"github.com/jackc/pgx/v4"

	"github.com/polygonid/sh-id-platform/internal/common"
	"github.com/polygonid/sh-id-platform/internal/core/domain"
	"github.com/polygonid/sh-id-platform/internal/core/event"
	"github.com/polygonid/sh-id-platform/internal/core/ports"
	"github.com/polygonid/sh-id-platform/internal/db"
	"github.com/polygonid/sh-id-platform/internal/loader"
	"github.com/polygonid/sh-id-platform/internal/log"
	"github.com/polygonid/sh-id-platform/internal/repositories"
	"github.com/polygonid/sh-id-platform/pkg/pubsub"
	"github.com/polygonid/sh-id-platform/pkg/rand"
	schemaPkg "github.com/polygonid/sh-id-platform/pkg/schema"
)

var (
	ErrClaimNotFound  = errors.New("claim not found")                // ErrClaimNotFound Cannot retrieve the given claim
	ErrSchemaNotFound = errors.New("schema not found")               // ErrSchemaNotFound Cannot retrieve the given schema from DB
	ErrLinkNotFound   = errors.New("link not found")                 // ErrLinkNotFound Cannot get the given link from the DB
	ErrJSONLdContext  = errors.New("jsonLdContext must be a string") // ErrJSONLdContext Field jsonLdContext must be a string
	ErrLoadingSchema  = errors.New("cannot load schema")             // ErrLoadingSchema means the system cannot load the schema file
	ErrMalformedURL   = errors.New("malformed url")                  // ErrMalformedURL The schema url is wrong
	ErrProcessSchema  = errors.New("cannot process schema")          // ErrProcessSchema Cannot process schema
)

// ClaimCfg claim service configuration
type ClaimCfg struct {
	RHSEnabled bool // ReverseHash Enabled
	RHSUrl     string
	Host       string
}

type claim struct {
	cfg                     ClaimCfg
	icRepo                  ports.ClaimsRepository
	identitySrv             ports.IdentityService
	mtService               ports.MtService
	identityStateRepository ports.IdentityStateRepository
	storage                 *db.Storage
	loaderFactory           loader.Factory
	publisher               pubsub.Publisher
}

// NewClaim creates a new claim service
func NewClaim(repo ports.ClaimsRepository, idenSrv ports.IdentityService, mtService ports.MtService, identityStateRepository ports.IdentityStateRepository, ld loader.Factory, storage *db.Storage, cfg ClaimCfg, ps pubsub.Publisher) ports.ClaimsService {
	s := &claim{
		cfg: ClaimCfg{
			RHSEnabled: cfg.RHSEnabled,
			RHSUrl:     cfg.RHSUrl,
			Host:       cfg.Host,
		},
		icRepo:                  repo,
		identitySrv:             idenSrv,
		mtService:               mtService,
		identityStateRepository: identityStateRepository,
		storage:                 storage,
		loaderFactory:           ld,
		publisher:               ps,
	}
	return s
}

// Save creates a new claim
// 1.- Creates document
// 2.- Signature proof
// 3.- MerkelTree proof
func (c *claim) Save(ctx context.Context, req *ports.CreateClaimRequest) (*domain.Claim, error) {
	claim, err := c.CreateCredential(ctx, req)
	if err != nil {
		return nil, err
	}
	claim.ID, err = c.icRepo.Save(ctx, c.storage.Pgx, claim)
	if err != nil {
		return nil, err
	}
<<<<<<< HEAD
	if !req.MTProof {
		err = c.publisher.Publish(ctx, pubsub.EventCreateCredential, &event.CreateCredential{CredentialID: claim.ID.String(), IssuerID: req.DID.String()})
=======
	if req.SignatureProof {
		err = c.publisher.Publish(ctx, pubsub.EventCreateCredential, pubsub.CreateCredentialEvent{CredentialID: claim.ID.String(), IssuerID: req.DID.String()})
>>>>>>> eb6b043d
		if err != nil {
			log.Error(ctx, "publish EventCreateCredential", "err", err.Error(), "credential", claim.ID.String())
		}
	}

	return claim, nil
}

// CreateCredential - Create a new Credential, but this method doesn't save it in the repository.
func (c *claim) CreateCredential(ctx context.Context, req *ports.CreateClaimRequest) (*domain.Claim, error) {
	if err := c.guardCreateClaimRequest(req); err != nil {
		log.Warn(ctx, "validating create claim request", "req", req)
		return nil, err
	}

	nonce, err := rand.Int64()
	if err != nil {
		log.Error(ctx, "create a nonce", "err", err)
		return nil, err
	}

	schema, err := schemaPkg.LoadSchema(ctx, c.loaderFactory(req.Schema))
	if err != nil {
		log.Error(ctx, "loading schema", "err", err, "schema", req.Schema)
		return nil, ErrLoadingSchema
	}

	jsonLdContext, ok := schema.Metadata.Uris["jsonLdContext"].(string)
	if !ok {
		log.Error(ctx, "invalid jsonLdContext", "err", ErrJSONLdContext)
		return nil, ErrJSONLdContext
	}

	vcID, err := uuid.NewUUID()
	if err != nil {
		return nil, err
	}

	vc, err := c.createVC(req, vcID, jsonLdContext, nonce)
	if err != nil {
		log.Error(ctx, "creating verifiable credential", "err", err)
		return nil, err
	}

	credentialType := fmt.Sprintf("%s#%s", jsonLdContext, req.Type)
	mtRootPostion := common.DefineMerklizedRootPosition(schema.Metadata, req.MerklizedRootPosition)

	coreClaim, err := schemaPkg.Process(ctx, c.loaderFactory(req.Schema), credentialType, vc, &processor.CoreClaimOptions{
		RevNonce:              nonce,
		MerklizedRootPosition: mtRootPostion,
		Version:               req.Version,
		SubjectPosition:       req.SubjectPos,
		Updatable:             false,
	})
	if err != nil {
		log.Error(ctx, "Can not process the schema", "err", err)
		return nil, ErrProcessSchema
	}

	claim, err := domain.FromClaimer(coreClaim, req.Schema, credentialType)
	if err != nil {
		log.Error(ctx, "Can not obtain the claim from claimer", "err", err)
		return nil, err
	}

	issuerDIDString := req.DID.String()
	claim.Identifier = &issuerDIDString
	claim.Issuer = issuerDIDString
	claim.ID = vcID

	if req.SignatureProof {
		authClaim, err := c.GetAuthClaim(ctx, req.DID)
		if err != nil {
			log.Error(ctx, "Can not retrieve the auth claim", "err", err)
			return nil, err
		}

		proof, err := c.identitySrv.SignClaimEntry(ctx, authClaim, coreClaim)
		if err != nil {
			log.Error(ctx, "Can not sign claim entry", "err", err)
			return nil, err
		}

		proof.IssuerData.CredentialStatus = c.getRevocationSource(issuerDIDString, uint64(authClaim.RevNonce))

		jsonSignatureProof, err := json.Marshal(proof)
		if err != nil {
			log.Error(ctx, "Can not encode the json signature proof", "err", err)
			return nil, err
		}
		err = claim.SignatureProof.Set(jsonSignatureProof)
		if err != nil {
			log.Error(ctx, "Can not set the json signature proof", "err", err)
			return nil, err
		}
	}

	err = claim.Data.Set(vc)
	if err != nil {
		log.Error(ctx, "Can not set the credential", "err", err)
		return nil, err
	}

	err = claim.CredentialStatus.Set(vc.CredentialStatus)
	if err != nil {
		log.Error(ctx, "Can not set the credential status", "err", err)
		return nil, err
	}

	claim.MtProof = req.MTProof
	claim.LinkID = req.LinkID
	return claim, nil
}

func (c *claim) Revoke(ctx context.Context, id core.DID, nonce uint64, description string) error {
	return c.revoke(ctx, &id, nonce, description, c.storage.Pgx)
}

func (c *claim) RevokeAllFromConnection(ctx context.Context, connID uuid.UUID, issuerID core.DID) error {
	credentials, err := c.icRepo.GetNonRevokedByConnectionAndIssuerID(ctx, c.storage.Pgx, connID, issuerID)
	if err != nil {
		return err
	}

	return c.storage.Pgx.BeginFunc(ctx,
		func(tx pgx.Tx) error {
			for _, credential := range credentials {
				err := c.revoke(ctx, &issuerID, uint64(credential.RevNonce), "", tx)
				if err != nil {
					return err
				}
			}
			return nil
		})
}

func (c *claim) Delete(ctx context.Context, id uuid.UUID) error {
	err := c.icRepo.Delete(ctx, c.storage.Pgx, id)
	if err != nil {
		if errors.Is(err, repositories.ErrClaimDoesNotExist) {
			return ErrClaimNotFound
		}
		return err
	}

	return nil
}

func (c *claim) GetByID(ctx context.Context, issID *core.DID, id uuid.UUID) (*domain.Claim, error) {
	claim, err := c.icRepo.GetByIdAndIssuer(ctx, c.storage.Pgx, issID, id)
	if err != nil {
		if errors.Is(err, repositories.ErrClaimDoesNotExist) {
			return nil, ErrClaimNotFound
		}
		return nil, err
	}

	return claim, nil
}

func (c *claim) Agent(ctx context.Context, req *ports.AgentRequest) (*domain.Agent, error) {
	exists, err := c.identitySrv.Exists(ctx, *req.IssuerDID)
	if err != nil {
		log.Error(ctx, "loading issuer identity", "err", err, "issuerDID", req.IssuerDID)
		return nil, err
	}

	if !exists {
		log.Warn(ctx, "issuer not found", "issuerDID", req.IssuerDID)
		return nil, fmt.Errorf("cannot proceed with this identity, not found")
	}

	return c.getAgentCredential(ctx, req) // at this point the type is already validated
}

func (c *claim) GetAuthClaim(ctx context.Context, did *core.DID) (*domain.Claim, error) {
	authHash, err := core.AuthSchemaHash.MarshalText()
	if err != nil {
		return nil, err
	}
	return c.icRepo.FindOneClaimBySchemaHash(ctx, c.storage.Pgx, did, string(authHash))
}

func (c *claim) GetAll(ctx context.Context, did core.DID, filter *ports.ClaimsFilter) ([]*domain.Claim, error) {
	claims, err := c.icRepo.GetAllByIssuerID(ctx, c.storage.Pgx, did, filter)
	if err != nil {
		if errors.Is(err, repositories.ErrClaimDoesNotExist) {
			return nil, ErrClaimNotFound
		}
		return nil, err
	}

	return claims, nil
}

func (c *claim) GetRevocationStatus(ctx context.Context, id string, nonce uint64) (*verifiable.RevocationStatus, error) {
	did, err := core.ParseDID(id)
	if err != nil {
		return nil, fmt.Errorf("error parsing did: %w", err)
	}

	rID := new(big.Int).SetUint64(nonce)
	revocationStatus := &verifiable.RevocationStatus{}

	state, err := c.identityStateRepository.GetLatestStateByIdentifier(ctx, c.storage.Pgx, did)
	if err != nil {
		return nil, err
	}

	revocationStatus.Issuer.State = state.State
	revocationStatus.Issuer.ClaimsTreeRoot = state.ClaimsTreeRoot
	revocationStatus.Issuer.RevocationTreeRoot = state.RevocationTreeRoot
	revocationStatus.Issuer.RootOfRoots = state.RootOfRoots

	if state.RevocationTreeRoot == nil {
		var mtp *merkletree.Proof
		mtp, err = merkletree.NewProofFromData(false, nil, nil)
		if err != nil {
			return nil, err
		}
		revocationStatus.MTP = *mtp
		return revocationStatus, nil
	}

	revocationTreeHash, err := merkletree.NewHashFromHex(*state.RevocationTreeRoot)
	if err != nil {
		return nil, err
	}
	identityTrees, err := c.mtService.GetIdentityMerkleTrees(ctx, c.storage.Pgx, did)
	if err != nil {
		return nil, err
	}

	// revocation / non revocation MTP for the latest identity state
	proof, err := identityTrees.GenerateRevocationProof(ctx, rID, revocationTreeHash)
	if err != nil {
		return nil, err
	}

	revocationStatus.MTP = *proof

	return revocationStatus, nil
}

func (c *claim) GetAuthClaimForPublishing(ctx context.Context, did *core.DID, state string) (*domain.Claim, error) {
	authHash, err := core.AuthSchemaHash.MarshalText()
	if err != nil {
		return nil, err
	}

	validAuthClaims, err := c.icRepo.GetAuthClaimsForPublishing(ctx, c.storage.Pgx, did, state, string(authHash))
	if err != nil {
		return nil, err
	}
	if len(validAuthClaims) == 0 {
		return nil, errors.New("no auth claims for publishing")
	}

	return validAuthClaims[0], nil
}

// UpdateClaimsMTPAndState update identity status and claim MTP
func (c *claim) UpdateClaimsMTPAndState(ctx context.Context, currentState *domain.IdentityState) error {
	did, err := core.ParseDID(currentState.Identifier)
	if err != nil {
		return err
	}

	iTrees, err := c.mtService.GetIdentityMerkleTrees(ctx, c.storage.Pgx, did)
	if err != nil {
		return err
	}

	claimsTree, err := iTrees.ClaimsTree()
	if err != nil {
		return err
	}

	currState, err := merkletree.NewHashFromHex(*currentState.State)
	if err != nil {
		return err
	}

	claims, err := c.icRepo.GetAllByStateWithMTProof(ctx, c.storage.Pgx, did, currState)
	if err != nil {
		return err
	}

	for i := range claims {
		var index *big.Int
		var coreClaimHex string
		coreClaim := claims[i].CoreClaim.Get()
		index, err = coreClaim.HIndex()
		if err != nil {
			return err
		}
		var proof *merkletree.Proof
		proof, _, err = claimsTree.GenerateProof(ctx, index, claimsTree.Root())
		if err != nil {
			return err
		}
		coreClaimHex, err = coreClaim.Hex()
		if err != nil {
			return err
		}
		mtpProof := verifiable.Iden3SparseMerkleTreeProof{
			Type: verifiable.Iden3SparseMerkleTreeProofType,
			IssuerData: verifiable.IssuerData{
				ID: did.String(),
				State: verifiable.State{
					RootOfRoots:        currentState.RootOfRoots,
					ClaimsTreeRoot:     currentState.ClaimsTreeRoot,
					RevocationTreeRoot: currentState.RevocationTreeRoot,
					Value:              currentState.State,
					BlockTimestamp:     currentState.BlockTimestamp,
					TxID:               currentState.TxID,
					BlockNumber:        currentState.BlockNumber,
				},
			},
			CoreClaim: coreClaimHex,
			MTP:       proof,
		}

		var jsonProof []byte
		jsonProof, err = json.Marshal(mtpProof)
		if err != nil {
			return fmt.Errorf("can't marshal proof: %w", err)
		}

		var affected int64
		err = claims[i].MTPProof.Set(jsonProof)
		if err != nil {
			return fmt.Errorf("failed set mtp proof: %w", err)
		}
		affected, err = c.icRepo.UpdateClaimMTP(ctx, c.storage.Pgx, &claims[i])

		if err != nil {
			return fmt.Errorf("can't update claim mtp:  %w", err)
		}
		if affected == 0 {
			return fmt.Errorf("claim has not been updated %v", claims[i])
		}
	}
	_, err = c.identityStateRepository.UpdateState(ctx, c.storage.Pgx, currentState)
	if err != nil {
		return fmt.Errorf("can't update identity state: %w", err)
	}

	return nil
}

func (c *claim) revoke(ctx context.Context, did *core.DID, nonce uint64, description string, pgx db.Querier) error {
	rID := new(big.Int).SetUint64(nonce)
	revocation := domain.Revocation{
		Identifier:  did.String(),
		Nonce:       domain.RevNonceUint64(nonce),
		Version:     0,
		Status:      0,
		Description: description,
	}

	identityTrees, err := c.mtService.GetIdentityMerkleTrees(ctx, pgx, did)
	if err != nil {
		return fmt.Errorf("error getting merkle trees: %w", err)
	}

	err = identityTrees.RevokeClaim(ctx, rID)
	if err != nil {
		return fmt.Errorf("error revoking the claim: %w", err)
	}

	var claim *domain.Claim
	claim, err = c.icRepo.GetByRevocationNonce(ctx, pgx, did, domain.RevNonceUint64(nonce))

	if err != nil {
		if errors.Is(err, repositories.ErrClaimDoesNotExist) {
			return err
		}
		return fmt.Errorf("error getting the claim by revocation nonce: %w", err)
	}

	claim.Revoked = true
	_, err = c.icRepo.Save(ctx, pgx, claim)
	if err != nil {
		return fmt.Errorf("error saving the claim: %w", err)
	}

	return c.icRepo.RevokeNonce(ctx, pgx, &revocation)
}

func (c *claim) getAgentCredential(ctx context.Context, basicMessage *ports.AgentRequest) (*domain.Agent, error) {
	fetchRequestBody := &protocol.CredentialFetchRequestMessageBody{}
	err := json.Unmarshal(basicMessage.Body, fetchRequestBody)
	if err != nil {
		log.Error(ctx, "unmarshalling agent body", err)
		return nil, fmt.Errorf("invalid credential fetch request body: %w", err)
	}

	claimID, err := uuid.Parse(fetchRequestBody.ID)
	if err != nil {
		log.Error(ctx, "wrong claimID in agent request body", err)
		return nil, fmt.Errorf("invalid claim ID")
	}

	claim, err := c.icRepo.GetByIdAndIssuer(ctx, c.storage.Pgx, basicMessage.IssuerDID, claimID)
	if err != nil {
		log.Error(ctx, "loading claim", err)
		return nil, fmt.Errorf("failed get claim by claimID: %w", err)
	}

	if claim.OtherIdentifier != basicMessage.UserDID.String() {
		err := fmt.Errorf("claim doesn't relate to sender")
		log.Error(ctx, "claim doesn't relate to sender", err, "claimID", claim.ID)
		return nil, err
	}

	vc, err := schemaPkg.FromClaimModelToW3CCredential(*claim)
	if err != nil {
		log.Error(ctx, "creating W3 credential", err)
		return nil, fmt.Errorf("failed to convert claim to  w3cCredential: %w", err)
	}

	return &domain.Agent{
		ID:       uuid.NewString(),
		Typ:      packers.MediaTypePlainMessage,
		Type:     protocol.CredentialIssuanceResponseMessageType,
		ThreadID: basicMessage.ThreadID,
		Body:     protocol.IssuanceMessageBody{Credential: *vc},
		From:     basicMessage.IssuerDID.String(),
		To:       basicMessage.UserDID.String(),
	}, err
}

func (c *claim) createVC(claimReq *ports.CreateClaimRequest, vcID uuid.UUID, jsonLdContext string, nonce uint64) (verifiable.W3CCredential, error) {
	vCredential, err := c.newVerifiableCredential(claimReq, vcID, jsonLdContext, nonce) // create vc credential
	if err != nil {
		return verifiable.W3CCredential{}, err
	}

	return vCredential, nil
}

func (c *claim) guardCreateClaimRequest(req *ports.CreateClaimRequest) error {
	if _, err := url.ParseRequestURI(req.Schema); err != nil {
		return ErrMalformedURL
	}
	return nil
}

func (c *claim) newVerifiableCredential(claimReq *ports.CreateClaimRequest, vcID uuid.UUID, jsonLdContext string, nonce uint64) (verifiable.W3CCredential, error) {
	credentialCtx := []string{verifiable.JSONLDSchemaW3CCredential2018, verifiable.JSONLDSchemaIden3Credential, jsonLdContext}
	credentialType := []string{verifiable.TypeW3CVerifiableCredential, claimReq.Type}

	credentialSubject := claimReq.CredentialSubject

	if idSubject, ok := credentialSubject["id"].(string); ok {
		did, err := core.ParseDID(idSubject)
		if err != nil {
			return verifiable.W3CCredential{}, err
		}
		credentialSubject["id"] = did.String()
	}

	credentialSubject["type"] = claimReq.Type

	cs := c.getRevocationSource(claimReq.DID.String(), nonce)

	issuanceDate := time.Now()
	return verifiable.W3CCredential{
		ID:                fmt.Sprintf("%s/v1/%s/claims/%s", strings.TrimSuffix(c.cfg.Host, "/"), claimReq.DID.String(), vcID),
		Context:           credentialCtx,
		Type:              credentialType,
		Expiration:        claimReq.Expiration,
		IssuanceDate:      &issuanceDate,
		CredentialSubject: credentialSubject,
		Issuer:            claimReq.DID.String(),
		CredentialSchema: verifiable.CredentialSchema{
			ID:   claimReq.Schema,
			Type: verifiable.JSONSchemaValidator2018,
		},
		CredentialStatus: cs,
	}, nil
}

func (c *claim) getRevocationSource(issuerDID string, nonce uint64) interface{} {
	if c.cfg.RHSEnabled {
		return &verifiable.RHSCredentialStatus{
			ID:              fmt.Sprintf("%s/node", strings.TrimSuffix(c.cfg.RHSUrl, "/")),
			Type:            verifiable.Iden3ReverseSparseMerkleTreeProof,
			RevocationNonce: nonce,
			StatusIssuer: &verifiable.CredentialStatus{
				ID:              buildRevocationURL(c.cfg.Host, issuerDID, nonce),
				Type:            verifiable.SparseMerkleTreeProof,
				RevocationNonce: nonce,
			},
		}
	}
	return &verifiable.CredentialStatus{
		ID:              buildRevocationURL(c.cfg.Host, issuerDID, nonce),
		Type:            verifiable.SparseMerkleTreeProof,
		RevocationNonce: nonce,
	}
}

func buildRevocationURL(host, issuerDID string, nonce uint64) string {
	return fmt.Sprintf("%s/v1/%s/claims/revocation/status/%d",
		host, url.QueryEscape(issuerDID), nonce)
}<|MERGE_RESOLUTION|>--- conflicted
+++ resolved
@@ -92,13 +92,8 @@
 	if err != nil {
 		return nil, err
 	}
-<<<<<<< HEAD
-	if !req.MTProof {
+	if req.SignatureProof {
 		err = c.publisher.Publish(ctx, pubsub.EventCreateCredential, &event.CreateCredential{CredentialID: claim.ID.String(), IssuerID: req.DID.String()})
-=======
-	if req.SignatureProof {
-		err = c.publisher.Publish(ctx, pubsub.EventCreateCredential, pubsub.CreateCredentialEvent{CredentialID: claim.ID.String(), IssuerID: req.DID.String()})
->>>>>>> eb6b043d
 		if err != nil {
 			log.Error(ctx, "publish EventCreateCredential", "err", err.Error(), "credential", claim.ID.String())
 		}
