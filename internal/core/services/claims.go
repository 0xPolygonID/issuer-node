package services

import (
	"context"
	"errors"
	"fmt"
	"math/big"
	"net/url"
	"strings"
	"time"

	"github.com/google/uuid"
	core "github.com/iden3/go-iden3-core"
	"github.com/iden3/go-merkletree-sql/v2"
	jsonSuite "github.com/iden3/go-schema-processor/json"
	"github.com/iden3/go-schema-processor/processor"
	"github.com/iden3/go-schema-processor/utils"
	"github.com/iden3/go-schema-processor/verifiable"
	"github.com/iden3/iden3comm/protocol"

	"github.com/polygonid/sh-id-platform/internal/core/domain"
	"github.com/polygonid/sh-id-platform/internal/core/ports"
	"github.com/polygonid/sh-id-platform/internal/db"
	"github.com/polygonid/sh-id-platform/internal/log"
	"github.com/polygonid/sh-id-platform/internal/repositories"
	"github.com/polygonid/sh-id-platform/internal/schema"
	"github.com/polygonid/sh-id-platform/pkg/rand"
)

var (
	ErrClaimNotFound = errors.New("claim not found")                // ErrClaimNotFound Cannot retrieve the given claim 	// ErrProcessSchema Cannot process schema
	ErrJSONLdContext = errors.New("jsonLdContext must be a string") // ErrJSONLdContext Field jsonLdContext must be a string
	ErrLoadingSchema = errors.New("cannot load schema")             // ErrLoadingSchema means the system cannot load the schema file
	ErrMalformedURL  = errors.New("malformed url")                  // ErrMalformedURL The schema url is wrong
	ErrProcessSchema = errors.New("cannot process schema")          // ErrProcessSchema Cannot process schema
)

// ClaimCfg claim service configuration
type ClaimCfg struct {
	RHSEnabled bool // ReverseHash Enabled
	RHSUrl     string
	Host       string
}

type claim struct {
	cfg                     ClaimCfg
	icRepo                  ports.ClaimsRepository
<<<<<<< HEAD
	identitySrv             ports.IndentityService
=======
	schemaSrv               ports.SchemaService
	identitySrv             ports.IdentityService
>>>>>>> a603523f
	mtService               ports.MtService
	identityStateRepository ports.IdentityStateRepository
	storage                 *db.Storage
}

// NewClaim creates a new claim service
<<<<<<< HEAD
func NewClaim(repo ports.ClaimsRepository, idenSrv ports.IndentityService, mtService ports.MtService, identityStateRepository ports.IdentityStateRepository, storage *db.Storage, cfg ClaimCfg) ports.ClaimsService {
=======
func NewClaim(repo ports.ClaimsRepository, schemaSrv ports.SchemaService, idenSrv ports.IdentityService, mtService ports.MtService, identityStateRepository ports.IdentityStateRepository, storage *db.Storage, cfg ClaimCfg) ports.ClaimsService {
>>>>>>> a603523f
	s := &claim{
		cfg: ClaimCfg{
			RHSEnabled: cfg.RHSEnabled,
			RHSUrl:     cfg.RHSUrl,
			Host:       cfg.Host,
		},
		icRepo:                  repo,
		identitySrv:             idenSrv,
		mtService:               mtService,
		identityStateRepository: identityStateRepository,
		storage:                 storage,
	}
	return s
}

// CreateClaim creates a new claim
// 1.- Creates document
// 2.- Signature proof
// 3.- MerkelTree proof
func (c *claim) CreateClaim(ctx context.Context, req *ports.CreateClaimRequest) (*domain.Claim, error) {
	if err := c.guardCreateClaimRequest(req); err != nil {
		log.Warn(ctx, "validating create claim request", "req", req)
		return nil, err
	}

	nonce, err := rand.Int64()
	if err != nil {
		log.Error(ctx, "create a nonce", err)
		return nil, err
	}

	loader := schema.FactoryLoader(req.SchemaURL)
	sch, err := schema.LoadSchema(ctx, loader)
	if err != nil {
		log.Error(ctx, "loading schemaSrv", err, "schemaSrv", req.SchemaURL)
		return nil, ErrLoadingSchema
	}

	jsonLdContext, ok := sch.Metadata.Uris["jsonLdContext"].(string)
	if !ok {
		log.Error(ctx, "invalid jsonLdContext", ErrJSONLdContext)
		return nil, ErrJSONLdContext
	}

	vc, err := c.createVC(req, jsonLdContext, domain.RevNonceUint64(nonce))
	if err != nil {
		log.Error(ctx, "creating verifiable credential", err)
		return nil, err
	}

	credentialType := fmt.Sprintf("%s#%s", jsonLdContext, req.Type)
	coreClaim, err := schema.Process(ctx, loader, credentialType, vc, &processor.CoreClaimOptions{
		RevNonce:              nonce,
		MerklizedRootPosition: defineMerklizedRootPosition(sch.Metadata, req.MerklizedRootPosition),
		Version:               req.Version,
		SubjectPosition:       req.SubjectPos,
		Updatable:             false,
	})
	if err != nil {
		log.Error(ctx, "cannot process the schemaSrv", err)
		return nil, ErrProcessSchema
	}

	authClaim, err := c.getAuthClaim(ctx, req.DID)
	if err != nil {
		log.Error(ctx, "cannot retrieve the auth claim", err)
		return nil, err
	}

<<<<<<< HEAD
	proof, err := c.identitySrv.SignClaimEntry(ctx, authClaim, coreClaim)
=======
	authClaim, err := c.GetAuthClaim(ctx, req.DID)
>>>>>>> a603523f
	if err != nil {
		log.Error(ctx, "cannot sign claim entry", err)
		return nil, err
	}
	proof.IssuerData.CredentialStatus = c.getRevocationSource(req.DID, authClaim.RevNonce)

	claim, err := domain.FromClaimer(coreClaim, req.SchemaURL, credentialType)
	if err != nil {
		log.Error(ctx, "cannot obtain the claim from claimer", err)
		return nil, err
	}
	issuerDIDString := req.DID.String()
	claim.Identifier = &issuerDIDString
	claim.Issuer = issuerDIDString
	err = claim.SignatureProof.Set(proof)
	if err != nil {
		log.Error(ctx, "cannot set the json signature proof", err)
		return nil, err
	}

	err = claim.Data.Set(vc)
	if err != nil {
		log.Error(ctx, "cannot set the credential", err)
		return nil, err
	}

	err = claim.CredentialStatus.Set(vc.CredentialStatus)
	if err != nil {
		log.Error(ctx, "cannot set the credential status", err)
		return nil, err
	}

	claimResp, err := c.save(ctx, claim)
	if err != nil {
		log.Error(ctx, "cannot save the claim", err)
		return nil, err
	}
	return claimResp, err
}

func (c *claim) Revoke(ctx context.Context, id string, nonce uint64, description string) error {
	did, err := core.ParseDID(id)
	if err != nil {
		return fmt.Errorf("error parsing did: %w", err)
	}

	rID := new(big.Int).SetUint64(nonce)
	revocation := domain.Revocation{
		Identifier:  id,
		Nonce:       domain.RevNonceUint64(nonce),
		Version:     0,
		Status:      0,
		Description: description,
	}

	identityTrees, err := c.mtService.GetIdentityMerkleTrees(ctx, c.storage.Pgx, did)
	if err != nil {
		return fmt.Errorf("error getting merkle trees: %w", err)
	}

	err = identityTrees.RevokeClaim(ctx, rID)
	if err != nil {
		return fmt.Errorf("error revoking the claim: %w", err)
	}

	var claim *domain.Claim
	claim, err = c.icRepo.GetByRevocationNonce(ctx, c.storage.Pgx, did, domain.RevNonceUint64(nonce))

	if err != nil {
		if errors.Is(err, repositories.ErrClaimDoesNotExist) {
			return err
		}
		return fmt.Errorf("error getting the claim by revocation nonce: %w", err)
	}

	claim.Revoked = true
	_, err = c.icRepo.Save(ctx, c.storage.Pgx, claim)
	if err != nil {
		return fmt.Errorf("error saving the claim: %w", err)
	}

	return c.icRepo.RevokeNonce(ctx, c.storage.Pgx, &revocation)
}

func (c *claim) GetByID(ctx context.Context, issID *core.DID, id uuid.UUID) (*domain.Claim, error) {
	claim, err := c.icRepo.GetByIdAndIssuer(ctx, c.storage.Pgx, issID, id)
	if err != nil {
		if errors.Is(err, repositories.ErrClaimDoesNotExist) {
			return nil, ErrClaimNotFound
		}
		return nil, err
	}

<<<<<<< HEAD
	return schema.FromClaimModelToW3CCredential(*claim)
=======
	return claim, nil
}

func (c *claim) Agent(ctx context.Context, req *ports.AgentRequest) (interface{}, error) {
	exists, err := c.identitySrv.Exists(ctx, req.IssuerDID)
	if err != nil {
		return nil, err
	}

	if !exists {
		return nil, fmt.Errorf("can not proceed with this identity, not found")
	}
	if req.Type == protocol.RevocationStatusRequestMessageType {
		return c.getAgentRevocationStatus(ctx, req)
	}

	return c.getAgentCredential(ctx, req) // at this point the type is already validated
}

func (c *claim) GetAuthClaim(ctx context.Context, did *core.DID) (*domain.Claim, error) {
	authHash, err := core.AuthSchemaHash.MarshalText()
	if err != nil {
		return nil, err
	}
	return c.icRepo.FindOneClaimBySchemaHash(ctx, c.storage.Pgx, did, string(authHash))
}

func (c *claim) getAgentRevocationStatus(ctx context.Context, basicMessage *ports.AgentRequest) (*protocol.RevocationStatusResponseMessage, error) {
	revData := &protocol.RevocationStatusRequestMessageBody{}
	err := json.Unmarshal(basicMessage.Body, revData)
	if err != nil {
		return nil, fmt.Errorf("invalid revocation request body: %w", err)
	}

	revStatus, err := c.getRevocationNonceMTP(ctx, basicMessage.IssuerDID, revData.RevocationNonce)
	if err != nil {
		return nil, fmt.Errorf("failed get revocation nonce: %w", err)
	}

	return &protocol.RevocationStatusResponseMessage{
		ID:       uuid.NewString(),
		Type:     protocol.RevocationStatusResponseMessageType,
		ThreadID: basicMessage.ThreadID,
		Body:     protocol.RevocationStatusResponseMessageBody{RevocationStatus: *revStatus},
		From:     basicMessage.UserDID.String(),
		To:       basicMessage.IssuerDID.String(),
	}, nil
}

func (c *claim) getAgentCredential(ctx context.Context, basicMessage *ports.AgentRequest) (*protocol.CredentialIssuanceMessage, error) {
	fetchRequestBody := &protocol.CredentialFetchRequestMessageBody{}
	err := json.Unmarshal(basicMessage.Body, fetchRequestBody)
	if err != nil {
		return nil, fmt.Errorf("invalid credential fetch request body: %w", err)
	}

	claim, err := c.icRepo.GetByIdAndIssuer(ctx, c.storage.Pgx, basicMessage.IssuerDID, basicMessage.ClaimID)
	if err != nil {
		return nil, fmt.Errorf("failed get claim by claimID: %w", err)
	}

	if claim.OtherIdentifier != basicMessage.UserDID.String() {
		return nil, fmt.Errorf("claim doesn't relate to sender")
	}

	vc, err := c.schemaSrv.FromClaimModelToW3CCredential(*claim)
	if err != nil {
		return nil, fmt.Errorf("failed to convert claim to  w3cCredential: %w", err)
	}

	return &protocol.CredentialIssuanceMessage{
		ID:       uuid.NewString(),
		Type:     protocol.CredentialIssuanceResponseMessageType,
		ThreadID: basicMessage.ThreadID,
		Body:     protocol.IssuanceMessageBody{Credential: *vc},
		From:     basicMessage.UserDID.String(),
		To:       basicMessage.IssuerDID.String(),
	}, err
}

// getRevocationNonceMTP generates MTP proof for given nonce
func (c *claim) getRevocationNonceMTP(ctx context.Context, did *core.DID, nonce uint64) (*verifiable.RevocationStatus, error) {
	rID := new(big.Int).SetUint64(nonce)
	revocationStatus := &verifiable.RevocationStatus{}

	// current state of identity / the latest published on chain
	state, err := c.identityStateRepository.GetLatestStateByIdentifier(ctx, c.storage.Pgx, did)
	if err != nil {
		return nil, err
	}

	revocationStatus.Issuer.State = state.State
	revocationStatus.Issuer.ClaimsTreeRoot = state.ClaimsTreeRoot
	revocationStatus.Issuer.RevocationTreeRoot = state.RevocationTreeRoot
	revocationStatus.Issuer.RootOfRoots = state.RootOfRoots

	if state.RevocationTreeRoot == nil {

		var mtp *merkletree.Proof
		mtp, err = merkletree.NewProofFromData(false, nil, nil)
		if err != nil {
			return nil, err
		}
		revocationStatus.MTP = *mtp
		return revocationStatus, nil
	}

	revocationTreeHash, err := merkletree.NewHashFromHex(*state.RevocationTreeRoot)
	if err != nil {
		return nil, err
	}
	identityTrees, err := c.mtService.GetIdentityMerkleTrees(ctx, c.storage.Pgx, did)
	if err != nil {
		return nil, err
	}

	// revocation / non revocation MTP for the latest identity state
	proof, err := identityTrees.GenerateRevocationProof(ctx, rID, revocationTreeHash)
	if err != nil {
		return nil, err
	}

	revocationStatus.MTP = *proof

	return revocationStatus, nil
>>>>>>> a603523f
}

func (c *claim) GetAll(ctx context.Context, did *core.DID) ([]*verifiable.W3CCredential, error) {
	claims, err := c.icRepo.GetAllByIssuerID(ctx, c.storage.Pgx, did)
	if err != nil {
		return nil, err
	}

	w3Credentials := make([]*verifiable.W3CCredential, 0)
	for _, cred := range claims {
		w3Cred, err := schema.FromClaimModelToW3CCredential(*cred)
		if err != nil {
			log.Warn(ctx, "could not convert claim model to W3CCredential", err)
			continue
		}

		w3Credentials = append(w3Credentials, w3Cred)
	}

	return w3Credentials, nil
}

func (c *claim) GetRevocationStatus(ctx context.Context, id string, nonce uint64) (*verifiable.RevocationStatus, error) {
	did, err := core.ParseDID(id)
	if err != nil {
		return nil, fmt.Errorf("error parsing did: %w", err)
	}

	rID := new(big.Int).SetUint64(nonce)
	revocationStatus := &verifiable.RevocationStatus{}

	state, err := c.identityStateRepository.GetLatestStateByIdentifier(ctx, c.storage.Pgx, did)
	if err != nil {
		return nil, err
	}

	revocationStatus.Issuer.State = state.State
	revocationStatus.Issuer.ClaimsTreeRoot = state.ClaimsTreeRoot
	revocationStatus.Issuer.RevocationTreeRoot = state.RevocationTreeRoot
	revocationStatus.Issuer.RootOfRoots = state.RootOfRoots

	if state.RevocationTreeRoot == nil {
		var mtp *merkletree.Proof
		mtp, err = merkletree.NewProofFromData(false, nil, nil)
		if err != nil {
			return nil, err
		}
		revocationStatus.MTP = *mtp
		return revocationStatus, nil
	}

	revocationTreeHash, err := merkletree.NewHashFromHex(*state.RevocationTreeRoot)
	if err != nil {
		return nil, err
	}
	identityTrees, err := c.mtService.GetIdentityMerkleTrees(ctx, c.storage.Pgx, did)
	if err != nil {
		return nil, err
	}

	// revocation / non revocation MTP for the latest identity state
	proof, err := identityTrees.GenerateRevocationProof(ctx, rID, revocationTreeHash)
	if err != nil {
		return nil, err
	}

	revocationStatus.MTP = *proof

	return revocationStatus, nil
}

func (c *claim) createVC(claimReq *ports.CreateClaimRequest, jsonLdContext string, nonce domain.RevNonceUint64) (verifiable.W3CCredential, error) {
	vCredential, err := c.newVerifiableCredential(claimReq, jsonLdContext, nonce) // create vc credential
	if err != nil {
		return verifiable.W3CCredential{}, err
	}

	return vCredential, nil
}

func (c *claim) save(ctx context.Context, claim *domain.Claim) (*domain.Claim, error) {
	id, err := c.icRepo.Save(ctx, c.storage.Pgx, claim)
	if err != nil {
		return nil, err
	}
	claim.ID = id
	return claim, nil
}

<<<<<<< HEAD
func (c *claim) getAuthClaim(ctx context.Context, did core.DID) (*domain.Claim, error) {
	authHash, err := core.AuthSchemaHash.MarshalText()
	if err != nil {
		return nil, err
	}
	return c.icRepo.FindOneClaimBySchemaHash(ctx, c.storage.Pgx, did, string(authHash))
}

=======
>>>>>>> a603523f
func (c *claim) guardCreateClaimRequest(req *ports.CreateClaimRequest) error {
	if _, err := url.ParseRequestURI(req.SchemaURL); err != nil {
		return ErrMalformedURL
	}
	return nil
}

func (c *claim) newVerifiableCredential(claimReq *ports.CreateClaimRequest, jsonLdContext string, nonce domain.RevNonceUint64) (verifiable.W3CCredential, error) {
	credentialCtx := []string{verifiable.JSONLDSchemaW3CCredential2018, verifiable.JSONLDSchemaIden3Credential, jsonLdContext}
	credentialType := []string{verifiable.TypeW3CVerifiableCredential, claimReq.Type}

	credentialSubject := claimReq.CredentialSubject

	if idSubject, ok := credentialSubject["id"].(string); ok {
		did, err := core.ParseDID(idSubject)
		if err != nil {
			return verifiable.W3CCredential{}, err
		}
		credentialSubject["id"] = did.String()
	}

	credentialSubject["type"] = claimReq.Type

	vcID, err := uuid.NewUUID()
	if err != nil {
		return verifiable.W3CCredential{}, err
	}

	cs := c.getRevocationSource(claimReq.DID, nonce)

	issuanceDate := time.Now()
	return verifiable.W3CCredential{
		ID:                fmt.Sprintf("%s/api/v1/claim/%s", strings.TrimSuffix(c.cfg.Host, "/"), vcID),
		Context:           credentialCtx,
		Type:              credentialType,
		Expiration:        claimReq.Expiration,
		IssuanceDate:      &issuanceDate,
		CredentialSubject: credentialSubject,
		Issuer:            claimReq.DID.String(),
		CredentialSchema: verifiable.CredentialSchema{
			ID:   claimReq.SchemaURL,
			Type: verifiable.JSONSchemaValidator2018,
		},
		CredentialStatus: cs,
	}, nil
}

func (c *claim) getRevocationSource(issuerDID core.DID, nonce domain.RevNonceUint64) interface{} {
	if c.cfg.RHSEnabled {
		return &verifiable.RHSCredentialStatus{
			ID:              fmt.Sprintf("%s/node", strings.TrimSuffix(c.cfg.RHSUrl, "/")),
			Type:            verifiable.Iden3ReverseSparseMerkleTreeProof,
			RevocationNonce: uint64(nonce),
			StatusIssuer: &verifiable.CredentialStatus{
				ID:              buildRevocationURL(c.cfg.Host, issuerDID.String(), nonce),
				Type:            verifiable.SparseMerkleTreeProof,
				RevocationNonce: uint64(nonce),
			},
		}
	}
	return &verifiable.CredentialStatus{
		ID:              buildRevocationURL(c.cfg.Host, issuerDID.String(), nonce),
		Type:            verifiable.SparseMerkleTreeProof,
		RevocationNonce: uint64(nonce),
	}
}

func buildRevocationURL(host, issuerDID string, nonce domain.RevNonceUint64) string {
	return fmt.Sprintf("%s/api/v1/identities/%s/claims/revocation/status/%d",
		host, url.QueryEscape(issuerDID), nonce)
}

// defineMerklizedRootPosition define merkle root position for claim
// If Serialization is available in metadata of schema, position is empty, claim should not be merklized
// If metadata is empty:
// default merklized position is `index`
// otherwise value from `position`
func defineMerklizedRootPosition(metadata *jsonSuite.SchemaMetadata, position string) string {
	if metadata != nil && metadata.Serialization != nil {
		return ""
	}

	if position != "" {
		return position
	}

	return utils.MerklizedRootPositionIndex
}<|MERGE_RESOLUTION|>--- conflicted
+++ resolved
@@ -45,23 +45,14 @@
 type claim struct {
 	cfg                     ClaimCfg
 	icRepo                  ports.ClaimsRepository
-<<<<<<< HEAD
-	identitySrv             ports.IndentityService
-=======
-	schemaSrv               ports.SchemaService
 	identitySrv             ports.IdentityService
->>>>>>> a603523f
 	mtService               ports.MtService
 	identityStateRepository ports.IdentityStateRepository
 	storage                 *db.Storage
 }
 
 // NewClaim creates a new claim service
-<<<<<<< HEAD
-func NewClaim(repo ports.ClaimsRepository, idenSrv ports.IndentityService, mtService ports.MtService, identityStateRepository ports.IdentityStateRepository, storage *db.Storage, cfg ClaimCfg) ports.ClaimsService {
-=======
-func NewClaim(repo ports.ClaimsRepository, schemaSrv ports.SchemaService, idenSrv ports.IdentityService, mtService ports.MtService, identityStateRepository ports.IdentityStateRepository, storage *db.Storage, cfg ClaimCfg) ports.ClaimsService {
->>>>>>> a603523f
+func NewClaim(repo ports.ClaimsRepository, idenSrv ports.IdentityService, mtService ports.MtService, identityStateRepository ports.IdentityStateRepository, storage *db.Storage, cfg ClaimCfg) ports.ClaimsService {
 	s := &claim{
 		cfg: ClaimCfg{
 			RHSEnabled: cfg.RHSEnabled,
@@ -131,11 +122,7 @@
 		return nil, err
 	}
 
-<<<<<<< HEAD
 	proof, err := c.identitySrv.SignClaimEntry(ctx, authClaim, coreClaim)
-=======
-	authClaim, err := c.GetAuthClaim(ctx, req.DID)
->>>>>>> a603523f
 	if err != nil {
 		log.Error(ctx, "cannot sign claim entry", err)
 		return nil, err
@@ -229,9 +216,6 @@
 		return nil, err
 	}
 
-<<<<<<< HEAD
-	return schema.FromClaimModelToW3CCredential(*claim)
-=======
 	return claim, nil
 }
 
@@ -357,7 +341,6 @@
 	revocationStatus.MTP = *proof
 
 	return revocationStatus, nil
->>>>>>> a603523f
 }
 
 func (c *claim) GetAll(ctx context.Context, did *core.DID) ([]*verifiable.W3CCredential, error) {
@@ -447,7 +430,6 @@
 	return claim, nil
 }
 
-<<<<<<< HEAD
 func (c *claim) getAuthClaim(ctx context.Context, did core.DID) (*domain.Claim, error) {
 	authHash, err := core.AuthSchemaHash.MarshalText()
 	if err != nil {
@@ -456,8 +438,6 @@
 	return c.icRepo.FindOneClaimBySchemaHash(ctx, c.storage.Pgx, did, string(authHash))
 }
 
-=======
->>>>>>> a603523f
 func (c *claim) guardCreateClaimRequest(req *ports.CreateClaimRequest) error {
 	if _, err := url.ParseRequestURI(req.SchemaURL); err != nil {
 		return ErrMalformedURL
