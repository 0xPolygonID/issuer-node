--- conflicted
+++ resolved
@@ -49,11 +49,11 @@
 
 // Schema defines a domain.Schema entity
 type Schema struct {
-<<<<<<< HEAD
 	ID              uuid.UUID
 	IssuerDID       w3c.DID
 	URL             string
 	Type            string
+	ContextURL      string
 	Title           *string
 	Description     *string
 	Version         string
@@ -61,17 +61,4 @@
 	Words           SchemaWords
 	DisplayMethodID *uuid.UUID
 	CreatedAt       time.Time
-=======
-	ID          uuid.UUID
-	IssuerDID   w3c.DID
-	URL         string
-	Type        string
-	ContextURL  string
-	Title       *string
-	Description *string
-	Version     string
-	Hash        core.SchemaHash
-	Words       SchemaWords
-	CreatedAt   time.Time
->>>>>>> 48aec253
 }