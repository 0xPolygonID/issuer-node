--- conflicted
+++ resolved
@@ -13,12 +13,7 @@
 // ConnectionsRepository defines the available methods for connections repository
 type ConnectionsRepository interface {
 	Save(ctx context.Context, conn db.Querier, connection *domain.Connection) (uuid.UUID, error)
-<<<<<<< HEAD
 	Delete(ctx context.Context, conn db.Querier, id uuid.UUID, issuerDID core.DID) error
-	GetByIDAndIssuerID(ctx context.Context, conn db.Querier, id uuid.UUID, issuerID core.DID) (*domain.Connection, error)
-=======
-	Delete(ctx context.Context, conn db.Querier, id uuid.UUID) error
 	GetByIDAndIssuerID(ctx context.Context, conn db.Querier, id uuid.UUID, issuerDID core.DID) (*domain.Connection, error)
 	GetAllByIssuerID(ctx context.Context, conn db.Querier, issuerDID core.DID, query *string) ([]*domain.Connection, error)
->>>>>>> 9b449f5f
 }