--- conflicted
+++ resolved
@@ -172,14 +172,9 @@
 // ClaimsService is the interface implemented by the claim service
 type ClaimsService interface {
 	CreateClaim(ctx context.Context, claimReq *CreateClaimRequest) (*domain.Claim, error)
-<<<<<<< HEAD
-	Revoke(ctx context.Context, id string, nonce uint64, description string) error
+	Revoke(ctx context.Context, id core.DID, nonce uint64, description string) error
 	GetAll(ctx context.Context, did core.DID, filter *ClaimsFilter) ([]*domain.Claim, error)
-=======
-	Revoke(ctx context.Context, id core.DID, nonce uint64, description string) error
 	RevokeAllFromConnection(ctx context.Context, connID uuid.UUID, issuerID core.DID) error
-	GetAll(ctx context.Context, did *core.DID, filter *Filter) ([]*domain.Claim, error)
->>>>>>> 150e1737
 	GetRevocationStatus(ctx context.Context, id string, nonce uint64) (*verifiable.RevocationStatus, error)
 	GetByID(ctx context.Context, issID *core.DID, id uuid.UUID) (*domain.Claim, error)
 	Agent(ctx context.Context, req *AgentRequest) (*domain.Agent, error)
