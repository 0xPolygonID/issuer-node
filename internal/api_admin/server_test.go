--- conflicted
+++ resolved
@@ -367,11 +367,7 @@
 	}
 }
 
-<<<<<<< HEAD
-func TestServer_GetCredential(t *testing.T) {
-=======
 func TestServer_CreateCredential(t *testing.T) {
->>>>>>> 87cdbb7b
 	const (
 		method     = "polygonid"
 		blockchain = "polygon"
@@ -399,7 +395,145 @@
 
 	did, err := core.ParseDID(iden.Identifier)
 	require.NoError(t, err)
-<<<<<<< HEAD
+
+	cfg.APIUI.IssuerDID = *did
+	server := NewServer(&cfg, NewIdentityMock(), claimsService, NewAdminSchemaMock(), connectionsService, NewPublisherMock(), NewPackageManagerMock(), nil)
+
+	handler := getHandler(ctx, server)
+
+	type expected struct {
+		response CreateCredentialResponseObject
+		httpCode int
+	}
+
+	type testConfig struct {
+		name     string
+		auth     func() (string, string)
+		body     CreateCredentialRequest
+		expected expected
+	}
+	for _, tc := range []testConfig{
+		{
+			name: "No auth header",
+			auth: authWrong,
+			expected: expected{
+				httpCode: http.StatusUnauthorized,
+			},
+		},
+		{
+			name: "Happy path",
+			auth: authOk,
+			body: CreateCredentialRequest{
+				CredentialSchema: "https://raw.githubusercontent.com/iden3/claim-schema-vocab/main/schemas/json/KYCAgeCredential-v3.json",
+				Type:             "KYCAgeCredential",
+				CredentialSubject: map[string]any{
+					"id":           "did:polygonid:polygon:mumbai:2qE1BZ7gcmEoP2KppvFPCZqyzyb5tK9T6Gec5HFANQ",
+					"birthday":     19960424,
+					"documentType": 2,
+				},
+				Expiration: common.ToPointer(int64(12345)),
+			},
+			expected: expected{
+				response: CreateCredential201JSONResponse{},
+				httpCode: http.StatusCreated,
+			},
+		},
+		{
+			name: "Wrong credential url",
+			auth: authOk,
+			body: CreateCredentialRequest{
+				CredentialSchema: "wrong url",
+				Type:             "KYCAgeCredential",
+				CredentialSubject: map[string]any{
+					"id":           "did:polygonid:polygon:mumbai:2qE1BZ7gcmEoP2KppvFPCZqyzyb5tK9T6Gec5HFANQ",
+					"birthday":     19960424,
+					"documentType": 2,
+				},
+				Expiration: common.ToPointer(int64(12345)),
+			},
+			expected: expected{
+				response: CreateCredential400JSONResponse{N400JSONResponse{Message: "malformed url"}},
+				httpCode: http.StatusBadRequest,
+			},
+		},
+		{
+			name: "Unreachable well formed credential url",
+			auth: authOk,
+			body: CreateCredentialRequest{
+				CredentialSchema: "http://www.wrong.url/cannot/get/the/credential",
+				Type:             "KYCAgeCredential",
+				CredentialSubject: map[string]any{
+					"id":           "did:polygonid:polygon:mumbai:2qE1BZ7gcmEoP2KppvFPCZqyzyb5tK9T6Gec5HFANQ",
+					"birthday":     19960424,
+					"documentType": 2,
+				},
+				Expiration: common.ToPointer(int64(12345)),
+			},
+			expected: expected{
+				response: CreateCredential422JSONResponse{N422JSONResponse{Message: "cannot load schema"}},
+				httpCode: http.StatusUnprocessableEntity,
+			},
+		},
+	} {
+		t.Run(tc.name, func(t *testing.T) {
+			rr := httptest.NewRecorder()
+			url := "/v1/credentials"
+
+			req, err := http.NewRequest(http.MethodPost, url, tests.JSONBody(t, tc.body))
+			req.SetBasicAuth(tc.auth())
+			require.NoError(t, err)
+
+			handler.ServeHTTP(rr, req)
+
+			require.Equal(t, tc.expected.httpCode, rr.Code)
+
+			switch tc.expected.httpCode {
+			case http.StatusCreated:
+				var response CreateCredentialResponse
+				require.NoError(t, json.Unmarshal(rr.Body.Bytes(), &response))
+				_, err := uuid.Parse(response.Id)
+				assert.NoError(t, err)
+			case http.StatusBadRequest:
+				var response CreateCredential400JSONResponse
+				require.NoError(t, json.Unmarshal(rr.Body.Bytes(), &response))
+				assert.EqualValues(t, tc.expected.response, response)
+			case http.StatusUnprocessableEntity:
+				var response CreateCredential422JSONResponse
+				require.NoError(t, json.Unmarshal(rr.Body.Bytes(), &response))
+				assert.EqualValues(t, tc.expected.response, response)
+			}
+		})
+	}
+}
+
+func TestServer_GetCredential(t *testing.T) {
+	const (
+		method     = "polygonid"
+		blockchain = "polygon"
+		network    = "mumbai"
+	)
+	ctx := log.NewContext(context.Background(), log.LevelDebug, log.OutputText, os.Stdout)
+	identityRepo := repositories.NewIdentity()
+	claimsRepo := repositories.NewClaims()
+	identityStateRepo := repositories.NewIdentityState()
+	mtRepo := repositories.NewIdentityMerkleTreeRepository()
+	mtService := services.NewIdentityMerkleTrees(mtRepo)
+	revocationRepository := repositories.NewRevocation()
+	rhsp := reverse_hash.NewRhsPublisher(nil, false)
+	connectionsRepository := repositories.NewConnections()
+	identityService := services.NewIdentity(keyStore, identityRepo, mtRepo, identityStateRepo, mtService, claimsRepo, revocationRepository, connectionsRepository, storage, rhsp, nil, nil)
+	schemaService := services.NewSchema(loader.CachedFactory(loader.HTTPFactory, cachex))
+	claimsConf := services.ClaimCfg{
+		RHSEnabled: false,
+		Host:       "http://host",
+	}
+	claimsService := services.NewClaim(claimsRepo, schemaService, identityService, mtService, identityStateRepo, storage, claimsConf)
+	connectionsService := services.NewConnection(connectionsRepository, storage)
+	iden, err := identityService.Create(ctx, method, blockchain, network, "polygon-test")
+	require.NoError(t, err)
+
+	did, err := core.ParseDID(iden.Identifier)
+	require.NoError(t, err)
 	cfg.APIUI.IssuerDID = *did
 	server := NewServer(&cfg, NewIdentityMock(), claimsService, schemaService, connectionsService, NewPublisherMock(), NewPackageManagerMock(), nil)
 
@@ -419,45 +553,27 @@
 	type expected struct {
 		message  *string
 		response GetCredential200JSONResponse
-=======
-
-	cfg.APIUI.IssuerDID = *did
-	server := NewServer(&cfg, NewIdentityMock(), claimsService, NewAdminSchemaMock(), connectionsService, NewPublisherMock(), NewPackageManagerMock(), nil)
-
-	handler := getHandler(ctx, server)
-
-	type expected struct {
-		response CreateCredentialResponseObject
->>>>>>> 87cdbb7b
 		httpCode int
 	}
 
 	type testConfig struct {
 		name     string
 		auth     func() (string, string)
-<<<<<<< HEAD
 		request  GetCredentialRequestObject
-=======
-		body     CreateCredentialRequest
->>>>>>> 87cdbb7b
 		expected expected
 	}
 	for _, tc := range []testConfig{
 		{
 			name: "No auth header",
 			auth: authWrong,
-<<<<<<< HEAD
 			request: GetCredentialRequestObject{
 				Id: uuid.New(),
 			},
-=======
->>>>>>> 87cdbb7b
 			expected: expected{
 				httpCode: http.StatusUnauthorized,
 			},
 		},
 		{
-<<<<<<< HEAD
 			name: "should return an error, claim not found",
 			auth: authOk,
 			request: GetCredentialRequestObject{
@@ -493,73 +609,14 @@
 					SchemaType: claim.SchemaType,
 				},
 				httpCode: http.StatusOK,
-=======
-			name: "Happy path",
-			auth: authOk,
-			body: CreateCredentialRequest{
-				CredentialSchema: "https://raw.githubusercontent.com/iden3/claim-schema-vocab/main/schemas/json/KYCAgeCredential-v3.json",
-				Type:             "KYCAgeCredential",
-				CredentialSubject: map[string]any{
-					"id":           "did:polygonid:polygon:mumbai:2qE1BZ7gcmEoP2KppvFPCZqyzyb5tK9T6Gec5HFANQ",
-					"birthday":     19960424,
-					"documentType": 2,
-				},
-				Expiration: common.ToPointer(int64(12345)),
-			},
-			expected: expected{
-				response: CreateCredential201JSONResponse{},
-				httpCode: http.StatusCreated,
-			},
-		},
-		{
-			name: "Wrong credential url",
-			auth: authOk,
-			body: CreateCredentialRequest{
-				CredentialSchema: "wrong url",
-				Type:             "KYCAgeCredential",
-				CredentialSubject: map[string]any{
-					"id":           "did:polygonid:polygon:mumbai:2qE1BZ7gcmEoP2KppvFPCZqyzyb5tK9T6Gec5HFANQ",
-					"birthday":     19960424,
-					"documentType": 2,
-				},
-				Expiration: common.ToPointer(int64(12345)),
-			},
-			expected: expected{
-				response: CreateCredential400JSONResponse{N400JSONResponse{Message: "malformed url"}},
-				httpCode: http.StatusBadRequest,
-			},
-		},
-		{
-			name: "Unreachable well formed credential url",
-			auth: authOk,
-			body: CreateCredentialRequest{
-				CredentialSchema: "http://www.wrong.url/cannot/get/the/credential",
-				Type:             "KYCAgeCredential",
-				CredentialSubject: map[string]any{
-					"id":           "did:polygonid:polygon:mumbai:2qE1BZ7gcmEoP2KppvFPCZqyzyb5tK9T6Gec5HFANQ",
-					"birthday":     19960424,
-					"documentType": 2,
-				},
-				Expiration: common.ToPointer(int64(12345)),
-			},
-			expected: expected{
-				response: CreateCredential422JSONResponse{N422JSONResponse{Message: "cannot load schema"}},
-				httpCode: http.StatusUnprocessableEntity,
->>>>>>> 87cdbb7b
 			},
 		},
 	} {
 		t.Run(tc.name, func(t *testing.T) {
 			rr := httptest.NewRecorder()
-<<<<<<< HEAD
 			url := fmt.Sprintf("/v1/credentials/%s", tc.request.Id.String())
 
 			req, err := http.NewRequest(http.MethodGet, url, nil)
-=======
-			url := "/v1/credentials"
-
-			req, err := http.NewRequest(http.MethodPost, url, tests.JSONBody(t, tc.body))
->>>>>>> 87cdbb7b
 			req.SetBasicAuth(tc.auth())
 			require.NoError(t, err)
 
@@ -568,7 +625,6 @@
 			require.Equal(t, tc.expected.httpCode, rr.Code)
 
 			switch tc.expected.httpCode {
-<<<<<<< HEAD
 			case http.StatusOK:
 				var response GetCredentialResponse
 				require.NoError(t, json.Unmarshal(rr.Body.Bytes(), &response))
@@ -591,21 +647,6 @@
 				var response GetCredential400JSONResponse
 				require.NoError(t, json.Unmarshal(rr.Body.Bytes(), &response))
 				assert.Equal(t, *tc.expected.message, response.Message)
-=======
-			case http.StatusCreated:
-				var response CreateCredentialResponse
-				require.NoError(t, json.Unmarshal(rr.Body.Bytes(), &response))
-				_, err := uuid.Parse(response.Id)
-				assert.NoError(t, err)
-			case http.StatusBadRequest:
-				var response CreateCredential400JSONResponse
-				require.NoError(t, json.Unmarshal(rr.Body.Bytes(), &response))
-				assert.EqualValues(t, tc.expected.response, response)
-			case http.StatusUnprocessableEntity:
-				var response CreateCredential422JSONResponse
-				require.NoError(t, json.Unmarshal(rr.Body.Bytes(), &response))
-				assert.EqualValues(t, tc.expected.response, response)
->>>>>>> 87cdbb7b
 			}
 		})
 	}
