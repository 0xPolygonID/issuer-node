package api_admin

import (
	"context"
	"encoding/json"
	"fmt"
	"net/http"
	"net/http/httptest"
	"os"
	"strings"
	"testing"
	"time"

	"github.com/google/uuid"
	core "github.com/iden3/go-iden3-core"
	"github.com/mitchellh/mapstructure"
	"github.com/stretchr/testify/assert"
	"github.com/stretchr/testify/require"

	"github.com/polygonid/sh-id-platform/internal/common"
	"github.com/polygonid/sh-id-platform/internal/core/domain"
	"github.com/polygonid/sh-id-platform/internal/core/services"
	"github.com/polygonid/sh-id-platform/internal/db/tests"
	"github.com/polygonid/sh-id-platform/internal/health"
	"github.com/polygonid/sh-id-platform/internal/loader"
	"github.com/polygonid/sh-id-platform/internal/log"
	"github.com/polygonid/sh-id-platform/internal/repositories"
	"github.com/polygonid/sh-id-platform/pkg/reverse_hash"
)

func TestServer_CheckStatus(t *testing.T) {
	identityRepo := repositories.NewIdentity()
	claimsRepo := repositories.NewClaims()
	identityStateRepo := repositories.NewIdentityState()
	mtRepo := repositories.NewIdentityMerkleTreeRepository()
	mtService := services.NewIdentityMerkleTrees(mtRepo)
	revocationRepository := repositories.NewRevocation()
	rhsp := reverse_hash.NewRhsPublisher(nil, false)
	connectionsRepository := repositories.NewConnections()
	identityService := services.NewIdentity(&KMSMock{}, identityRepo, mtRepo, identityStateRepo, mtService, claimsRepo, revocationRepository, connectionsRepository, storage, rhsp, nil, nil)
	schemaService := services.NewSchema(loader.CachedFactory(loader.HTTPFactory, cachex))
	schemaAdminService := services.NewSchemaAdmin(repositories.NewSchema(*storage), loader.HTTPFactory)

	claimsConf := services.ClaimCfg{
		RHSEnabled: false,
		Host:       "host",
	}
	claimsService := services.NewClaim(claimsRepo, schemaService, identityService, mtService, identityStateRepo, storage, claimsConf)

	server := NewServer(&cfg, identityService, claimsService, schemaAdminService, NewConnectionsMock(), NewPublisherMock(), NewPackageManagerMock(), &health.Status{})
	handler := getHandler(context.Background(), server)

	t.Run("should return 200", func(t *testing.T) {
		rr := httptest.NewRecorder()
		req, err := http.NewRequest("GET", "/status", nil)
		require.NoError(t, err)

		handler.ServeHTTP(rr, req)
		require.Equal(t, http.StatusOK, rr.Code)
		var response Health200JSONResponse
		require.NoError(t, json.Unmarshal(rr.Body.Bytes(), &response))
	})
}

func TestServer_AuthCallback(t *testing.T) {
	server := NewServer(&cfg, NewIdentityMock(), NewClaimsMock(), NewAdminSchemaMock(), NewConnectionsMock(), NewPublisherMock(), NewPackageManagerMock(), nil)
	handler := getHandler(context.Background(), server)

	type expected struct {
		httpCode int
		message  string
	}
	type testConfig struct {
		name      string
		expected  expected
		sessionID *string
	}

	for _, tc := range []testConfig{
		{
			name: "should get an error empty param sessionID",
			expected: expected{
				httpCode: http.StatusBadRequest,
				message:  "Cannot proceed with empty sessionID",
			},
		},
		{
			name:      "should get an error no body",
			sessionID: common.ToPointer("12345"),
			expected: expected{
				httpCode: http.StatusBadRequest,
				message:  "Cannot proceed with empty body",
			},
		},
	} {
		t.Run(tc.name, func(t *testing.T) {
			rr := httptest.NewRecorder()
			url := "/v1/authentication/callback"
			if tc.sessionID != nil {
				url += "?sessionID=" + *tc.sessionID
			}

			req, err := http.NewRequest("POST", url, strings.NewReader(``))
			require.NoError(t, err)

			handler.ServeHTTP(rr, req)

			require.Equal(t, tc.expected.httpCode, rr.Code)
			switch tc.expected.httpCode {
			case http.StatusBadRequest:
				var response AuthCallback400JSONResponse
				assert.NoError(t, json.Unmarshal(rr.Body.Bytes(), &response))
				assert.Equal(t, tc.expected.message, response.Message)
			default:
				t.Fail()
			}
		})
	}
}

func TestServer_AuthQRCode(t *testing.T) {
	identityRepo := repositories.NewIdentity()
	claimsRepo := repositories.NewClaims()
	identityStateRepo := repositories.NewIdentityState()
	mtRepo := repositories.NewIdentityMerkleTreeRepository()
	mtService := services.NewIdentityMerkleTrees(mtRepo)
	revocationRepository := repositories.NewRevocation()
	rhsp := reverse_hash.NewRhsPublisher(nil, false)
	connectionsRepository := repositories.NewConnections()
	sessionRepository := repositories.NewSessionCached(cachex)

	identityService := services.NewIdentity(&KMSMock{}, identityRepo, mtRepo, identityStateRepo, mtService, claimsRepo, revocationRepository, connectionsRepository, storage, rhsp, nil, sessionRepository)
	server := NewServer(&cfg, identityService, NewClaimsMock(), NewAdminSchemaMock(), NewConnectionsMock(), NewPublisherMock(), NewPackageManagerMock(), nil)
	issuerDID, err := core.ParseDID("did:polygonid:polygon:mumbai:2qE1BZ7gcmEoP2KppvFPCZqyzyb5tK9T6Gec5HFANQ")
	require.NoError(t, err)
	server.cfg.APIUI.IssuerDID = *issuerDID
	server.cfg.APIUI.ServerURL = "https://testing.env"
	handler := getHandler(context.Background(), server)

	type expected struct {
		httpCode int
		response AuthQRCodeResponseObject
	}
	type testConfig struct {
		name     string
		expected expected
	}

	for _, tc := range []testConfig{
		{
			name: "should get a qrCode",
			expected: expected{
				httpCode: http.StatusOK,
				response: AuthQRCode200JSONResponse{
					Body: struct {
						CallbackUrl string        `json:"callbackUrl"`
						Reason      string        `json:"reason"`
						Scope       []interface{} `json:"scope"`
					}{
						CallbackUrl: "https://testing.env/v1/authentication/callback?sessionID=",
						Reason:      "authentication",
						Scope:       []interface{}{},
					},
					From: issuerDID.String(),
					Typ:  "application/iden3comm-plain-json",
					Type: "https://iden3-communication.io/authorization/1.0/request",
				},
			},
		},
	} {
		t.Run(tc.name, func(t *testing.T) {
			rr := httptest.NewRecorder()
			req, err := http.NewRequest("GET", "/v1/authentication/qrcode", nil)
			require.NoError(t, err)

			handler.ServeHTTP(rr, req)

			require.Equal(t, tc.expected.httpCode, rr.Code)
			switch v := tc.expected.response.(type) {
			case AuthQRCode200JSONResponse:
				var response AuthQRCode200JSONResponse
				assert.NoError(t, json.Unmarshal(rr.Body.Bytes(), &response))
				assert.Equal(t, v.Typ, response.Typ)
				assert.Equal(t, v.Type, response.Type)
				assert.Equal(t, v.From, response.From)
				assert.Equal(t, v.Body.Scope, response.Body.Scope)
				assert.Equal(t, v.Body.Reason, response.Body.Reason)
				assert.True(t, strings.Contains(response.Body.CallbackUrl, v.Body.CallbackUrl))
			}
		})
	}
}

func TestServer_ImportSchema(t *testing.T) {
	const url = "https://raw.githubusercontent.com/iden3/claim-schema-vocab/main/schemas/json/KYCAgeCredential-v3.json"
	const schemaType = "KYCCountryOfResidenceCredential"
	ctx := context.Background()
	schemaAdminSrv := services.NewSchemaAdmin(repositories.NewSchema(*storage), loader.HTTPFactory)
	server := NewServer(&cfg, NewIdentityMock(), NewClaimsMock(), schemaAdminSrv, NewConnectionsMock(), NewPublisherMock(), NewPackageManagerMock(), nil)
	issuerDID, err := core.ParseDID("did:polygonid:polygon:mumbai:2qE1BZ7gcmEoP2KppvFPCZqyzyb5tK9T6Gec5HFANQ")
	require.NoError(t, err)
	server.cfg.APIUI.IssuerDID = *issuerDID
	server.cfg.APIUI.ServerURL = "https://testing.env"

	handler := getHandler(ctx, server)

	type expected struct {
		httpCode int
		errorMsg string
	}
	type testConfig struct {
		name     string
		auth     func() (string, string)
		request  *ImportSchemaJSONRequestBody
		expected expected
	}
	for _, tc := range []testConfig{
		{
			name:    "Not authorized",
			auth:    authWrong,
			request: nil,
			expected: expected{
				httpCode: http.StatusUnauthorized,
			},
		},
		{
			name:    "Empty request",
			auth:    authOk,
			request: nil,
			expected: expected{
				httpCode: http.StatusBadRequest,
				errorMsg: "bad request: empty url",
			},
		},
		{
			name: "Wrong url",
			auth: authOk,
			request: &ImportSchemaRequest{
				SchemaType: "lala",
				Url:        "wrong/url",
			},
			expected: expected{
				httpCode: http.StatusBadRequest,
				errorMsg: "bad request: parsing url: parse \"wrong/url\": invalid URI for request",
			},
		},
		{
			name: "Valid request",
			auth: authOk,
			request: &ImportSchemaRequest{
				SchemaType: schemaType,
				Url:        url,
			},
			expected: expected{
				httpCode: http.StatusCreated,
				errorMsg: "bad request: parsing url: parse \"wrong/url\": invalid URI for request",
			},
		},
	} {
		t.Run(tc.name, func(t *testing.T) {
			rr := httptest.NewRecorder()
			req, err := http.NewRequest("POST", "/v1/schemas", tests.JSONBody(t, tc.request))
			req.SetBasicAuth(tc.auth())
			require.NoError(t, err)

			handler.ServeHTTP(rr, req)

			require.Equal(t, tc.expected.httpCode, rr.Code)
			switch tc.expected.httpCode {
			case http.StatusCreated:
				var response ImportSchema201JSONResponse
				assert.NoError(t, json.Unmarshal(rr.Body.Bytes(), &response))
				_, err := uuid.Parse(response.Id)
				assert.NoError(t, err)
			case http.StatusBadRequest:
				var response ImportSchema400JSONResponse
				assert.NoError(t, json.Unmarshal(rr.Body.Bytes(), &response))
				assert.Equal(t, tc.expected.errorMsg, response.Message)
			}
		})
	}
}

func TestServer_DeleteConnection(t *testing.T) {
	connectionsRepository := repositories.NewConnections()

	connectionsService := services.NewConnection(connectionsRepository, storage)
	server := NewServer(&cfg, NewIdentityMock(), NewClaimsMock(), NewSchemaAdminMock(), connectionsService, NewPublisherMock(), NewPackageManagerMock(), nil)
	handler := getHandler(context.Background(), server)

	fixture := tests.NewFixture(storage)

	issuerDID, err := core.ParseDID("did:iden3:polygon:mumbai:wyFiV4w71QgWPn6bYLsZoysFay66gKtVa9kfu6yMZ")
	require.NoError(t, err)
	userDID, err := core.ParseDID("did:polygonid:polygon:mumbai:2qH7XAwYQzCp9VfhpNgeLtK2iCehDDrfMWUCEg5ig5")
	require.NoError(t, err)

	conn := fixture.CreateConnection(t, &domain.Connection{
		IssuerDID:  *issuerDID,
		UserDID:    *userDID,
		IssuerDoc:  nil,
		UserDoc:    nil,
		CreatedAt:  time.Now(),
		ModifiedAt: time.Now(),
	})

	type expected struct {
		httpCode int
		message  *string
	}

	type testConfig struct {
		name     string
		connID   uuid.UUID
		auth     func() (string, string)
		expected expected
	}

	for _, tc := range []testConfig{
		{
			name: "No auth header",
			auth: authWrong,
			expected: expected{
				httpCode: http.StatusUnauthorized,
			},
		},
		{
			name:   "should get an error, not existing connection",
			connID: uuid.New(),
			auth:   authOk,
			expected: expected{
				httpCode: http.StatusBadRequest,
				message:  common.ToPointer("The given connection does not exist"),
			},
		},
		{
			name:   "should delete the connection",
			connID: conn,
			auth:   authOk,
			expected: expected{
				httpCode: http.StatusOK,
				message:  common.ToPointer("Connection successfully deleted"),
			},
		},
	} {
		t.Run(tc.name, func(t *testing.T) {
			rr := httptest.NewRecorder()
			url := fmt.Sprintf("/v1/connections/%s", tc.connID.String())
			req, err := http.NewRequest("DELETE", url, nil)
			req.SetBasicAuth(tc.auth())
			require.NoError(t, err)

			handler.ServeHTTP(rr, req)

			require.Equal(t, tc.expected.httpCode, rr.Code)
			switch tc.expected.httpCode {
			case http.StatusBadRequest:
				var response DeleteConnection400JSONResponse
				assert.NoError(t, json.Unmarshal(rr.Body.Bytes(), &response))
				assert.Equal(t, *tc.expected.message, response.Message)
			case http.StatusOK:
				var response DeleteConnection200JSONResponse
				assert.NoError(t, json.Unmarshal(rr.Body.Bytes(), &response))
				assert.Equal(t, *tc.expected.message, response.Message)
			}
		})
	}
}

func TestServer_CreateCredential(t *testing.T) {
	const (
		method     = "polygonid"
		blockchain = "polygon"
		network    = "mumbai"
	)
	ctx := log.NewContext(context.Background(), log.LevelDebug, log.OutputText, os.Stdout)
	identityRepo := repositories.NewIdentity()
	claimsRepo := repositories.NewClaims()
	identityStateRepo := repositories.NewIdentityState()
	mtRepo := repositories.NewIdentityMerkleTreeRepository()
	mtService := services.NewIdentityMerkleTrees(mtRepo)
	revocationRepository := repositories.NewRevocation()
	rhsp := reverse_hash.NewRhsPublisher(nil, false)
	connectionsRepository := repositories.NewConnections()
	identityService := services.NewIdentity(keyStore, identityRepo, mtRepo, identityStateRepo, mtService, claimsRepo, revocationRepository, connectionsRepository, storage, rhsp, nil, nil)
	schemaService := services.NewSchema(loader.CachedFactory(loader.HTTPFactory, cachex))
	claimsConf := services.ClaimCfg{
		RHSEnabled: false,
		Host:       "http://host",
	}
	claimsService := services.NewClaim(claimsRepo, schemaService, identityService, mtService, identityStateRepo, storage, claimsConf)
	connectionsService := services.NewConnection(connectionsRepository, storage)
	iden, err := identityService.Create(ctx, method, blockchain, network, "polygon-test")
	require.NoError(t, err)

	did, err := core.ParseDID(iden.Identifier)
	require.NoError(t, err)

	cfg.APIUI.IssuerDID = *did
	server := NewServer(&cfg, NewIdentityMock(), claimsService, NewAdminSchemaMock(), connectionsService, NewPublisherMock(), NewPackageManagerMock(), nil)

	handler := getHandler(ctx, server)

	type expected struct {
		response CreateCredentialResponseObject
		httpCode int
	}

	type testConfig struct {
		name     string
		auth     func() (string, string)
		body     CreateCredentialRequest
		expected expected
	}
	for _, tc := range []testConfig{
		{
			name: "No auth header",
			auth: authWrong,
			expected: expected{
				httpCode: http.StatusUnauthorized,
			},
		},
		{
			name: "Happy path",
			auth: authOk,
			body: CreateCredentialRequest{
				CredentialSchema: "https://raw.githubusercontent.com/iden3/claim-schema-vocab/main/schemas/json/KYCAgeCredential-v3.json",
				Type:             "KYCAgeCredential",
				CredentialSubject: map[string]any{
					"id":           "did:polygonid:polygon:mumbai:2qE1BZ7gcmEoP2KppvFPCZqyzyb5tK9T6Gec5HFANQ",
					"birthday":     19960424,
					"documentType": 2,
				},
				Expiration: common.ToPointer(int64(12345)),
			},
			expected: expected{
				response: CreateCredential201JSONResponse{},
				httpCode: http.StatusCreated,
			},
		},
		{
			name: "Wrong credential url",
			auth: authOk,
			body: CreateCredentialRequest{
				CredentialSchema: "wrong url",
				Type:             "KYCAgeCredential",
				CredentialSubject: map[string]any{
					"id":           "did:polygonid:polygon:mumbai:2qE1BZ7gcmEoP2KppvFPCZqyzyb5tK9T6Gec5HFANQ",
					"birthday":     19960424,
					"documentType": 2,
				},
				Expiration: common.ToPointer(int64(12345)),
			},
			expected: expected{
				response: CreateCredential400JSONResponse{N400JSONResponse{Message: "malformed url"}},
				httpCode: http.StatusBadRequest,
			},
		},
		{
			name: "Unreachable well formed credential url",
			auth: authOk,
			body: CreateCredentialRequest{
				CredentialSchema: "http://www.wrong.url/cannot/get/the/credential",
				Type:             "KYCAgeCredential",
				CredentialSubject: map[string]any{
					"id":           "did:polygonid:polygon:mumbai:2qE1BZ7gcmEoP2KppvFPCZqyzyb5tK9T6Gec5HFANQ",
					"birthday":     19960424,
					"documentType": 2,
				},
				Expiration: common.ToPointer(int64(12345)),
			},
			expected: expected{
				response: CreateCredential422JSONResponse{N422JSONResponse{Message: "cannot load schema"}},
				httpCode: http.StatusUnprocessableEntity,
			},
		},
	} {
		t.Run(tc.name, func(t *testing.T) {
			rr := httptest.NewRecorder()
			url := "/v1/credentials"

			req, err := http.NewRequest(http.MethodPost, url, tests.JSONBody(t, tc.body))
			req.SetBasicAuth(tc.auth())
			require.NoError(t, err)

			handler.ServeHTTP(rr, req)

			require.Equal(t, tc.expected.httpCode, rr.Code)

			switch tc.expected.httpCode {
			case http.StatusCreated:
				var response CreateCredentialResponse
				require.NoError(t, json.Unmarshal(rr.Body.Bytes(), &response))
				_, err := uuid.Parse(response.Id)
				assert.NoError(t, err)
			case http.StatusBadRequest:
				var response CreateCredential400JSONResponse
				require.NoError(t, json.Unmarshal(rr.Body.Bytes(), &response))
				assert.EqualValues(t, tc.expected.response, response)
			case http.StatusUnprocessableEntity:
				var response CreateCredential422JSONResponse
				require.NoError(t, json.Unmarshal(rr.Body.Bytes(), &response))
				assert.EqualValues(t, tc.expected.response, response)
			}
		})
	}
}

<<<<<<< HEAD
func TestServer_DeleteCredential(t *testing.T) {
=======
func TestServer_GetCredential(t *testing.T) {
	const (
		method     = "polygonid"
		blockchain = "polygon"
		network    = "mumbai"
	)
	ctx := log.NewContext(context.Background(), log.LevelDebug, log.OutputText, os.Stdout)
>>>>>>> 02fb7bb6
	identityRepo := repositories.NewIdentity()
	claimsRepo := repositories.NewClaims()
	identityStateRepo := repositories.NewIdentityState()
	mtRepo := repositories.NewIdentityMerkleTreeRepository()
	mtService := services.NewIdentityMerkleTrees(mtRepo)
	revocationRepository := repositories.NewRevocation()
	rhsp := reverse_hash.NewRhsPublisher(nil, false)
	connectionsRepository := repositories.NewConnections()
	identityService := services.NewIdentity(keyStore, identityRepo, mtRepo, identityStateRepo, mtService, claimsRepo, revocationRepository, connectionsRepository, storage, rhsp, nil, nil)
	schemaService := services.NewSchema(loader.CachedFactory(loader.HTTPFactory, cachex))
	claimsConf := services.ClaimCfg{
		RHSEnabled: false,
		Host:       "http://host",
	}
	claimsService := services.NewClaim(claimsRepo, schemaService, identityService, mtService, identityStateRepo, storage, claimsConf)
<<<<<<< HEAD

	server := NewServer(&cfg, NewIdentityMock(), claimsService, NewSchemaAdminMock(), NewConnectionsMock(), NewPublisherMock(), NewPackageManagerMock(), nil)
	handler := getHandler(context.Background(), server)

	fixture := tests.NewFixture(storage)

	issuerDID, err := core.ParseDID("did:iden3:polygon:mumbai:wyFiV4w71QgWPn6bYLsZoysFay66gKtVa9kfu6yMZ")
	require.NoError(t, err)

	cred := fixture.NewClaim(t, issuerDID.String())
	fCred := fixture.CreateClaim(t, cred)

	type expected struct {
		httpCode int
		message  *string
	}

	type testConfig struct {
		name         string
		credentialID uuid.UUID
		auth         func() (string, string)
		expected     expected
	}

=======
	connectionsService := services.NewConnection(connectionsRepository, storage)
	iden, err := identityService.Create(ctx, method, blockchain, network, "polygon-test")
	require.NoError(t, err)

	did, err := core.ParseDID(iden.Identifier)
	require.NoError(t, err)
	cfg.APIUI.IssuerDID = *did
	server := NewServer(&cfg, NewIdentityMock(), claimsService, NewSchemaAdminMock(), connectionsService, NewPublisherMock(), NewPackageManagerMock(), nil)

	fixture := tests.NewFixture(storage)
	claim := fixture.NewClaim(t, did.String())
	fixture.CreateClaim(t, claim)

	handler := getHandler(ctx, server)

	type credentialKYCSubject struct {
		Id           string `json:"id"`
		Birthday     uint64 `json:"birthday"`
		DocumentType uint64 `json:"documentType"`
		Type         string `json:"type"`
	}

	type expected struct {
		message  *string
		response GetCredential200JSONResponse
		httpCode int
	}

	type testConfig struct {
		name     string
		auth     func() (string, string)
		request  GetCredentialRequestObject
		expected expected
	}
>>>>>>> 02fb7bb6
	for _, tc := range []testConfig{
		{
			name: "No auth header",
			auth: authWrong,
<<<<<<< HEAD
=======
			request: GetCredentialRequestObject{
				Id: uuid.New(),
			},
>>>>>>> 02fb7bb6
			expected: expected{
				httpCode: http.StatusUnauthorized,
			},
		},
		{
<<<<<<< HEAD
			name:         "should get an error, not existing claim",
			credentialID: uuid.New(),
			auth:         authOk,
			expected: expected{
				httpCode: http.StatusBadRequest,
				message:  common.ToPointer("The given credential does not exist"),
			},
		},
		{
			name:         "should delete the credential",
			credentialID: fCred,
			auth:         authOk,
			expected: expected{
				httpCode: http.StatusOK,
				message:  common.ToPointer("Credential successfully deleted"),
			},
		},
		{
			name:         "should get an error, a credential can not be deleted twice",
			credentialID: fCred,
			auth:         authOk,
			expected: expected{
				httpCode: http.StatusBadRequest,
				message:  common.ToPointer("The given credential does not exist"),
=======
			name: "should return an error, claim not found",
			auth: authOk,
			request: GetCredentialRequestObject{
				Id: uuid.New(),
			},
			expected: expected{
				message:  common.ToPointer("The given credential id does not exist"),
				httpCode: http.StatusBadRequest,
			},
		},
		{
			name: "happy path",
			auth: authOk,
			request: GetCredentialRequestObject{
				Id: claim.ID,
			},
			expected: expected{
				response: GetCredential200JSONResponse{
					Attributes: map[string]interface{}{
						"id":           "did:polygonid:polygon:mumbai:2qE1BZ7gcmEoP2KppvFPCZqyzyb5tK9T6Gec5HFANQ",
						"birthday":     19960424,
						"documentType": 2,
						"type":         "KYCAgeCredential",
					},
					CreatedAt:  time.Now().UTC(),
					Expired:    false,
					ExpiresAt:  nil,
					Id:         claim.ID,
					ProofTypes: []string{},
					RevNonce:   uint64(claim.RevNonce),
					Revoked:    claim.Revoked,
					SchemaHash: claim.SchemaHash,
					SchemaType: claim.SchemaType,
				},
				httpCode: http.StatusOK,
>>>>>>> 02fb7bb6
			},
		},
	} {
		t.Run(tc.name, func(t *testing.T) {
			rr := httptest.NewRecorder()
<<<<<<< HEAD
			url := fmt.Sprintf("/v1/credentials/%s", tc.credentialID.String())
			req, err := http.NewRequest("DELETE", url, nil)
=======
			url := fmt.Sprintf("/v1/credentials/%s", tc.request.Id.String())

			req, err := http.NewRequest(http.MethodGet, url, nil)
>>>>>>> 02fb7bb6
			req.SetBasicAuth(tc.auth())
			require.NoError(t, err)

			handler.ServeHTTP(rr, req)

			require.Equal(t, tc.expected.httpCode, rr.Code)
<<<<<<< HEAD
			switch tc.expected.httpCode {
			case http.StatusBadRequest:
				var response DeleteCredential400JSONResponse
				assert.NoError(t, json.Unmarshal(rr.Body.Bytes(), &response))
				assert.Equal(t, *tc.expected.message, response.Message)
			case http.StatusOK:
				var response DeleteCredential200JSONResponse
				assert.NoError(t, json.Unmarshal(rr.Body.Bytes(), &response))
=======

			switch tc.expected.httpCode {
			case http.StatusOK:
				var response GetCredentialResponse
				require.NoError(t, json.Unmarshal(rr.Body.Bytes(), &response))
				assert.Equal(t, tc.expected.response.Id, response.Id)
				assert.Equal(t, tc.expected.response.SchemaType, response.SchemaType)
				assert.Equal(t, tc.expected.response.SchemaHash, response.SchemaHash)
				assert.Equal(t, tc.expected.response.Revoked, response.Revoked)
				assert.Equal(t, tc.expected.response.RevNonce, response.RevNonce)
				assert.InDelta(t, tc.expected.response.CreatedAt.Unix(), response.CreatedAt.Unix(), 10)
				if response.ExpiresAt != nil && tc.expected.response.ExpiresAt != nil {
					assert.InDelta(t, tc.expected.response.ExpiresAt.Unix(), response.ExpiresAt.Unix(), 10)
				}
				assert.Equal(t, tc.expected.response.Expired, response.Expired)
				var respAttributes, tcCredentialSubject credentialKYCSubject
				assert.NoError(t, mapstructure.Decode(tc.expected.response.Attributes, &tcCredentialSubject))
				assert.NoError(t, mapstructure.Decode(response.Attributes, &respAttributes))
				assert.EqualValues(t, respAttributes, tcCredentialSubject)
				assert.EqualValues(t, tc.expected.response.ProofTypes, response.ProofTypes)
			case http.StatusBadRequest:
				var response GetCredential400JSONResponse
				require.NoError(t, json.Unmarshal(rr.Body.Bytes(), &response))
>>>>>>> 02fb7bb6
				assert.Equal(t, *tc.expected.message, response.Message)
			}
		})
	}
}<|MERGE_RESOLUTION|>--- conflicted
+++ resolved
@@ -506,17 +506,7 @@
 	}
 }
 
-<<<<<<< HEAD
 func TestServer_DeleteCredential(t *testing.T) {
-=======
-func TestServer_GetCredential(t *testing.T) {
-	const (
-		method     = "polygonid"
-		blockchain = "polygon"
-		network    = "mumbai"
-	)
-	ctx := log.NewContext(context.Background(), log.LevelDebug, log.OutputText, os.Stdout)
->>>>>>> 02fb7bb6
 	identityRepo := repositories.NewIdentity()
 	claimsRepo := repositories.NewClaims()
 	identityStateRepo := repositories.NewIdentityState()
@@ -532,7 +522,6 @@
 		Host:       "http://host",
 	}
 	claimsService := services.NewClaim(claimsRepo, schemaService, identityService, mtService, identityStateRepo, storage, claimsConf)
-<<<<<<< HEAD
 
 	server := NewServer(&cfg, NewIdentityMock(), claimsService, NewSchemaAdminMock(), NewConnectionsMock(), NewPublisherMock(), NewPackageManagerMock(), nil)
 	handler := getHandler(context.Background(), server)
@@ -557,7 +546,88 @@
 		expected     expected
 	}
 
-=======
+	for _, tc := range []testConfig{
+		{
+			name: "No auth header",
+			auth: authWrong,
+			expected: expected{
+				httpCode: http.StatusUnauthorized,
+			},
+		},
+		{
+			name:         "should get an error, not existing claim",
+			credentialID: uuid.New(),
+			auth:         authOk,
+			expected: expected{
+				httpCode: http.StatusBadRequest,
+				message:  common.ToPointer("The given credential does not exist"),
+			},
+		},
+		{
+			name:         "should delete the credential",
+			credentialID: fCred,
+			auth:         authOk,
+			expected: expected{
+				httpCode: http.StatusOK,
+				message:  common.ToPointer("Credential successfully deleted"),
+			},
+		},
+		{
+			name:         "should get an error, a credential can not be deleted twice",
+			credentialID: fCred,
+			auth:         authOk,
+			expected: expected{
+				httpCode: http.StatusBadRequest,
+				message:  common.ToPointer("The given credential does not exist"),
+			},
+		},
+	} {
+		t.Run(tc.name, func(t *testing.T) {
+			rr := httptest.NewRecorder()
+			url := fmt.Sprintf("/v1/credentials/%s", tc.credentialID.String())
+			req, err := http.NewRequest("DELETE", url, nil)
+			req.SetBasicAuth(tc.auth())
+			require.NoError(t, err)
+
+			handler.ServeHTTP(rr, req)
+
+			require.Equal(t, tc.expected.httpCode, rr.Code)
+			switch tc.expected.httpCode {
+			case http.StatusBadRequest:
+				var response DeleteCredential400JSONResponse
+				assert.NoError(t, json.Unmarshal(rr.Body.Bytes(), &response))
+				assert.Equal(t, *tc.expected.message, response.Message)
+			case http.StatusOK:
+				var response DeleteCredential200JSONResponse
+				assert.NoError(t, json.Unmarshal(rr.Body.Bytes(), &response))
+				assert.Equal(t, *tc.expected.message, response.Message)
+			}
+		})
+	}
+}
+
+func TestServer_GetCredential(t *testing.T) {
+	const (
+		method     = "polygonid"
+		blockchain = "polygon"
+		network    = "mumbai"
+	)
+	ctx := log.NewContext(context.Background(), log.LevelDebug, log.OutputText, os.Stdout)
+	identityRepo := repositories.NewIdentity()
+	claimsRepo := repositories.NewClaims()
+	identityStateRepo := repositories.NewIdentityState()
+	mtRepo := repositories.NewIdentityMerkleTreeRepository()
+	mtService := services.NewIdentityMerkleTrees(mtRepo)
+	revocationRepository := repositories.NewRevocation()
+	rhsp := reverse_hash.NewRhsPublisher(nil, false)
+	connectionsRepository := repositories.NewConnections()
+	identityService := services.NewIdentity(keyStore, identityRepo, mtRepo, identityStateRepo, mtService, claimsRepo, revocationRepository, connectionsRepository, storage, rhsp, nil, nil)
+	schemaService := services.NewSchema(loader.CachedFactory(loader.HTTPFactory, cachex))
+	claimsConf := services.ClaimCfg{
+		RHSEnabled: false,
+		Host:       "http://host",
+	}
+	claimsService := services.NewClaim(claimsRepo, schemaService, identityService, mtService, identityStateRepo, storage, claimsConf)
 	connectionsService := services.NewConnection(connectionsRepository, storage)
 	iden, err := identityService.Create(ctx, method, blockchain, network, "polygon-test")
 	require.NoError(t, err)
@@ -592,48 +662,18 @@
 		request  GetCredentialRequestObject
 		expected expected
 	}
->>>>>>> 02fb7bb6
 	for _, tc := range []testConfig{
 		{
 			name: "No auth header",
 			auth: authWrong,
-<<<<<<< HEAD
-=======
 			request: GetCredentialRequestObject{
 				Id: uuid.New(),
 			},
->>>>>>> 02fb7bb6
 			expected: expected{
 				httpCode: http.StatusUnauthorized,
 			},
 		},
 		{
-<<<<<<< HEAD
-			name:         "should get an error, not existing claim",
-			credentialID: uuid.New(),
-			auth:         authOk,
-			expected: expected{
-				httpCode: http.StatusBadRequest,
-				message:  common.ToPointer("The given credential does not exist"),
-			},
-		},
-		{
-			name:         "should delete the credential",
-			credentialID: fCred,
-			auth:         authOk,
-			expected: expected{
-				httpCode: http.StatusOK,
-				message:  common.ToPointer("Credential successfully deleted"),
-			},
-		},
-		{
-			name:         "should get an error, a credential can not be deleted twice",
-			credentialID: fCred,
-			auth:         authOk,
-			expected: expected{
-				httpCode: http.StatusBadRequest,
-				message:  common.ToPointer("The given credential does not exist"),
-=======
 			name: "should return an error, claim not found",
 			auth: authOk,
 			request: GetCredentialRequestObject{
@@ -669,36 +709,20 @@
 					SchemaType: claim.SchemaType,
 				},
 				httpCode: http.StatusOK,
->>>>>>> 02fb7bb6
 			},
 		},
 	} {
 		t.Run(tc.name, func(t *testing.T) {
 			rr := httptest.NewRecorder()
-<<<<<<< HEAD
-			url := fmt.Sprintf("/v1/credentials/%s", tc.credentialID.String())
-			req, err := http.NewRequest("DELETE", url, nil)
-=======
 			url := fmt.Sprintf("/v1/credentials/%s", tc.request.Id.String())
 
 			req, err := http.NewRequest(http.MethodGet, url, nil)
->>>>>>> 02fb7bb6
 			req.SetBasicAuth(tc.auth())
 			require.NoError(t, err)
 
 			handler.ServeHTTP(rr, req)
 
 			require.Equal(t, tc.expected.httpCode, rr.Code)
-<<<<<<< HEAD
-			switch tc.expected.httpCode {
-			case http.StatusBadRequest:
-				var response DeleteCredential400JSONResponse
-				assert.NoError(t, json.Unmarshal(rr.Body.Bytes(), &response))
-				assert.Equal(t, *tc.expected.message, response.Message)
-			case http.StatusOK:
-				var response DeleteCredential200JSONResponse
-				assert.NoError(t, json.Unmarshal(rr.Body.Bytes(), &response))
-=======
 
 			switch tc.expected.httpCode {
 			case http.StatusOK:
@@ -722,7 +746,6 @@
 			case http.StatusBadRequest:
 				var response GetCredential400JSONResponse
 				require.NoError(t, json.Unmarshal(rr.Body.Bytes(), &response))
->>>>>>> 02fb7bb6
 				assert.Equal(t, *tc.expected.message, response.Message)
 			}
 		})
