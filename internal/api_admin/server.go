package api_admin

import (
	"context"
	"errors"
	"fmt"
	"net/http"
	"net/url"
	"os"
	"strings"

	"github.com/go-chi/chi/v5"
	"github.com/iden3/iden3comm"

	"github.com/polygonid/sh-id-platform/internal/config"
	"github.com/polygonid/sh-id-platform/internal/core/ports"
	"github.com/polygonid/sh-id-platform/internal/core/services"
	"github.com/polygonid/sh-id-platform/internal/health"
	"github.com/polygonid/sh-id-platform/internal/log"
)

// Server implements StrictServerInterface and holds the implementation of all API controllers
// This is the glue to the API autogenerated code
type Server struct {
	cfg                *config.Configuration
	identityService    ports.IdentityService
	claimService       ports.ClaimsService
	schemaService      ports.SchemaAdminService
	connectionsService ports.ConnectionsService
	publisherGateway   ports.Publisher
	packageManager     *iden3comm.PackageManager
	health             *health.Status
}

// NewServer is a Server constructor
func NewServer(cfg *config.Configuration, identityService ports.IdentityService, claimsService ports.ClaimsService, schemaService ports.SchemaAdminService, connectionsService ports.ConnectionsService, publisherGateway ports.Publisher, packageManager *iden3comm.PackageManager, health *health.Status) *Server {
	return &Server{
		cfg:                cfg,
		identityService:    identityService,
		claimService:       claimsService,
		schemaService:      schemaService,
		connectionsService: connectionsService,
		publisherGateway:   publisherGateway,
		packageManager:     packageManager,
		health:             health,
	}
}

// Health is a method
func (s *Server) Health(_ context.Context, _ HealthRequestObject) (HealthResponseObject, error) {
	var resp Health200JSONResponse = s.health.Status()

	return resp, nil
}

<<<<<<< HEAD
=======
// ImportSchema is the UI endpoint to import schema metadata
func (s *Server) ImportSchema(ctx context.Context, request ImportSchemaRequestObject) (ImportSchemaResponseObject, error) {
	req := request.Body
	if err := guardImportSchemaReq(req); err != nil {
		log.Debug(ctx, "Importing schema bad request", "err", err, "req", req)
		return ImportSchema400JSONResponse{N400JSONResponse{Message: fmt.Sprintf("bad request: %s", err.Error())}}, nil
	}
	schema, err := s.schemaService.ImportSchema(ctx, s.cfg.APIUI.IssuerDID, req.Url, req.SchemaType)
	if err != nil {
		log.Error(ctx, "Importing schema", "err", err, "req", req)
		return ImportSchema500JSONResponse{N500JSONResponse{Message: err.Error()}}, nil
	}
	return ImportSchema201JSONResponse{Id: schema.ID.String()}, nil
}

func guardImportSchemaReq(req *ImportSchemaJSONRequestBody) error {
	if req == nil {
		return errors.New("empty body")
	}
	if strings.TrimSpace(req.Url) == "" {
		return errors.New("empty url")
	}
	if strings.TrimSpace(req.SchemaType) == "" {
		return errors.New("empty type")
	}
	if _, err := url.ParseRequestURI(req.Url); err != nil {
		return fmt.Errorf("parsing url: %w", err)
	}
	return nil
}

// SayHi - Say Hi
func (s *Server) SayHi(ctx context.Context, request SayHiRequestObject) (SayHiResponseObject, error) {
	return SayHi200JSONResponse{Message: "Hi!"}, nil
}

>>>>>>> 6e42acce
// GetDocumentation this method will be overridden in the main function
func (s *Server) GetDocumentation(_ context.Context, _ GetDocumentationRequestObject) (GetDocumentationResponseObject, error) {
	return nil, nil
}

// AuthCallback receives the authentication information of a holder
func (s *Server) AuthCallback(ctx context.Context, request AuthCallbackRequestObject) (AuthCallbackResponseObject, error) {
	if request.Params.SessionID == nil || *request.Params.SessionID == "" {
		log.Debug(ctx, "empty sessionID auth-callback request")
		return AuthCallback400JSONResponse{N400JSONResponse{"Cannot proceed with empty sessionID"}}, nil
	}

	if request.Body == nil || *request.Body == "" {
		log.Debug(ctx, "empty request body auth-callback request")
		return AuthCallback400JSONResponse{N400JSONResponse{"Cannot proceed with empty body"}}, nil
	}

	err := s.identityService.Authenticate(ctx, *request.Body, *request.Params.SessionID, s.cfg.APIUI.ServerURL, s.cfg.APIUI.IssuerDID)
	if err != nil {
		log.Debug(ctx, "error authenticating", err.Error())
		return AuthCallback500JSONResponse{}, nil
	}

	return AuthCallback200Response{}, nil
}

// AuthQRCode returns the qr code for authenticating a user
func (s *Server) AuthQRCode(ctx context.Context, _ AuthQRCodeRequestObject) (AuthQRCodeResponseObject, error) {
	qrCode, err := s.identityService.CreateAuthenticationQRCode(ctx, s.cfg.APIUI.ServerURL, s.cfg.APIUI.IssuerDID)
	if err != nil {
		return AuthQRCode500JSONResponse{N500JSONResponse{"Unexpected error while creating qr code"}}, nil
	}

	return AuthQRCode200JSONResponse{
		Body: struct {
			CallbackUrl string        `json:"callbackUrl"`
			Reason      string        `json:"reason"`
			Scope       []interface{} `json:"scope"`
		}{
			qrCode.Body.CallbackURL,
			qrCode.Body.Reason,
			[]interface{}{},
		},
		From: qrCode.From,
		Id:   qrCode.ID,
		Thid: qrCode.ThreadID,
		Typ:  string(qrCode.Typ),
		Type: string(qrCode.Type),
	}, nil
}

// DeleteConnection deletes a connection
func (s *Server) DeleteConnection(ctx context.Context, request DeleteConnectionRequestObject) (DeleteConnectionResponseObject, error) {
	err := s.connectionsService.Delete(ctx, request.Id)
	if err != nil {
		if errors.Is(err, services.ErrConnectionDoesNotExist) {
			return DeleteConnection400JSONResponse{N400JSONResponse{"The given connection does not exist"}}, nil
		}
		return DeleteConnection500JSONResponse{N500JSONResponse{"There was an error deleting the connection"}}, nil
	}

	return DeleteConnection200JSONResponse{Message: "Connection successfully deleted"}, nil
}

// GetYaml this method will be overridden in the main function
func (s *Server) GetYaml(_ context.Context, _ GetYamlRequestObject) (GetYamlResponseObject, error) {
	return nil, nil
}

// RegisterStatic add method to the mux that are not documented in the API.
func RegisterStatic(mux *chi.Mux) {
	mux.Get("/", documentation)
	mux.Get("/static/docs/api_ui/api.yaml", swagger)
}

func documentation(w http.ResponseWriter, _ *http.Request) {
	writeFile("api_ui/spec.html", w)
}

func swagger(w http.ResponseWriter, _ *http.Request) {
	writeFile("api_ui/api.yaml", w)
}

func writeFile(path string, w http.ResponseWriter) {
	f, err := os.ReadFile(path)
	if err != nil {
		w.WriteHeader(http.StatusNotFound)
		_, _ = w.Write([]byte("not found"))
	}
	w.Header().Set("Content-Type", "text/html; charset=UTF-8")
	w.WriteHeader(http.StatusOK)
	_, _ = w.Write(f)
}

// CreateCredential - creates a new credential
func (s *Server) CreateCredential(ctx context.Context, request CreateCredentialRequestObject) (CreateCredentialResponseObject, error) {
	req := ports.NewCreateClaimRequest(&s.cfg.APIUI.IssuerDID, request.Body.CredentialSchema, request.Body.CredentialSubject, request.Body.Expiration, request.Body.Type, nil, nil, nil)
	resp, err := s.claimService.CreateClaim(ctx, req)
	if err != nil {
		if errors.Is(err, services.ErrJSONLdContext) {
			return CreateCredential400JSONResponse{N400JSONResponse{Message: err.Error()}}, nil
		}
		if errors.Is(err, services.ErrProcessSchema) {
			return CreateCredential400JSONResponse{N400JSONResponse{Message: err.Error()}}, nil
		}
		if errors.Is(err, services.ErrLoadingSchema) {
			return CreateCredential422JSONResponse{N422JSONResponse{Message: err.Error()}}, nil
		}
		if errors.Is(err, services.ErrMalformedURL) {
			return CreateCredential400JSONResponse{N400JSONResponse{Message: err.Error()}}, nil
		}
		return CreateCredential500JSONResponse{N500JSONResponse{Message: err.Error()}}, nil
	}
	return CreateCredential201JSONResponse{Id: resp.ID.String()}, nil
}<|MERGE_RESOLUTION|>--- conflicted
+++ resolved
@@ -53,8 +53,6 @@
 	return resp, nil
 }
 
-<<<<<<< HEAD
-=======
 // ImportSchema is the UI endpoint to import schema metadata
 func (s *Server) ImportSchema(ctx context.Context, request ImportSchemaRequestObject) (ImportSchemaResponseObject, error) {
 	req := request.Body
@@ -86,12 +84,6 @@
 	return nil
 }
 
-// SayHi - Say Hi
-func (s *Server) SayHi(ctx context.Context, request SayHiRequestObject) (SayHiResponseObject, error) {
-	return SayHi200JSONResponse{Message: "Hi!"}, nil
-}
-
->>>>>>> 6e42acce
 // GetDocumentation this method will be overridden in the main function
 func (s *Server) GetDocumentation(_ context.Context, _ GetDocumentationRequestObject) (GetDocumentationResponseObject, error) {
 	return nil, nil
