package api_admin

import (
	"encoding/json"
	"fmt"
	"time"

	"github.com/iden3/go-schema-processor/verifiable"

	"github.com/polygonid/sh-id-platform/internal/common"
	"github.com/polygonid/sh-id-platform/internal/core/domain"
	link_state "github.com/polygonid/sh-id-platform/pkg/link"
	"github.com/polygonid/sh-id-platform/pkg/schema"
)

func schemaResponse(s *domain.Schema) Schema {
	hash, _ := s.Hash.MarshalText()
	return Schema{
		Id:        s.ID.String(),
		Type:      s.Type,
		Url:       s.URL,
		BigInt:    s.Hash.BigInt().String(),
		Hash:      string(hash),
		CreatedAt: s.CreatedAt,
	}
}

func schemaCollectionResponse(schemas []domain.Schema) []Schema {
	res := make([]Schema, len(schemas))
	for i, s := range schemas {
		res[i] = schemaResponse(&s)
	}
	return res
}

func credentialResponse(w3c *verifiable.W3CCredential, credential *domain.Claim) Credential {
	expired := false
	if w3c.Expiration != nil {
		if time.Now().UTC().After(w3c.Expiration.UTC()) {
			expired = true
		}
	}

	proofs := getProofs(w3c, credential)

	return Credential{
		Attributes: w3c.CredentialSubject,
		CreatedAt:  *w3c.IssuanceDate,
		Expired:    expired,
		ExpiresAt:  w3c.Expiration,
		Id:         credential.ID,
		ProofTypes: proofs,
		RevNonce:   uint64(credential.RevNonce),
		Revoked:    credential.Revoked,
		SchemaHash: credential.SchemaHash,
		SchemaType: credential.SchemaType,
	}
}

func getProofs(w3c *verifiable.W3CCredential, credential *domain.Claim) []string {
	proofs := make([]string, 0)
	if sp := getSigProof(w3c); sp != nil {
		proofs = append(proofs, *sp)
	}

	if credential.MtProof {
		proofs = append(proofs, "MTP")
	}
	return proofs
}

func connectionsResponse(conns []*domain.Connection) (GetConnectionsResponse, error) {
	resp := make([]GetConnectionResponse, 0)
	var err error
	for _, conn := range conns {
		var w3creds []*verifiable.W3CCredential
		var connCreds domain.Credentials
		if conn.Credentials != nil {
			connCreds = *conn.Credentials
			w3creds, err = schema.FromClaimsModelToW3CCredential(connCreds)
			if err != nil {
				return nil, err
			}
		}
		resp = append(resp, connectionResponse(conn, w3creds, connCreds))
	}

	return resp, nil
}

func connectionResponse(conn *domain.Connection, w3cs []*verifiable.W3CCredential, credentials []*domain.Claim) GetConnectionResponse {
	credResp := make([]Credential, len(w3cs))
	if w3cs != nil {
		for i := range credentials {
			credResp[i] = credentialResponse(w3cs[i], credentials[i])
		}
	}

	return GetConnectionResponse{
		CreatedAt:   conn.CreatedAt,
		Id:          conn.ID.String(),
		UserID:      conn.UserDID.String(),
		IssuerID:    conn.IssuerDID.String(),
		Credentials: credResp,
	}
}

func getSigProof(w3c *verifiable.W3CCredential) *string {
	for i := range w3c.Proof {
		if string(w3c.Proof[i].ProofType()) == "BJJSignature2021" {
			return common.ToPointer("BJJSignature2021")
		}
	}
	return nil
}

func deleteConnectionResponse(deleteCredentials bool, revokeCredentials bool) string {
	msg := "Connection successfully deleted."
	if deleteCredentials {
		msg += " Credentials successfully deleted."
	}
	if revokeCredentials {
		msg += " Credentials successfully revoked."
	}

	return msg
}

func deleteConnection500Response(deleteCredentials bool, revokeCredentials bool) string {
	msg := "There was an error deleting the connection."
	if deleteCredentials {
		msg += " There was an error deleting the connection credentials."
	}
	if revokeCredentials {
		msg += " Credentials successfully revoked."
	}

	return msg
}

<<<<<<< HEAD
func getLinQrCodeResponse(linkQrCode *link_state.QRCodeMessage) *GetLinkQrCodeResponseType {
	if linkQrCode == nil {
		return nil
	}
	credentials := make([]GetLinkQrCodeCredentialsResponseType, len(linkQrCode.Body.Credentials))
	for i, c := range linkQrCode.Body.Credentials {
		credentials[i] = GetLinkQrCodeCredentialsResponseType{
			Id:          c.ID,
			Description: c.Description,
		}
	}

	return &GetLinkQrCodeResponseType{
		Id:   linkQrCode.ID,
		Thid: linkQrCode.ThreadID,
		Typ:  linkQrCode.Typ,
		Type: linkQrCode.Type,
		From: linkQrCode.From,
		To:   linkQrCode.To,
		Body: GetLinkQrCodeResponseBodyType{
			Url:         linkQrCode.Body.URL,
			Credentials: credentials,
		},
	}
=======
func getLinkResponse(link *domain.Link) (*GetLink200JSONResponse, error) {
	attrs := make([]LinkRequestAttributesType, len(link.CredentialAttributes))
	for i, attr := range link.CredentialAttributes {
		attrs[i].Name = attr.Name
		switch attr.AttrType {
		case domain.TypeString:
			s, ok := attr.Value.(string)
			if !ok {
				return nil, fmt.Errorf("error converting <%v> to string", attr.Value)
			}
			attrs[i].Value = s
		case domain.TypeInteger:
			switch n := attr.Value.(type) {
			case int, int8, int16, int32, int64, float32, float64:
				attrs[i].Value = fmt.Sprintf("%d", n)
			case json.Number:
				attrs[i].Value = n.String()
			default:
				return nil, fmt.Errorf("error converting <%v> to string", attr.Value)
			}
		case domain.TypeBoolean:
			b, ok := attr.Value.(bool)
			if !ok {
				return nil, fmt.Errorf("error converting <%v> to boolean", attr.Value)
			}
			attrs[i].Value = fmt.Sprintf("%t", b)
		default:
			return nil, fmt.Errorf("unknown type <%s>. Error converting <%v>", attr.AttrType, attr.Value)
		}
	}
	return &GetLink200JSONResponse{
		Active:       link.Active,
		Attributes:   attrs,
		Expiration:   link.ValidUntil,
		Id:           link.ID,
		IssuedClaims: link.IssuedClaims, // TODO: Give a value when link redemption is implemented
		MaxIssuance:  link.MaxIssuance,
		SchemaType:   link.Schema.Type,
		SchemaUrl:    link.Schema.URL,
		Status:       LinkStatus(link.Status()),
	}, nil
>>>>>>> 30fda7ff
}<|MERGE_RESOLUTION|>--- conflicted
+++ resolved
@@ -138,7 +138,49 @@
 	return msg
 }
 
-<<<<<<< HEAD
+func getLinkResponse(link *domain.Link) (*GetLink200JSONResponse, error) {
+	attrs := make([]LinkRequestAttributesType, len(link.CredentialAttributes))
+	for i, attr := range link.CredentialAttributes {
+		attrs[i].Name = attr.Name
+		switch attr.AttrType {
+		case domain.TypeString:
+			s, ok := attr.Value.(string)
+			if !ok {
+				return nil, fmt.Errorf("error converting <%v> to string", attr.Value)
+			}
+			attrs[i].Value = s
+		case domain.TypeInteger:
+			switch n := attr.Value.(type) {
+			case int, int8, int16, int32, int64, float32, float64:
+				attrs[i].Value = fmt.Sprintf("%d", n)
+			case json.Number:
+				attrs[i].Value = n.String()
+			default:
+				return nil, fmt.Errorf("error converting <%v> to string", attr.Value)
+			}
+		case domain.TypeBoolean:
+			b, ok := attr.Value.(bool)
+			if !ok {
+				return nil, fmt.Errorf("error converting <%v> to boolean", attr.Value)
+			}
+			attrs[i].Value = fmt.Sprintf("%t", b)
+		default:
+			return nil, fmt.Errorf("unknown type <%s>. Error converting <%v>", attr.AttrType, attr.Value)
+		}
+	}
+	return &GetLink200JSONResponse{
+		Active:       link.Active,
+		Attributes:   attrs,
+		Expiration:   link.ValidUntil,
+		Id:           link.ID,
+		IssuedClaims: link.IssuedClaims, // TODO: Give a value when link redemption is implemented
+		MaxIssuance:  link.MaxIssuance,
+		SchemaType:   link.Schema.Type,
+		SchemaUrl:    link.Schema.URL,
+		Status:       LinkStatus(link.Status()),
+	}, nil
+}
+
 func getLinQrCodeResponse(linkQrCode *link_state.QRCodeMessage) *GetLinkQrCodeResponseType {
 	if linkQrCode == nil {
 		return nil
@@ -163,47 +205,4 @@
 			Credentials: credentials,
 		},
 	}
-=======
-func getLinkResponse(link *domain.Link) (*GetLink200JSONResponse, error) {
-	attrs := make([]LinkRequestAttributesType, len(link.CredentialAttributes))
-	for i, attr := range link.CredentialAttributes {
-		attrs[i].Name = attr.Name
-		switch attr.AttrType {
-		case domain.TypeString:
-			s, ok := attr.Value.(string)
-			if !ok {
-				return nil, fmt.Errorf("error converting <%v> to string", attr.Value)
-			}
-			attrs[i].Value = s
-		case domain.TypeInteger:
-			switch n := attr.Value.(type) {
-			case int, int8, int16, int32, int64, float32, float64:
-				attrs[i].Value = fmt.Sprintf("%d", n)
-			case json.Number:
-				attrs[i].Value = n.String()
-			default:
-				return nil, fmt.Errorf("error converting <%v> to string", attr.Value)
-			}
-		case domain.TypeBoolean:
-			b, ok := attr.Value.(bool)
-			if !ok {
-				return nil, fmt.Errorf("error converting <%v> to boolean", attr.Value)
-			}
-			attrs[i].Value = fmt.Sprintf("%t", b)
-		default:
-			return nil, fmt.Errorf("unknown type <%s>. Error converting <%v>", attr.AttrType, attr.Value)
-		}
-	}
-	return &GetLink200JSONResponse{
-		Active:       link.Active,
-		Attributes:   attrs,
-		Expiration:   link.ValidUntil,
-		Id:           link.ID,
-		IssuedClaims: link.IssuedClaims, // TODO: Give a value when link redemption is implemented
-		MaxIssuance:  link.MaxIssuance,
-		SchemaType:   link.Schema.Type,
-		SchemaUrl:    link.Schema.URL,
-		Status:       LinkStatus(link.Status()),
-	}, nil
->>>>>>> 30fda7ff
 }