package api_admin

import (
	"time"

	"github.com/iden3/go-schema-processor/verifiable"

	"github.com/polygonid/sh-id-platform/internal/common"
	"github.com/polygonid/sh-id-platform/internal/core/domain"
)

func schemaResponse(s *domain.Schema) Schema {
	hash, _ := s.Hash.MarshalText()
	return Schema{
		Id:        s.ID.String(),
		Type:      s.Type,
		Url:       s.URL,
		BigInt:    s.Hash.BigInt().String(),
		Hash:      string(hash),
		CreatedAt: s.CreatedAt,
	}
}

func schemaCollectionResponse(schemas []domain.Schema) []Schema {
	res := make([]Schema, len(schemas))
	for i, s := range schemas {
		res[i] = schemaResponse(&s)
	}
	return res
}

func credentialResponse(w3c *verifiable.W3CCredential, credential *domain.Claim) Credential {
	expired := false
	if w3c.Expiration != nil {
		if time.Now().UTC().After(w3c.Expiration.UTC()) {
			expired = true
		}
	}

	proofs := getProofs(w3c, credential)

	return Credential{
		Attributes: w3c.CredentialSubject,
		CreatedAt:  *w3c.IssuanceDate,
		Expired:    expired,
		ExpiresAt:  w3c.Expiration,
		Id:         credential.ID,
		ProofTypes: proofs,
		RevNonce:   uint64(credential.RevNonce),
		Revoked:    credential.Revoked,
		SchemaHash: credential.SchemaHash,
		SchemaType: credential.SchemaType,
	}
}

<<<<<<< HEAD
func connectionsResponse(conns []*domain.Connection) GetConnectionsResponse {
	resp := make([]GetConnectionResponse, 0)
	for _, conn := range conns {
		resp = append(resp, connectionResponse(conn, nil, nil))
	}

	return resp
=======
func getProofs(w3c *verifiable.W3CCredential, credential *domain.Claim) []string {
	proofs := make([]string, 0)
	if sp := getSigProof(w3c); sp != nil {
		proofs = append(proofs, *sp)
	}

	if credential.MtProof {
		proofs = append(proofs, "MTP")
	}
	return proofs
>>>>>>> c9ca4e75
}

func connectionResponse(conn *domain.Connection, w3cs []*verifiable.W3CCredential, credentials []*domain.Claim) GetConnectionResponse {
	var credResp *[]Credential
	if w3cs != nil {
		creds := make([]Credential, len(w3cs))
		for i := range credentials {
			creds[i] = credentialResponse(w3cs[i], credentials[i])
		}
		credResp = &creds
	}

	return GetConnectionResponse{
		Connection: Connection{
			CreatedAt: conn.CreatedAt,
			Id:        conn.ID.String(),
			UserID:    conn.UserDID.String(),
			IssuerID:  conn.IssuerDID.String(),
		},
		Credentials: credResp,
	}
}

func getSigProof(w3c *verifiable.W3CCredential) *string {
	for i := range w3c.Proof {
		if string(w3c.Proof[i].ProofType()) == "BJJSignature2021" {
			return common.ToPointer("BJJSignature2021")
		}
	}
	return nil
}<|MERGE_RESOLUTION|>--- conflicted
+++ resolved
@@ -53,15 +53,6 @@
 	}
 }
 
-<<<<<<< HEAD
-func connectionsResponse(conns []*domain.Connection) GetConnectionsResponse {
-	resp := make([]GetConnectionResponse, 0)
-	for _, conn := range conns {
-		resp = append(resp, connectionResponse(conn, nil, nil))
-	}
-
-	return resp
-=======
 func getProofs(w3c *verifiable.W3CCredential, credential *domain.Claim) []string {
 	proofs := make([]string, 0)
 	if sp := getSigProof(w3c); sp != nil {
@@ -72,7 +63,15 @@
 		proofs = append(proofs, "MTP")
 	}
 	return proofs
->>>>>>> c9ca4e75
+}
+
+func connectionsResponse(conns []*domain.Connection) GetConnectionsResponse {
+	resp := make([]GetConnectionResponse, 0)
+	for _, conn := range conns {
+		resp = append(resp, connectionResponse(conn, nil, nil))
+	}
+
+	return resp
 }
 
 func connectionResponse(conn *domain.Connection, w3cs []*verifiable.W3CCredential, credentials []*domain.Claim) GetConnectionResponse {
