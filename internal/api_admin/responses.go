--- conflicted
+++ resolved
@@ -219,9 +219,6 @@
 	}, nil
 }
 
-<<<<<<< HEAD
-func getLinkQrCodeResponse(linkQrCode *link_state.QRCodeMessage) *GetLinkQrCodeResponseType {
-=======
 func getLinkResponses(links []domain.Link) ([]Link, error) {
 	ret := make([]Link, len(links))
 	for i, link := range links {
@@ -234,8 +231,7 @@
 	return ret, nil
 }
 
-func getLinQrCodeResponse(linkQrCode *link_state.QRCodeMessage) *GetLinkQrCodeResponseType {
->>>>>>> 540ba410
+func getLinkQrCodeResponse(linkQrCode *link_state.QRCodeMessage) *GetLinkQrCodeResponseType {
 	if linkQrCode == nil {
 		return nil
 	}
