package api_admin

import (
	"time"

	"github.com/iden3/go-schema-processor/verifiable"

	"github.com/polygonid/sh-id-platform/internal/core/domain"
)

func schemaResponse(s *domain.Schema) Schema {
	hash, _ := s.Hash.MarshalText()
	return Schema{
		Id:        s.ID.String(),
		Type:      s.Type,
		Url:       s.URL,
		BigInt:    s.Hash.BigInt().String(),
		Hash:      string(hash),
		CreatedAt: s.CreatedAt,
	}
}

<<<<<<< HEAD
func schemaCollectionResponse(schemas []domain.Schema) []Schema {
	res := make([]Schema, len(schemas))
	for i, s := range schemas {
		res[i] = schemaResponse(&s)
	}
	return res
}

func credentialResponse(w3c *verifiable.W3CCredential, credential *domain.Claim) GetCredentialResponse {
=======
func credentialResponse(w3c *verifiable.W3CCredential, credential *domain.Claim) Credential {
>>>>>>> cf3a4588
	expired := false
	if w3c.Expiration != nil {
		if time.Now().UTC().After(w3c.Expiration.UTC()) {
			expired = true
		}
	}

	proofs := make([]string, len(w3c.Proof))
	for i := range w3c.Proof {
		proofs[i] = string(w3c.Proof[i].ProofType())
	}

	return Credential{
		Attributes: w3c.CredentialSubject,
		CreatedAt:  *w3c.IssuanceDate,
		Expired:    expired,
		ExpiresAt:  w3c.Expiration,
		Id:         credential.ID,
		ProofTypes: proofs,
		RevNonce:   uint64(credential.RevNonce),
		Revoked:    credential.Revoked,
		SchemaHash: credential.SchemaHash,
		SchemaType: credential.SchemaType,
	}
}

func connectionResponse(conn *domain.Connection, w3cs []*verifiable.W3CCredential, credentials []*domain.Claim) GetConnectionResponse {
	credResp := make([]Credential, len(w3cs))
	for i := range credentials {
		credResp[i] = credentialResponse(w3cs[i], credentials[i])
	}

	return GetConnectionResponse{
		Connection: Connection{
			CreatedAt: conn.CreatedAt,
			Id:        conn.ID.String(),
			UserID:    conn.UserDID.String(),
			IssuerID:  conn.IssuerDID.String(),
		},
		Credentials: credResp,
	}
}<|MERGE_RESOLUTION|>--- conflicted
+++ resolved
@@ -20,7 +20,6 @@
 	}
 }
 
-<<<<<<< HEAD
 func schemaCollectionResponse(schemas []domain.Schema) []Schema {
 	res := make([]Schema, len(schemas))
 	for i, s := range schemas {
@@ -29,10 +28,7 @@
 	return res
 }
 
-func credentialResponse(w3c *verifiable.W3CCredential, credential *domain.Claim) GetCredentialResponse {
-=======
 func credentialResponse(w3c *verifiable.W3CCredential, credential *domain.Claim) Credential {
->>>>>>> cf3a4588
 	expired := false
 	if w3c.Expiration != nil {
 		if time.Now().UTC().After(w3c.Expiration.UTC()) {
