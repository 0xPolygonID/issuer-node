package repositories

import (
	"context"
	"errors"
	"fmt"

	"github.com/google/uuid"
	core "github.com/iden3/go-iden3-core"
	"github.com/jackc/pgtype"
	"github.com/jackc/pgx/v4"
	"github.com/labstack/gommon/log"
	"github.com/lib/pq"

	"github.com/polygonid/sh-id-platform/internal/core/domain"
	"github.com/polygonid/sh-id-platform/internal/core/ports"
	"github.com/polygonid/sh-id-platform/internal/db"
)

const duplicateViolationErrorCode = "23505"

// ErrClaimDuplication claim duplication error
var (
	ErrClaimDuplication = errors.New("claim duplication error")
	// ErrClaimDoesNotExist claim does not exist
	ErrClaimDoesNotExist = errors.New("claim does not exist")
)

<<<<<<< HEAD
// ErrClaimDoesNotExist claim does not exist
var ErrClaimDoesNotExist = errors.New("claim does not exist")

type claims struct {
	conn db.Querier
}
=======
type claims struct{}
>>>>>>> 6c48a240

func NewClaims() ports.ClaimsRepository {
	return &claims{}
}

func (c *claims) Save(ctx context.Context, conn db.Querier, claim *domain.Claim) (uuid.UUID, error) {
	var err error
	id := claim.ID

	if claim.MTPProof.Status == pgtype.Undefined {
		claim.MTPProof.Status = pgtype.Null
	}
	if claim.Data.Status == pgtype.Undefined {
		claim.Data.Status = pgtype.Null
	}
	if claim.SignatureProof.Status == pgtype.Undefined {
		claim.SignatureProof.Status = pgtype.Null
	}
	if claim.CredentialStatus.Status == pgtype.Undefined {
		claim.CredentialStatus.Status = pgtype.Null
	}

	if id == uuid.Nil {
		s := `INSERT INTO claims (identifier,
                    other_identifier,
                    expiration,
                    updatable,
                    version,
					rev_nonce,
                    signature_proof,
                    issuer,
                    mtp_proof,
                    data,
                    identity_state,
                    schema_hash,
                    schema_url,
                    schema_type,
          			credential_status,
					revoked,
                    core_claim,
                    index_hash)
		VALUES ($1,  $2, $3, $4, $5, $6, $7, $8, $9, $10, $11, $12, $13, $14, $15, $16, $17, $18)
		RETURNING id`

		err = conn.QueryRow(ctx, s,
			claim.Identifier,
			claim.OtherIdentifier,
			claim.Expiration,
			claim.Updatable,
			claim.Version,
			claim.RevNonce,
			claim.SignatureProof,
			claim.Issuer,
			claim.MTPProof,
			claim.Data,
			claim.IdentityState,
			claim.SchemaHash,
			claim.SchemaURL,
			claim.SchemaType,
			claim.CredentialStatus,
			claim.Revoked,
			claim.CoreClaim,
			claim.HIndex).Scan(&id)
	} else {
		s := `INSERT INTO claims (
					id,
                    identifier,
                    other_identifier,
                    expiration,
                    updatable,
                    version,
					rev_nonce,
                    signature_proof,
                    issuer,
                    mtp_proof,
                    data,
                    identity_state,
					schema_hash,
                    schema_url,
                    schema_type,
                    credential_status,
                    revoked,
                    core_claim,
                    index_hash
		)
		VALUES (
			$1, $2, $3, $4, $5, $6, $7, $8, $9, $10, $11, $12, $13, $14, $15, $16, $17, $18, $19
		)
		ON CONFLICT ON CONSTRAINT claims_pkey 
		DO UPDATE SET 
			( expiration, updatable, version, rev_nonce, signature_proof, mtp_proof, data, identity_state, 
			other_identifier, schema_hash, schema_url, schema_type, issuer, credential_status, revoked, core_claim)
			= (EXCLUDED.expiration, EXCLUDED.updatable, EXCLUDED.version, EXCLUDED.rev_nonce, EXCLUDED.signature_proof,
		EXCLUDED.mtp_proof, EXCLUDED.data, EXCLUDED.identity_state, EXCLUDED.other_identifier, EXCLUDED.schema_hash, 
		EXCLUDED.schema_url, EXCLUDED.schema_type, EXCLUDED.issuer, EXCLUDED.credential_status, EXCLUDED.revoked, EXCLUDED.core_claim)
			RETURNING id`
		err = conn.QueryRow(ctx, s,
			claim.ID,
			claim.Identifier,
			claim.OtherIdentifier,
			claim.Expiration,
			claim.Updatable,
			claim.Version,
			claim.RevNonce,
			claim.SignatureProof,
			claim.Issuer,
			claim.MTPProof,
			claim.Data,
			claim.IdentityState,
			claim.SchemaHash,
			claim.SchemaURL,
			claim.SchemaType,
			claim.CredentialStatus,
			claim.Revoked,
			claim.CoreClaim,
			claim.HIndex).Scan(&id)
	}

	if err == nil {
		return id, nil
	}

	pqErr, ok := err.(*pq.Error)
	if ok {
		if pqErr.Code == duplicateViolationErrorCode {
			return uuid.Nil, ErrClaimDuplication
		}
	}

	log.Errorf("error saving the claim: %v", err.Error())
<<<<<<< HEAD
	return uuid.Nil, fmt.Errorf("error saving the claim: %v", err)
}

func (c *claims) FindOneClaimBySchemaHash(ctx context.Context, conn db.Querier, subject *core.DID, schemaHash string) (*domain.Claim, error) {
	var claim domain.Claim

	// language=PostgreSQL
	row := conn.QueryRow(ctx,
		`SELECT claims.id,
		   issuer,
		   schema_hash,
		   schema_type,
		   schema_url,
		   other_identifier,
		   expiration,
		   updatable,
		   claims.version,
		   rev_nonce,
		   mtp_proof,
		   signature_proof,
		   data,
		   claims.identifier,
		   identity_state,
		   credential_status,
		   revoked,
		   core_claim
		FROM claims
		WHERE claims.identifier=$1  
				AND ( claims.other_identifier = $1 or claims.other_identifier = '') 
				AND claims.schema_hash = $2 
				AND claims.revoked = false`, subject.String(), schemaHash)

=======
	return uuid.Nil, fmt.Errorf("error saving the claim: %w", err)
}

func (c *claims) Revoke(ctx context.Context, conn db.Querier, revocation *domain.Revocation) error {
	_, err := conn.Exec(ctx, `INSERT INTO revocation (identifier, nonce, version, status, description) VALUES($1, $2, $3, $4, $5)`,
		revocation.Identifier,
		revocation.Nonce,
		revocation.Version,
		revocation.Status,
		revocation.Description)
	if err != nil {
		return fmt.Errorf("error revoking the claim: %w", err)
	}

	return nil
}

func (c *claims) GetByRevocationNonce(ctx context.Context, conn db.Querier, identifier *core.DID, revocationNonce domain.RevNonceUint64) (*domain.Claim, error) {
	claim := domain.Claim{}
	row := conn.QueryRow(
		ctx,
		`SELECT id,
				   issuer,
				   schema_hash,
				   schema_type,
				   schema_url,
				   other_identifier,
				   expiration,
				   updatable,
				   version,
				   rev_nonce,
				   signature_proof,
				   mtp_proof,
				   data,
				   claims.identifier,
				   identity_state,
				   credential_status,
				   core_claim
			FROM claims
			LEFT JOIN identity_states ON claims.identity_state = identity_states.state
			WHERE claims.identifier = $1
			  AND claims.rev_nonce = $2`, identifier.String(), revocationNonce)
>>>>>>> 6c48a240
	err := row.Scan(&claim.ID,
		&claim.Issuer,
		&claim.SchemaHash,
		&claim.SchemaType,
<<<<<<< HEAD
		&claim.SchemaHash,
=======
		&claim.SchemaURL,
>>>>>>> 6c48a240
		&claim.OtherIdentifier,
		&claim.Expiration,
		&claim.Updatable,
		&claim.Version,
		&claim.RevNonce,
<<<<<<< HEAD
		&claim.MTPProof,
		&claim.SignatureProof,
=======
		&claim.SignatureProof,
		&claim.MTPProof,
>>>>>>> 6c48a240
		&claim.Data,
		&claim.Identifier,
		&claim.IdentityState,
		&claim.CredentialStatus,
<<<<<<< HEAD
		&claim.Revoked,
		&claim.CoreClaim)

	if err == pgx.ErrNoRows {
		return nil, ErrClaimDoesNotExist
	}

	return &claim, err
=======
		&claim.CoreClaim)

	if err != nil && err == pgx.ErrNoRows {
		return nil, ErrClaimDoesNotExist
	}

	if err != nil {
		return nil, fmt.Errorf("error getting the claim by nonce: %w", err)
	}

	return &claim, nil
>>>>>>> 6c48a240
}<|MERGE_RESOLUTION|>--- conflicted
+++ resolved
@@ -26,16 +26,7 @@
 	ErrClaimDoesNotExist = errors.New("claim does not exist")
 )
 
-<<<<<<< HEAD
-// ErrClaimDoesNotExist claim does not exist
-var ErrClaimDoesNotExist = errors.New("claim does not exist")
-
-type claims struct {
-	conn db.Querier
-}
-=======
 type claims struct{}
->>>>>>> 6c48a240
 
 func NewClaims() ports.ClaimsRepository {
 	return &claims{}
@@ -166,8 +157,75 @@
 	}
 
 	log.Errorf("error saving the claim: %v", err.Error())
-<<<<<<< HEAD
-	return uuid.Nil, fmt.Errorf("error saving the claim: %v", err)
+	return uuid.Nil, fmt.Errorf("error saving the claim: %w", err)
+}
+
+func (c *claims) Revoke(ctx context.Context, conn db.Querier, revocation *domain.Revocation) error {
+	_, err := conn.Exec(ctx, `INSERT INTO revocation (identifier, nonce, version, status, description) VALUES($1, $2, $3, $4, $5)`,
+		revocation.Identifier,
+		revocation.Nonce,
+		revocation.Version,
+		revocation.Status,
+		revocation.Description)
+	if err != nil {
+		return fmt.Errorf("error revoking the claim: %w", err)
+	}
+
+	return nil
+}
+
+func (c *claims) GetByRevocationNonce(ctx context.Context, conn db.Querier, identifier *core.DID, revocationNonce domain.RevNonceUint64) (*domain.Claim, error) {
+	claim := domain.Claim{}
+	row := conn.QueryRow(
+		ctx,
+		`SELECT id,
+				   issuer,
+				   schema_hash,
+				   schema_type,
+				   schema_url,
+				   other_identifier,
+				   expiration,
+				   updatable,
+				   version,
+				   rev_nonce,
+				   signature_proof,
+				   mtp_proof,
+				   data,
+				   claims.identifier,
+				   identity_state,
+				   credential_status,
+				   core_claim
+			FROM claims
+			LEFT JOIN identity_states ON claims.identity_state = identity_states.state
+			WHERE claims.identifier = $1
+			  AND claims.rev_nonce = $2`, identifier.String(), revocationNonce)
+	err := row.Scan(&claim.ID,
+		&claim.Issuer,
+		&claim.SchemaHash,
+		&claim.SchemaType,
+		&claim.SchemaURL,
+		&claim.OtherIdentifier,
+		&claim.Expiration,
+		&claim.Updatable,
+		&claim.Version,
+		&claim.RevNonce,
+		&claim.SignatureProof,
+		&claim.MTPProof,
+		&claim.Data,
+		&claim.Identifier,
+		&claim.IdentityState,
+		&claim.CredentialStatus,
+		&claim.CoreClaim)
+
+	if err != nil && err == pgx.ErrNoRows {
+		return nil, ErrClaimDoesNotExist
+	}
+
+	if err != nil {
+		return nil, fmt.Errorf("error getting the claim by nonce: %w", err)
+	}
+
+	return &claim, nil
 }
 
 func (c *claims) FindOneClaimBySchemaHash(ctx context.Context, conn db.Querier, subject *core.DID, schemaHash string) (*domain.Claim, error) {
@@ -199,76 +257,22 @@
 				AND claims.schema_hash = $2 
 				AND claims.revoked = false`, subject.String(), schemaHash)
 
-=======
-	return uuid.Nil, fmt.Errorf("error saving the claim: %w", err)
-}
-
-func (c *claims) Revoke(ctx context.Context, conn db.Querier, revocation *domain.Revocation) error {
-	_, err := conn.Exec(ctx, `INSERT INTO revocation (identifier, nonce, version, status, description) VALUES($1, $2, $3, $4, $5)`,
-		revocation.Identifier,
-		revocation.Nonce,
-		revocation.Version,
-		revocation.Status,
-		revocation.Description)
-	if err != nil {
-		return fmt.Errorf("error revoking the claim: %w", err)
-	}
-
-	return nil
-}
-
-func (c *claims) GetByRevocationNonce(ctx context.Context, conn db.Querier, identifier *core.DID, revocationNonce domain.RevNonceUint64) (*domain.Claim, error) {
-	claim := domain.Claim{}
-	row := conn.QueryRow(
-		ctx,
-		`SELECT id,
-				   issuer,
-				   schema_hash,
-				   schema_type,
-				   schema_url,
-				   other_identifier,
-				   expiration,
-				   updatable,
-				   version,
-				   rev_nonce,
-				   signature_proof,
-				   mtp_proof,
-				   data,
-				   claims.identifier,
-				   identity_state,
-				   credential_status,
-				   core_claim
-			FROM claims
-			LEFT JOIN identity_states ON claims.identity_state = identity_states.state
-			WHERE claims.identifier = $1
-			  AND claims.rev_nonce = $2`, identifier.String(), revocationNonce)
->>>>>>> 6c48a240
 	err := row.Scan(&claim.ID,
 		&claim.Issuer,
 		&claim.SchemaHash,
 		&claim.SchemaType,
-<<<<<<< HEAD
 		&claim.SchemaHash,
-=======
-		&claim.SchemaURL,
->>>>>>> 6c48a240
 		&claim.OtherIdentifier,
 		&claim.Expiration,
 		&claim.Updatable,
 		&claim.Version,
 		&claim.RevNonce,
-<<<<<<< HEAD
 		&claim.MTPProof,
 		&claim.SignatureProof,
-=======
-		&claim.SignatureProof,
-		&claim.MTPProof,
->>>>>>> 6c48a240
 		&claim.Data,
 		&claim.Identifier,
 		&claim.IdentityState,
 		&claim.CredentialStatus,
-<<<<<<< HEAD
 		&claim.Revoked,
 		&claim.CoreClaim)
 
@@ -277,17 +281,4 @@
 	}
 
 	return &claim, err
-=======
-		&claim.CoreClaim)
-
-	if err != nil && err == pgx.ErrNoRows {
-		return nil, ErrClaimDoesNotExist
-	}
-
-	if err != nil {
-		return nil, fmt.Errorf("error getting the claim by nonce: %w", err)
-	}
-
-	return &claim, nil
->>>>>>> 6c48a240
 }