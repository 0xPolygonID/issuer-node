package repositories

import (
	"context"
	"fmt"

	core "github.com/iden3/go-iden3-core"
	"github.com/jackc/pgx/v4"

	"github.com/polygonid/sh-id-platform/internal/core/domain"
	"github.com/polygonid/sh-id-platform/internal/core/ports"
	"github.com/polygonid/sh-id-platform/internal/db"
)

type identityState struct{}

// NewIdentityState returns a new identity state repository
func NewIdentityState() ports.IdentityStateRepository {
	return &identityState{}
}

func (isr *identityState) Save(ctx context.Context, conn db.Querier, state domain.IdentityState) error {
	query := `INSERT INTO identity_states (
		identifier,
		state,
		root_of_roots,
		claims_tree_root,
		revocation_tree_root,
		block_timestamp,
		block_number,
		tx_id,
		previous_state,
		status
	) VALUES ($1, $2, $3, $4, $5, $6, $7, $8, $9, $10) ON CONFLICT DO NOTHING`
	_, err := conn.Exec(ctx, query,
		state.Identifier,
		state.State,
		state.RootOfRoots,
		state.ClaimsTreeRoot,
		state.RevocationTreeRoot,
		state.BlockTimestamp,
		state.BlockNumber,
		state.TxID,
		state.PreviousState,
		state.Status,
	)
	if err != nil {
		return fmt.Errorf("failed insert new state record: %w", err)
	}
	return nil
}

// GetLatestStateByIdentifier returns the latest confirmed state or genesis state.
// Firstly try to return a 'confirmed' and non-genesis state.
// If 'confirmed' and non-genesis state are not found. Return genesis state.
func (isr *identityState) GetLatestStateByIdentifier(ctx context.Context, conn db.Querier, identifier *core.DID) (*domain.IdentityState, error) {
	row := conn.QueryRow(ctx, `SELECT state_id, identifier, state, root_of_roots, claims_tree_root, 
       revocation_tree_root, block_timestamp, block_number, tx_id, previous_state, status, modified_at, created_at 
FROM identity_states
WHERE identifier=$1 AND status = 'confirmed' ORDER BY state_id DESC LIMIT 1`, identifier.String())
	state := domain.IdentityState{}
	if err := row.Scan(&state.StateID,
		&state.Identifier,
		&state.State,
		&state.RootOfRoots,
		&state.ClaimsTreeRoot,
		&state.RevocationTreeRoot,
		&state.BlockTimestamp,
		&state.BlockNumber,
		&state.TxID,
		&state.PreviousState,
		&state.Status,
		&state.ModifiedAt,
		&state.CreatedAt); err != nil {
		return nil, fmt.Errorf("error trying to get latest state:%w", err)
	}

	return &state, nil
}

// GetStatesByStatus returns states which are not transated
func (isr *identityState) GetStatesByStatus(ctx context.Context, conn db.Querier, status domain.IdentityStatus) ([]domain.IdentityState, error) {
	rows, err := conn.Query(ctx, `SELECT state_id, identifier, state, root_of_roots, claims_tree_root, revocation_tree_root, block_timestamp, block_number, 
       tx_id, previous_state, status, modified_at, created_at 
	FROM identity_states WHERE status = $1 and previous_state IS NOT NULL`, status)
	if err != nil {
		return nil, err
	}
	defer rows.Close()

	return toIdentityStatesDomain(rows)
}

// GetPublishedStates returns all the states
func (isr *identityState) GetStates(ctx context.Context, conn db.Querier, issuerDID core.DID) ([]domain.IdentityState, error) {
	rows, err := conn.Query(ctx, `SELECT state_id, identifier, state, root_of_roots, claims_tree_root, revocation_tree_root, block_timestamp, block_number, 
       tx_id, previous_state, status, modified_at, created_at 
	FROM identity_states WHERE identifier = $1 and previous_state IS NOT NULL ORDER BY state_id ASC`, issuerDID.String())
	if err != nil {
		return nil, err
	}
	defer rows.Close()

	return toIdentityStatesDomain(rows)
}

func (isr *identityState) UpdateState(ctx context.Context, conn db.Querier, state *domain.IdentityState) (int64, error) {
	tag, err := conn.Exec(ctx, `UPDATE identity_states 
		SET block_timestamp=$1, block_number=$2, tx_id=$3, status=$4 WHERE state = $5 `,
		state.BlockTimestamp, state.BlockNumber, state.TxID, state.Status, state.State)
	if err != nil {
		return 0, err
	}

	return tag.RowsAffected(), nil
}

func toIdentityStatesDomain(rows pgx.Rows) ([]domain.IdentityState, error) {
	states := []domain.IdentityState{}
	for rows.Next() {
		var state domain.IdentityState
		if err := rows.Scan(&state.StateID,
			&state.Identifier,
			&state.State,
			&state.RootOfRoots,
			&state.ClaimsTreeRoot,
			&state.RevocationTreeRoot,
			&state.BlockTimestamp,
			&state.BlockNumber,
			&state.TxID,
			&state.PreviousState,
			&state.Status,
			&state.ModifiedAt,
			&state.CreatedAt); err != nil {
			return nil, err
		}
		states = append(states, state)
	}

	if rows.Err() != nil {
		return nil, rows.Err()
	}

	return states, nil
<<<<<<< HEAD
}

func (isr *identityState) UpdateState(ctx context.Context, conn db.Querier, state *domain.IdentityState) (int64, error) {
	tag, err := conn.Exec(ctx, `UPDATE identity_states 
		SET block_timestamp=$1, block_number=$2, tx_id=$3, status=$4 WHERE state = $5 `,
		state.BlockTimestamp, state.BlockNumber, state.TxID, state.Status, state.State)
	if err != nil {
		return 0, err
	}

	return tag.RowsAffected(), nil
}

// GetStatesByStatus returns states which are not transated
func (isr *identityState) GetStatesByStatusAndIssuerID(ctx context.Context, conn db.Querier, status domain.IdentityStatus, issuerID core.DID) ([]domain.IdentityState, error) {
	rows, err := conn.Query(ctx, `SELECT state_id, identifier, state, root_of_roots, claims_tree_root, revocation_tree_root, block_timestamp, block_number, 
       tx_id, previous_state, status, modified_at, created_at 
	FROM identity_states WHERE identifier = $1 and status = $2 and previous_state IS NOT NULL`, issuerID.String(), status)
	if err != nil {
		return nil, err
	}
	defer rows.Close()

	states := []domain.IdentityState{}
	for rows.Next() {
		var state domain.IdentityState
		if err := rows.Scan(&state.StateID,
			&state.Identifier,
			&state.State,
			&state.RootOfRoots,
			&state.ClaimsTreeRoot,
			&state.RevocationTreeRoot,
			&state.BlockTimestamp,
			&state.BlockNumber,
			&state.TxID,
			&state.PreviousState,
			&state.Status,
			&state.ModifiedAt,
			&state.CreatedAt); err != nil {
			return nil, err
		}
		states = append(states, state)
	}

	if rows.Err() != nil {
		return nil, err
	}

	return states, nil
=======
>>>>>>> e7527d19
}<|MERGE_RESOLUTION|>--- conflicted
+++ resolved
@@ -142,18 +142,6 @@
 	}
 
 	return states, nil
-<<<<<<< HEAD
-}
-
-func (isr *identityState) UpdateState(ctx context.Context, conn db.Querier, state *domain.IdentityState) (int64, error) {
-	tag, err := conn.Exec(ctx, `UPDATE identity_states 
-		SET block_timestamp=$1, block_number=$2, tx_id=$3, status=$4 WHERE state = $5 `,
-		state.BlockTimestamp, state.BlockNumber, state.TxID, state.Status, state.State)
-	if err != nil {
-		return 0, err
-	}
-
-	return tag.RowsAffected(), nil
 }
 
 // GetStatesByStatus returns states which are not transated
@@ -192,6 +180,4 @@
 	}
 
 	return states, nil
-=======
->>>>>>> e7527d19
 }