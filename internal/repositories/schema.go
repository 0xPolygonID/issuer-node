--- conflicted
+++ resolved
@@ -24,31 +24,18 @@
 )
 
 type dbSchema struct {
-<<<<<<< HEAD
 	ID              uuid.UUID
 	IssuerID        string
 	URL             string
 	Type            string
+	ContextURL      string
 	Version         string
 	Title           *string
 	Description     *string
 	Hash            string
 	Words           string
+	DisplayMethodID *uuid.UUID
 	CreatedAt       time.Time
-	DisplayMethodID *uuid.UUID
-=======
-	ID          uuid.UUID
-	IssuerID    string
-	URL         string
-	Type        string
-	ContextURL  string
-	Version     string
-	Title       *string
-	Description *string
-	Hash        string
-	Words       string
-	CreatedAt   time.Time
->>>>>>> 48aec253
 }
 
 type schema struct {
@@ -62,11 +49,7 @@
 
 // Save stores a new entry in schemas table
 func (r *schema) Save(ctx context.Context, s *domain.Schema) error {
-<<<<<<< HEAD
-	const insertSchema = `INSERT INTO schemas (id, issuer_id, url, type,  hash,  words, created_at,version,title,description, display_method_id) VALUES($1, $2::text, $3::text, $4::text, $5::text, $6::text, $7, $8::text,$9::text,$10::text, $11);`
-=======
-	const insertSchema = `INSERT INTO schemas (id, issuer_id, url, type,  context_url, hash,  words, created_at, version, title, description) VALUES($1, $2, $3, $4, $5, $6, $7, $8,$9,$10,$11);`
->>>>>>> 48aec253
+	const insertSchema = `INSERT INTO schemas (id, issuer_id, url, type,  context_url, hash,  words, created_at, version, title, description, display_method_id) VALUES($1, $2, $3, $4, $5, $6, $7, $8,$9,$10,$11,$12);`
 	hash, err := s.Hash.MarshalText()
 	if err != nil {
 		return err
@@ -98,17 +81,32 @@
 
 		return err
 	}
-
 	return nil
 }
 
 func (r *schema) Update(ctx context.Context, schema *domain.Schema) error {
-	const updateSchema = `UPDATE schemas SET display_method_id=$3 WHERE id=$2 AND issuer_id=$1`
+	const updateSchema = `
+UPDATE schemas 
+SET issuer_id=$2, url=$3, type=$4, context_url=$5, hash=$6,  words=$7, created_at=$8, version=$9, title=$10, description=$11, display_method_id=$12
+WHERE schemas.id = $1;`
+	hash, err := schema.Hash.MarshalText()
+	if err != nil {
+		return err
+	}
 	res, err := r.conn.Pgx.Exec(
 		ctx,
 		updateSchema,
+		schema.ID,
 		schema.IssuerDID.String(),
-		schema.ID,
+		schema.URL,
+		schema.Type,
+		schema.ContextURL,
+		string(hash),
+		r.toFullTextSearchDocument(schema.Type, schema.Words),
+		schema.CreatedAt,
+		schema.Version,
+		schema.Title,
+		schema.Description,
 		schema.DisplayMethodID,
 	)
 	if err != nil {
@@ -118,45 +116,11 @@
 		}
 		return err
 	}
-	return nil
-}
-
-<<<<<<< HEAD
+
 	if res.RowsAffected() == 0 {
 		return ErrSchemaDoesNotExist
 	}
 
-=======
-func (r *schema) Update(ctx context.Context, s *domain.Schema) error {
-	const updateSchema = `
-UPDATE schemas 
-SET issuer_id=$2, url=$3, type=$4, context_url=$5, hash=$6,  words=$7, created_at=$8, version=$9, title=$10, description=$11
-WHERE schemas.id = $1;`
-	hash, err := s.Hash.MarshalText()
-	if err != nil {
-		return err
-	}
-	cmd, err := r.conn.Pgx.Exec(
-		ctx,
-		updateSchema,
-		s.ID,
-		s.IssuerDID.String(),
-		s.URL,
-		s.Type,
-		s.ContextURL,
-		string(hash),
-		r.toFullTextSearchDocument(s.Type, s.Words),
-		s.CreatedAt,
-		s.Version,
-		s.Title,
-		s.Description)
-	if err != nil {
-		return err
-	}
-	if cmd.RowsAffected() == 0 {
-		return ErrSchemaDoesNotExist
-	}
->>>>>>> 48aec253
 	return nil
 }
 
@@ -173,11 +137,7 @@
 	var err error
 	var rows pgx.Rows
 	sqlArgs := make([]interface{}, 0)
-<<<<<<< HEAD
-	sqlQuery := `SELECT id, issuer_id, url, type, words, hash, created_at,version,title,description, display_method_id
-=======
-	sqlQuery := `SELECT id, issuer_id, url, type, context_url, words, hash, created_at,version,title,description
->>>>>>> 48aec253
+	sqlQuery := `SELECT id, issuer_id, url, type, context_url, words, hash, created_at,version,title,description,display_method_id
 	FROM schemas
 	WHERE issuer_id=$1`
 	sqlArgs = append(sqlArgs, issuerDID.String())
@@ -198,11 +158,7 @@
 	schemaCol := make([]domain.Schema, 0)
 	s := dbSchema{}
 	for rows.Next() {
-<<<<<<< HEAD
-		if err := rows.Scan(&s.ID, &s.IssuerID, &s.URL, &s.Type, &s.Words, &s.Hash, &s.CreatedAt, &s.Version, &s.Title, &s.Description, &s.DisplayMethodID); err != nil {
-=======
-		if err := rows.Scan(&s.ID, &s.IssuerID, &s.URL, &s.Type, &s.ContextURL, &s.Words, &s.Hash, &s.CreatedAt, &s.Version, &s.Title, &s.Description); err != nil {
->>>>>>> 48aec253
+		if err := rows.Scan(&s.ID, &s.IssuerID, &s.URL, &s.Type, &s.ContextURL, &s.Words, &s.Hash, &s.CreatedAt, &s.Version, &s.Title, &s.Description, &s.DisplayMethodID); err != nil {
 			return nil, err
 		}
 		item, err := toSchemaDomain(&s)
@@ -216,23 +172,14 @@
 
 // GetByID searches and returns an schema by id
 func (r *schema) GetByID(ctx context.Context, issuerDID w3c.DID, id uuid.UUID) (*domain.Schema, error) {
-<<<<<<< HEAD
-	const byID = `SELECT id, issuer_id, url, type, words, hash, created_at,version,title,description, display_method_id
-=======
-	const byID = `SELECT id, issuer_id, url, type, context_url, words, hash, created_at,version,title,description
->>>>>>> 48aec253
+	const byID = `SELECT id, issuer_id, url, type, context_url, words, hash, created_at,version,title,description,display_method_id
 		FROM schemas 
 		WHERE issuer_id = $1 AND id=$2`
 
 	s := dbSchema{}
 	row := r.conn.Pgx.QueryRow(ctx, byID, issuerDID.String(), id)
-<<<<<<< HEAD
-	err := row.Scan(&s.ID, &s.IssuerID, &s.URL, &s.Type, &s.Words, &s.Hash, &s.CreatedAt, &s.Version, &s.Title, &s.Description, &s.DisplayMethodID)
-	if err == pgx.ErrNoRows {
-=======
-	err := row.Scan(&s.ID, &s.IssuerID, &s.URL, &s.Type, &s.ContextURL, &s.Words, &s.Hash, &s.CreatedAt, &s.Version, &s.Title, &s.Description)
+	err := row.Scan(&s.ID, &s.IssuerID, &s.URL, &s.Type, &s.ContextURL, &s.Words, &s.Hash, &s.CreatedAt, &s.Version, &s.Title, &s.Description, &s.DisplayMethodID)
 	if errors.Is(err, pgx.ErrNoRows) {
->>>>>>> 48aec253
 		return nil, ErrSchemaDoesNotExist
 	}
 	if err != nil {
@@ -251,11 +198,11 @@
 		return nil, fmt.Errorf("parsing hash from schema: %w", err)
 	}
 	return &domain.Schema{
-<<<<<<< HEAD
 		ID:              s.ID,
 		IssuerDID:       *issuerDID,
 		URL:             s.URL,
 		Type:            s.Type,
+		ContextURL:      s.ContextURL,
 		Hash:            schemaHash,
 		Words:           domain.SchemaWordsFromString(s.Words),
 		CreatedAt:       s.CreatedAt,
@@ -263,18 +210,5 @@
 		Title:           s.Title,
 		Description:     s.Description,
 		DisplayMethodID: s.DisplayMethodID,
-=======
-		ID:          s.ID,
-		IssuerDID:   *issuerDID,
-		URL:         s.URL,
-		Type:        s.Type,
-		ContextURL:  s.ContextURL,
-		Hash:        schemaHash,
-		Words:       domain.SchemaWordsFromString(s.Words),
-		CreatedAt:   s.CreatedAt,
-		Version:     s.Version,
-		Title:       s.Title,
-		Description: s.Description,
->>>>>>> 48aec253
 	}, nil
 }