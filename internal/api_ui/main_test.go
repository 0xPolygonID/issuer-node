--- conflicted
+++ resolved
@@ -90,18 +90,7 @@
 	}
 
 	cfg.ServerUrl = "https://testing.env/"
-	cfg.CredentialStatus = config.CredentialStatus{
-		RHSMode: "None",
-		Iden3CommAgentStatus: config.Iden3CommAgentStatus{
-			URL: "http://localhost:3001",
-		},
-	}
-<<<<<<< HEAD
-
 	cfg.Ethereum = cfgForTesting.Ethereum
-
-=======
->>>>>>> 77371388
 	schemaLoader = loader.NewDocumentLoader(ipfsGatewayURL)
 
 	m.Run()
