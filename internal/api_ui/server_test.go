package api_ui

import (
	"context"
	"encoding/json"
	"errors"
	"fmt"
	"net/http"
	"net/http/httptest"
	"net/url"
	"os"
	"strconv"
	"strings"
	"testing"
	"time"

	commonEth "github.com/ethereum/go-ethereum/common"
	"github.com/google/uuid"
	"github.com/iden3/go-iden3-core/v2/w3c"
	"github.com/iden3/go-schema-processor/v2/verifiable"
	"github.com/iden3/iden3comm/v2/protocol"
	"github.com/mitchellh/mapstructure"
	"github.com/oapi-codegen/runtime/types"
	"github.com/stretchr/testify/assert"
	"github.com/stretchr/testify/require"

	"github.com/polygonid/sh-id-platform/internal/common"
	"github.com/polygonid/sh-id-platform/internal/config"
	"github.com/polygonid/sh-id-platform/internal/core/domain"
	"github.com/polygonid/sh-id-platform/internal/core/event"
	"github.com/polygonid/sh-id-platform/internal/core/ports"
	"github.com/polygonid/sh-id-platform/internal/core/services"
	"github.com/polygonid/sh-id-platform/internal/db/tests"
	"github.com/polygonid/sh-id-platform/internal/health"
	"github.com/polygonid/sh-id-platform/internal/log"
	"github.com/polygonid/sh-id-platform/internal/repositories"
	"github.com/polygonid/sh-id-platform/pkg/credentials/revocation_status"
	linkState "github.com/polygonid/sh-id-platform/pkg/link"
	"github.com/polygonid/sh-id-platform/pkg/pubsub"
	"github.com/polygonid/sh-id-platform/pkg/reverse_hash"
)

func TestServer_CheckStatus(t *testing.T) {
	identityRepo := repositories.NewIdentity()
	claimsRepo := repositories.NewClaims()
	identityStateRepo := repositories.NewIdentityState()
	mtRepo := repositories.NewIdentityMerkleTreeRepository()
	mtService := services.NewIdentityMerkleTrees(mtRepo)
	revocationRepository := repositories.NewRevocation()
	connectionsRepository := repositories.NewConnections()
	revocationStatusResolver := revocation_status.NewRevocationStatusResolver(cfg.CredentialStatus)
	rhsFactory := reverse_hash.NewFactory(cfg.CredentialStatus.RHS.URL, nil, commonEth.HexToAddress(cfg.CredentialStatus.OnchainTreeStore.SupportedTreeStoreContract), reverse_hash.DefaultRHSTimeOut)
	identityService := services.NewIdentity(&KMSMock{}, identityRepo, mtRepo, identityStateRepo, mtService, nil, claimsRepo, revocationRepository, connectionsRepository, storage, nil, nil, pubsub.NewMock(), cfg.CredentialStatus, rhsFactory, revocationStatusResolver)
	schemaService := services.NewSchema(repositories.NewSchema(*storage), schemaLoader)
	claimsService := services.NewClaim(claimsRepo, identityService, nil, mtService, identityStateRepo, schemaLoader, storage, "http://localhost", pubsub.NewMock(), ipfsGatewayURL, revocationStatusResolver)
	server := NewServer(&cfg, identityService, claimsService, schemaService, NewConnectionsMock(), NewLinkMock(), nil, NewPublisherMock(), NewPackageManagerMock(), &health.Status{})
	handler := getHandler(context.Background(), server)

	t.Run("should return 200", func(t *testing.T) {
		rr := httptest.NewRecorder()
		req, err := http.NewRequest("GET", "/status", nil)
		require.NoError(t, err)

		handler.ServeHTTP(rr, req)
		require.Equal(t, http.StatusOK, rr.Code)
		var response Health200JSONResponse
		require.NoError(t, json.Unmarshal(rr.Body.Bytes(), &response))
	})
}

func TestServer_AuthCallback(t *testing.T) {
	server := NewServer(&cfg, NewIdentityMock(), NewClaimsMock(), NewSchemaMock(), NewConnectionsMock(), NewLinkMock(), nil, NewPublisherMock(), NewPackageManagerMock(), nil)
	handler := getHandler(context.Background(), server)

	type expected struct {
		httpCode int
		message  string
	}
	type testConfig struct {
		name      string
		expected  expected
		sessionID *uuid.UUID
	}

	for _, tc := range []testConfig{
		{
			name:      "should get an error no body",
			sessionID: common.ToPointer(uuid.New()),
			expected: expected{
				httpCode: http.StatusBadRequest,
				message:  "Cannot proceed with empty body",
			},
		},
	} {
		t.Run(tc.name, func(t *testing.T) {
			rr := httptest.NewRecorder()
			url := "/v1/authentication/callback"
			if tc.sessionID != nil {
				url += "?sessionID=" + tc.sessionID.String()
			}

			req, err := http.NewRequest("POST", url, strings.NewReader(``))
			require.NoError(t, err)

			handler.ServeHTTP(rr, req)

			require.Equal(t, tc.expected.httpCode, rr.Code)
			switch tc.expected.httpCode {
			case http.StatusBadRequest:
				var response AuthCallback400JSONResponse
				assert.NoError(t, json.Unmarshal(rr.Body.Bytes(), &response))
				assert.Equal(t, tc.expected.message, response.Message)
			default:
				t.Fail()
			}
		})
	}
}

func TestServer_GetAuthenticationConnection(t *testing.T) {
	connectionRepository := repositories.NewConnections()
	qrService := services.NewQrStoreService(cachex)
	connectionsService := services.NewConnection(connectionRepository, storage)
	server := NewServer(&cfg, NewIdentityMock(), NewClaimsMock(), NewSchemaMock(), connectionsService, NewLinkMock(), qrService, NewPublisherMock(), NewPackageManagerMock(), nil)
	issuerDID, err := w3c.ParseDID("did:polygonid:polygon:mumbai:2qE1BZ7gcmEoP2KppvFPCZqyzyb5tK9T6Gec5HFANQ")
	require.NoError(t, err)
	userDID, err := w3c.ParseDID("did:polygonid:polygon:mumbai:2qKDJmySKNi4GD4vYdqfLb37MSTSijg77NoRZaKfDX")
	require.NoError(t, err)
	server.cfg.APIUI.IssuerDID = *issuerDID
	server.cfg.APIUI.ServerURL = "https://testing.env"
	handler := getHandler(context.Background(), server)

	fixture := tests.NewFixture(storage)
	conn := &domain.Connection{
		ID:         uuid.New(),
		IssuerDID:  *issuerDID,
		UserDID:    *userDID,
		CreatedAt:  time.Now(),
		ModifiedAt: time.Now(),
	}
	fixture.CreateConnection(t, conn)
	require.NoError(t, err)

	sessionID := uuid.New()
	fixture.CreateUserAuthentication(t, conn.ID, sessionID, conn.CreatedAt)

	type expected struct {
		httpCode int
		message  string
		response GetAuthenticationConnection200JSONResponse
	}
	type testConfig struct {
		name     string
		auth     func() (string, string)
		id       uuid.UUID
		expected expected
	}

	for _, tc := range []testConfig{
		{
			name: "Not authorized",
			auth: authWrong,
			id:   uuid.New(),
			expected: expected{
				httpCode: http.StatusUnauthorized,
			},
		},
		{
			name: "Session Not found",
			auth: authOk,
			id:   uuid.New(),
			expected: expected{
				httpCode: http.StatusNotFound,
				message:  services.ErrConnectionDoesNotExist.Error(),
			},
		},
		{
			name: "Happy path. Existing connection",
			auth: authOk,
			id:   sessionID,
			expected: expected{
				httpCode: http.StatusOK,
				response: GetAuthenticationConnection200JSONResponse{
					Connection: AuthenticationConnection{
						Id:         conn.ID.String(),
						IssuerID:   conn.IssuerDID.String(),
						CreatedAt:  TimeUTC(conn.CreatedAt),
						ModifiedAt: TimeUTC(conn.ModifiedAt),
						UserID:     conn.UserDID.String(),
					},
				},
			},
		},
	} {
		t.Run(tc.name, func(t *testing.T) {
			rr := httptest.NewRecorder()
			url := fmt.Sprintf("/v1/authentication/sessions/%s", tc.id.String())
			req, err := http.NewRequest("GET", url, nil)
			require.NoError(t, err)
			req.SetBasicAuth(tc.auth())

			handler.ServeHTTP(rr, req)

			require.Equal(t, tc.expected.httpCode, rr.Code)
			switch tc.expected.httpCode {
			case http.StatusOK:
				var response GetAuthenticationConnection200JSONResponse
				require.NoError(t, json.Unmarshal(rr.Body.Bytes(), &response))
				assert.Equal(t, tc.expected.response.Connection.Id, response.Connection.Id)
				assert.Equal(t, tc.expected.response.Connection.IssuerID, response.Connection.IssuerID)
				assert.InDelta(t, time.Time(tc.expected.response.Connection.CreatedAt).Unix(), time.Time(response.Connection.CreatedAt).Unix(), 100)
				assert.InDelta(t, time.Time(tc.expected.response.Connection.ModifiedAt).Unix(), time.Time(response.Connection.ModifiedAt).Unix(), 100)
				assert.Equal(t, tc.expected.response.Connection.UserID, response.Connection.UserID)
			case http.StatusNotFound:
				var response GetAuthenticationConnection404JSONResponse
				assert.NoError(t, json.Unmarshal(rr.Body.Bytes(), &response))
				assert.Equal(t, tc.expected.message, response.Message)
			}
		})
	}
}

func TestServer_AuthQRCode(t *testing.T) {
	identityRepo := repositories.NewIdentity()
	claimsRepo := repositories.NewClaims()
	identityStateRepo := repositories.NewIdentityState()
	mtRepo := repositories.NewIdentityMerkleTreeRepository()
	mtService := services.NewIdentityMerkleTrees(mtRepo)
	qrService := services.NewQrStoreService(cachex)
	revocationRepository := repositories.NewRevocation()
	connectionsRepository := repositories.NewConnections()
	sessionRepository := repositories.NewSessionCached(cachex)
	revocationStatusResolver := revocation_status.NewRevocationStatusResolver(cfg.CredentialStatus)
	rhsFactory := reverse_hash.NewFactory(cfg.CredentialStatus.RHS.URL, nil, commonEth.HexToAddress(cfg.CredentialStatus.OnchainTreeStore.SupportedTreeStoreContract), reverse_hash.DefaultRHSTimeOut)
	identityService := services.NewIdentity(&KMSMock{}, identityRepo, mtRepo, identityStateRepo, mtService, qrService, claimsRepo, revocationRepository, connectionsRepository, storage, nil, sessionRepository, pubsub.NewMock(), cfg.CredentialStatus, rhsFactory, revocationStatusResolver)
	server := NewServer(&cfg, identityService, NewClaimsMock(), NewSchemaMock(), NewConnectionsMock(), NewLinkMock(), qrService, NewPublisherMock(), NewPackageManagerMock(), nil)
	issuerDID, err := w3c.ParseDID("did:polygonid:polygon:mumbai:2qE1BZ7gcmEoP2KppvFPCZqyzyb5tK9T6Gec5HFANQ")
	require.NoError(t, err)
	server.cfg.APIUI.IssuerDID = *issuerDID
	server.cfg.APIUI.ServerURL = "https://testing.env"
	handler := getHandler(context.Background(), server)

	type expected struct {
		httpCode   int
		qrWithLink bool
		response   protocol.AuthorizationRequestMessage
	}
	type testConfig struct {
		name     string
		request  AuthQRCodeRequestObject
		expected expected
	}

	for _, tc := range []testConfig{
		{
			name:    "should get a qr code with a link by default",
			request: AuthQRCodeRequestObject{Params: AuthQRCodeParams{Type: nil}},
			expected: expected{
				httpCode:   http.StatusOK,
				qrWithLink: true,
				response: protocol.AuthorizationRequestMessage{
					Body: protocol.AuthorizationRequestMessageBody{
						CallbackURL: "https://testing.env/v1/authentication/callback?sessionID=",
						Reason:      "authentication",
						Scope:       nil,
					},
					From: issuerDID.String(),
					Typ:  "application/iden3comm-plain-json",
					Type: "https://iden3-communication.io/authorization/1.0/request",
				},
			},
		},
		{
			name:    "should get a qr code with a link as requested",
			request: AuthQRCodeRequestObject{Params: AuthQRCodeParams{Type: common.ToPointer(AuthQRCodeParamsTypeLink)}},
			expected: expected{
				httpCode:   http.StatusOK,
				qrWithLink: true,
				response: protocol.AuthorizationRequestMessage{
					Body: protocol.AuthorizationRequestMessageBody{
						CallbackURL: "https://testing.env/v1/authentication/callback?sessionID=",
						Reason:      "authentication",
						Scope:       nil,
					},
					From: issuerDID.String(),
					Typ:  "application/iden3comm-plain-json",
					Type: "https://iden3-communication.io/authorization/1.0/request",
				},
			},
		},
		{
			name:    "should get a RAW qr code as requested",
			request: AuthQRCodeRequestObject{Params: AuthQRCodeParams{Type: common.ToPointer(AuthQRCodeParamsTypeRaw)}},
			expected: expected{
				httpCode:   http.StatusOK,
				qrWithLink: false,
				response: protocol.AuthorizationRequestMessage{
					Body: protocol.AuthorizationRequestMessageBody{
						CallbackURL: "https://testing.env/v1/authentication/callback?sessionID=",
						Reason:      "authentication",
						Scope:       nil,
					},
					From: issuerDID.String(),
					Typ:  "application/iden3comm-plain-json",
					Type: "https://iden3-communication.io/authorization/1.0/request",
				},
			},
		},
	} {
		t.Run(tc.name, func(t *testing.T) {
			rr := httptest.NewRecorder()
			apiURL := "/v1/authentication/qrcode"
			if tc.request.Params.Type != nil {
				apiURL += fmt.Sprintf("?type=%s", *tc.request.Params.Type)
			}
			req, err := http.NewRequest("GET", apiURL, nil)
			require.NoError(t, err)

			handler.ServeHTTP(rr, req)

			require.Equal(t, tc.expected.httpCode, rr.Code)
			switch tc.expected.httpCode {
			case http.StatusOK:
				var resp AuthQRCode200JSONResponse
				require.NoError(t, json.Unmarshal(rr.Body.Bytes(), &resp))
				require.NotEmpty(t, resp.QrCodeLink)
				require.NotEmpty(t, resp.SessionID)

				realQR := protocol.AuthorizationRequestMessage{}
				if tc.expected.qrWithLink {
					qrLink := checkQRfetchURL(t, resp.QrCodeLink)

					// Now let's fetch the original QR using the url
					rr := httptest.NewRecorder()
					req, err := http.NewRequest(http.MethodGet, qrLink, nil)
					require.NoError(t, err)
					handler.ServeHTTP(rr, req)
					require.Equal(t, http.StatusOK, rr.Code)
					require.NoError(t, json.Unmarshal(rr.Body.Bytes(), &realQR))
				} else {
					require.NoError(t, json.Unmarshal([]byte(resp.QrCodeLink), &realQR))
				}

				// Let's verify the QR body

				v := tc.expected.response

				assert.Equal(t, v.Typ, realQR.Typ)
				assert.Equal(t, v.Type, realQR.Type)
				assert.Equal(t, v.From, realQR.From)
				assert.Equal(t, v.Body.Scope, realQR.Body.Scope)
				assert.Equal(t, v.Body.Reason, realQR.Body.Reason)
				assert.True(t, strings.Contains(realQR.Body.CallbackURL, v.Body.CallbackURL))
			}
		})
	}
}

func TestServer_GetSchema(t *testing.T) {
	ctx := context.Background()
	schemaSrv := services.NewSchema(repositories.NewSchema(*storage), schemaLoader)
	server := NewServer(&cfg, NewIdentityMock(), NewClaimsMock(), schemaSrv, NewConnectionsMock(), NewLinkMock(), nil, NewPublisherMock(), NewPackageManagerMock(), nil)
	issuerDID, err := w3c.ParseDID("did:polygonid:polygon:mumbai:2qE1BZ7gcmEoP2KppvFPCZqyzyb5tK9T6Gec5HFANQ")
	require.NoError(t, err)
	server.cfg.APIUI.IssuerDID = *issuerDID
	server.cfg.APIUI.ServerURL = "https://testing.env"
	fixture := tests.NewFixture(storage)

	s := &domain.Schema{
		ID:        uuid.New(),
		IssuerDID: *issuerDID,
		URL:       "https://domain.org/this/is/an/url",
		Type:      "schemaType",
		Words:     domain.SchemaWordsFromString("attr1, attr2, attr3"),
		CreatedAt: time.Now(),
	}
	s.Hash = common.CreateSchemaHash([]byte(s.URL + "#" + s.Type))
	fixture.CreateSchema(t, ctx, s)
	sHash, _ := s.Hash.MarshalText()

	handler := getHandler(ctx, server)
	type expected struct {
		httpCode int
		errorMsg string
		schema   *Schema
	}
	type testConfig struct {
		name     string
		auth     func() (string, string)
		id       string
		expected expected
	}
	for _, tc := range []testConfig{
		{
			name: "Not authorized",
			auth: authWrong,
			id:   uuid.NewString(),
			expected: expected{
				httpCode: http.StatusUnauthorized,
			},
		},
		{
			name: "Invalid uuid",
			auth: authOk,
			id:   "someInvalidDID",
			expected: expected{
				httpCode: http.StatusBadRequest,
				errorMsg: "Invalid format for parameter id: error unmarshaling 'someInvalidDID' text as *uuid.UUID: invalid UUID length: 14",
			},
		},
		{
			name: "Non existing uuid",
			auth: authOk,
			id:   uuid.NewString(),
			expected: expected{
				httpCode: http.StatusNotFound,
				errorMsg: "schema not found",
			},
		},
		{
			name: "Happy path. Existing schema",
			auth: authOk,
			id:   s.ID.String(),
			expected: expected{
				httpCode: http.StatusOK,
				schema: &Schema{
					BigInt:    s.Hash.BigInt().String(),
					CreatedAt: TimeUTC(s.CreatedAt),
					Hash:      string(sHash),
					Id:        s.ID.String(),
					Type:      s.Type,
					Url:       s.URL,
				},
			},
		},
	} {
		t.Run(tc.name, func(t *testing.T) {
			rr := httptest.NewRecorder()
			req, err := http.NewRequest("GET", fmt.Sprintf("/v1/schemas/%s", tc.id), nil)
			req.SetBasicAuth(tc.auth())
			require.NoError(t, err)

			handler.ServeHTTP(rr, req)

			require.Equal(t, tc.expected.httpCode, rr.Code)
			switch tc.expected.httpCode {
			case http.StatusOK:
				var response GetSchema200JSONResponse
				assert.NoError(t, json.Unmarshal(rr.Body.Bytes(), &response))
				assert.Equal(t, tc.expected.schema.Id, response.Id)
				assert.Equal(t, tc.expected.schema.BigInt, response.BigInt)
				assert.Equal(t, tc.expected.schema.Type, response.Type)
				assert.Equal(t, tc.expected.schema.Url, response.Url)
				assert.Equal(t, tc.expected.schema.Hash, response.Hash)
				assert.InDelta(t, time.Time(tc.expected.schema.CreatedAt).UnixMilli(), time.Time(response.CreatedAt).UnixMilli(), 1000)
			case http.StatusNotFound:
				var response GetSchema404JSONResponse
				assert.NoError(t, json.Unmarshal(rr.Body.Bytes(), &response))
				assert.Equal(t, tc.expected.errorMsg, response.Message)
			case http.StatusBadRequest:
				var response GetSchema400JSONResponse
				assert.NoError(t, json.Unmarshal(rr.Body.Bytes(), &response))
				assert.Equal(t, tc.expected.errorMsg, response.Message)
			}
		})
	}
}

// Refer to the schema repository tests for more deep test related to Postgres Full Text Search
func TestServer_GetSchemas(t *testing.T) {
	ctx := context.Background()
	// Need an isolated DB here to avoid other tests side effects
	conn := lookupPostgresURL()
	if conn == "" {
		conn = "postgres://postgres:postgres@localhost:5435"
	}
	storage, teardown, err := tests.NewTestStorage(&config.Configuration{Database: config.Database{URL: conn}})
	require.NoError(t, err)
	defer teardown()

	schemaSrv := services.NewSchema(repositories.NewSchema(*storage), schemaLoader)
	server := NewServer(&cfg, NewIdentityMock(), NewClaimsMock(), schemaSrv, NewConnectionsMock(), NewLinkMock(), nil, NewPublisherMock(), NewPackageManagerMock(), nil)
	issuerDID, err := w3c.ParseDID("did:polygonid:polygon:mumbai:2qE1BZ7gcmEoP2KppvFPCZqyzyb5tK9T6Gec5HFANQ")
	require.NoError(t, err)
	server.cfg.APIUI.IssuerDID = *issuerDID
	server.cfg.APIUI.ServerURL = "https://testing.env"
	fixture := tests.NewFixture(storage)

	for i := 0; i < 20; i++ {
		s := &domain.Schema{
			ID:        uuid.New(),
			IssuerDID: *issuerDID,
			URL:       fmt.Sprintf("https://domain.org/this/is/an/url/%d", i),
			Type:      fmt.Sprintf("schemaType-%d", i),
			Words:     domain.SchemaWordsFromString("attr1, attr2, attr3"),
			CreatedAt: time.Now(),
		}
		s.Hash = common.CreateSchemaHash([]byte(s.URL + "#" + s.Type))
		fixture.CreateSchema(t, ctx, s)
	}
	s := &domain.Schema{
		ID:        uuid.New(),
		IssuerDID: *issuerDID,
		URL:       "https://domain.org/this/is/an/url/ubiprogram",
		Type:      "UbiProgram",
		Words:     domain.SchemaWordsFromString("attr1, attr2, attr3"),
		CreatedAt: time.Now(),
	}
	s.Hash = common.CreateSchemaHash([]byte(s.URL + "#" + s.Type))
	fixture.CreateSchema(t, ctx, s)

	handler := getHandler(ctx, server)
	type expected struct {
		httpCode int
		count    int
	}
	type testConfig struct {
		name     string
		auth     func() (string, string)
		query    *string
		expected expected
	}
	for _, tc := range []testConfig{
		{
			name: "Not authorized",
			auth: authWrong,
			expected: expected{
				httpCode: http.StatusUnauthorized,
			},
		},
		{
			name:  "Happy path. All schemas, no query",
			auth:  authOk,
			query: nil,
			expected: expected{
				httpCode: http.StatusOK,
				count:    21,
			},
		},
		{
			name:  "Happy path. All schemas, query=''",
			auth:  authOk,
			query: common.ToPointer(""),
			expected: expected{
				httpCode: http.StatusOK,
				count:    21,
			},
		},
		{
			name:  "Happy path. Search for schema type. All",
			auth:  authOk,
			query: common.ToPointer("schemaType"),
			expected: expected{
				httpCode: http.StatusOK,
				count:    20,
			},
		},
		{
			name:  "Happy path. Search for one schema but many attr. Return all",
			auth:  authOk,
			query: common.ToPointer("schemaType-11 attr1"),
			expected: expected{
				httpCode: http.StatusOK,
				count:    21,
			},
		},
		{
			name:  "Exact search, return 1",
			auth:  authOk,
			query: common.ToPointer("UbiProgram"),
			expected: expected{
				httpCode: http.StatusOK,
				count:    1,
			},
		},
	} {
		t.Run(tc.name, func(t *testing.T) {
			rr := httptest.NewRecorder()
			endpoint := "/v1/schemas"
			if tc.query != nil {
				endpoint = endpoint + "?query=" + url.QueryEscape(*tc.query)
			}
			req, err := http.NewRequest("GET", endpoint, nil)
			req.SetBasicAuth(tc.auth())
			require.NoError(t, err)

			handler.ServeHTTP(rr, req)

			require.Equal(t, tc.expected.httpCode, rr.Code)
			switch tc.expected.httpCode {
			case http.StatusOK:
				var response GetSchemas200JSONResponse
				assert.NoError(t, json.Unmarshal(rr.Body.Bytes(), &response))
				assert.Equal(t, len(response), tc.expected.count)
			}
		})
	}
}

func TestServer_ImportSchema(t *testing.T) {
	const url = "https://raw.githubusercontent.com/iden3/claim-schema-vocab/main/schemas/json/KYCAgeCredential-v3.json"
	const schemaType = "KYCCountryOfResidenceCredential"
	ctx := context.Background()
	schemaSrv := services.NewSchema(repositories.NewSchema(*storage), schemaLoader)
	server := NewServer(&cfg, NewIdentityMock(), NewClaimsMock(), schemaSrv, NewConnectionsMock(), NewLinkMock(), nil, NewPublisherMock(), NewPackageManagerMock(), nil)
	issuerDID, err := w3c.ParseDID("did:polygonid:polygon:mumbai:2qE1BZ7gcmEoP2KppvFPCZqyzyb5tK9T6Gec5HFANQ")
	require.NoError(t, err)
	server.cfg.APIUI.IssuerDID = *issuerDID
	server.cfg.APIUI.ServerURL = "https://testing.env"

	handler := getHandler(ctx, server)

	type expected struct {
		httpCode int
		errorMsg string
	}
	type testConfig struct {
		name     string
		auth     func() (string, string)
		request  *ImportSchemaJSONRequestBody
		expected expected
	}
	for _, tc := range []testConfig{
		{
			name:    "Not authorized",
			auth:    authWrong,
			request: nil,
			expected: expected{
				httpCode: http.StatusUnauthorized,
			},
		},
		{
			name:    "Empty request",
			auth:    authOk,
			request: nil,
			expected: expected{
				httpCode: http.StatusBadRequest,
				errorMsg: "bad request: empty url",
			},
		},
		{
			name: "Wrong url",
			auth: authOk,
			request: &ImportSchemaRequest{
				SchemaType:  "lala",
				Url:         "wrong/url",
				Title:       common.ToPointer("some Title"),
				Description: common.ToPointer("some Description"),
				Version:     uuid.NewString(),
			},
			expected: expected{
				httpCode: http.StatusBadRequest,
				errorMsg: "bad request: parsing url: parse \"wrong/url\": invalid URI for request",
			},
		},
		{
			name: "Valid request",
			auth: authOk,
			request: &ImportSchemaRequest{
				SchemaType:  schemaType,
				Url:         url,
				Title:       common.ToPointer("some Title"),
				Description: common.ToPointer("some Description"),
				Version:     uuid.NewString(),
			},
			expected: expected{
				httpCode: http.StatusCreated,
				errorMsg: "bad request: parsing url: parse \"wrong/url\": invalid URI for request",
			},
		},
	} {
		t.Run(tc.name, func(t *testing.T) {
			rr := httptest.NewRecorder()
			req, err := http.NewRequest("POST", "/v1/schemas", tests.JSONBody(t, tc.request))
			req.SetBasicAuth(tc.auth())
			require.NoError(t, err)

			handler.ServeHTTP(rr, req)

			require.Equal(t, tc.expected.httpCode, rr.Code)
			switch tc.expected.httpCode {
			case http.StatusCreated:
				var response ImportSchema201JSONResponse
				assert.NoError(t, json.Unmarshal(rr.Body.Bytes(), &response))
				_, err := uuid.Parse(response.Id)
				assert.NoError(t, err)
			case http.StatusBadRequest:
				var response ImportSchema400JSONResponse
				assert.NoError(t, json.Unmarshal(rr.Body.Bytes(), &response))
				assert.Equal(t, tc.expected.errorMsg, response.Message)
			}
		})
	}
}

func TestServer_ImportSchemaIPFS(t *testing.T) {
	// TIP: A copy of the files here internal/api_ui/testdata/ipfs-schema-1.json
	const url = "ipfs://QmQVeb5dkz5ekDqBrYVVxBFQZoCbzamnmMUn9B8twCEgDL"
	const schemaType = "testNewType"
	ctx := context.Background()
	schemaSrv := services.NewSchema(repositories.NewSchema(*storage), schemaLoader)
	server := NewServer(&cfg, NewIdentityMock(), NewClaimsMock(), schemaSrv, NewConnectionsMock(), NewLinkMock(), nil, NewPublisherMock(), NewPackageManagerMock(), nil)
	issuerDID, err := w3c.ParseDID("did:polygonid:polygon:mumbai:2qE1BZ7gcmEoP2KppvFPCZqyzyb5tK9T6Gec5HFANQ")
	require.NoError(t, err)
	server.cfg.APIUI.IssuerDID = *issuerDID
	server.cfg.APIUI.ServerURL = "https://testing.env"

	handler := getHandler(ctx, server)

	type expected struct {
		httpCode int
		errorMsg string
	}
	type testConfig struct {
		name     string
		auth     func() (string, string)
		request  *ImportSchemaJSONRequestBody
		expected expected
	}
	for _, tc := range []testConfig{
		{
			name:    "Not authorized",
			auth:    authWrong,
			request: nil,
			expected: expected{
				httpCode: http.StatusUnauthorized,
			},
		},
		{
			name:    "Empty request",
			auth:    authOk,
			request: nil,
			expected: expected{
				httpCode: http.StatusBadRequest,
				errorMsg: "bad request: empty url",
			},
		},
		{
			name: "Wrong url",
			auth: authOk,
			request: &ImportSchemaRequest{
				SchemaType:  "lala",
				Url:         "wrong/url",
				Title:       common.ToPointer("title"),
				Description: common.ToPointer("description"),
				Version:     "1.0.0",
			},
			expected: expected{
				httpCode: http.StatusBadRequest,
				errorMsg: "bad request: parsing url: parse \"wrong/url\": invalid URI for request",
			},
		},
		{
			name: "Valid request",
			auth: authOk,
			request: &ImportSchemaRequest{
				SchemaType:  schemaType,
				Url:         url,
				Title:       common.ToPointer("title"),
				Description: common.ToPointer("description"),
				Version:     "1.0.0",
			},
			expected: expected{
				httpCode: http.StatusCreated,
			},
		},
	} {
		t.Run(tc.name, func(t *testing.T) {
			rr := httptest.NewRecorder()
			req, err := http.NewRequest("POST", "/v1/schemas", tests.JSONBody(t, tc.request))
			req.SetBasicAuth(tc.auth())
			require.NoError(t, err)

			handler.ServeHTTP(rr, req)

			require.Equal(t, tc.expected.httpCode, rr.Code)
			switch tc.expected.httpCode {
			case http.StatusCreated:
				var response ImportSchema201JSONResponse
				assert.NoError(t, json.Unmarshal(rr.Body.Bytes(), &response))
				_, err := uuid.Parse(response.Id)
				assert.NoError(t, err)
			case http.StatusBadRequest:
				var response ImportSchema400JSONResponse
				assert.NoError(t, json.Unmarshal(rr.Body.Bytes(), &response))
				assert.Equal(t, tc.expected.errorMsg, response.Message)
			}
		})
	}
}

func TestServer_DeleteConnection(t *testing.T) {
	const (
		method     = "polygonid"
		blockchain = "polygon"
		network    = "mumbai"
		BJJ        = "BJJ"
	)
	ctx := log.NewContext(context.Background(), log.LevelDebug, log.OutputText, os.Stdout)
	identityRepo := repositories.NewIdentity()
	claimsRepo := repositories.NewClaims()
	identityStateRepo := repositories.NewIdentityState()
	mtRepo := repositories.NewIdentityMerkleTreeRepository()
	mtService := services.NewIdentityMerkleTrees(mtRepo)
	revocationRepository := repositories.NewRevocation()
	connectionsRepository := repositories.NewConnections()
	revocationStatusResolver := revocation_status.NewRevocationStatusResolver(cfg.CredentialStatus)
	rhsFactory := reverse_hash.NewFactory(cfg.CredentialStatus.RHS.URL, nil, commonEth.HexToAddress(cfg.CredentialStatus.OnchainTreeStore.SupportedTreeStoreContract), reverse_hash.DefaultRHSTimeOut)
	identityService := services.NewIdentity(keyStore, identityRepo, mtRepo, identityStateRepo, mtService, nil, claimsRepo, revocationRepository, connectionsRepository, storage, nil, nil, pubsub.NewMock(), cfg.CredentialStatus, rhsFactory, revocationStatusResolver)

	claimsService := services.NewClaim(claimsRepo, identityService, nil, mtService, identityStateRepo, schemaLoader, storage, cfg.CredentialStatus.DirectStatus.GetURL(), pubsub.NewMock(), ipfsGatewayURL, revocationStatusResolver)
	connectionsService := services.NewConnection(connectionsRepository, storage)

	iden, err := identityService.Create(ctx, "polygon-test", &ports.DIDCreationOptions{Method: method, Blockchain: blockchain, Network: network, KeyType: BJJ})
	require.NoError(t, err)

	issuerDID, err := w3c.ParseDID(iden.Identifier)
	require.NoError(t, err)

	server := NewServer(&cfg, NewIdentityMock(), claimsService, NewSchemaMock(), connectionsService, NewLinkMock(), nil, NewPublisherMock(), NewPackageManagerMock(), nil)
	server.cfg.APIUI.IssuerDID = *issuerDID
	handler := getHandler(context.Background(), server)

	fixture := tests.NewFixture(storage)

	userDID, err := w3c.ParseDID("did:polygonid:polygon:mumbai:2qH7XAwYQzCp9VfhpNgeLtK2iCehDDrfMWUCEg5ig5")
	require.NoError(t, err)

	userDID2, err := w3c.ParseDID("did:polygonid:polygon:mumbai:2qNytPv6dKKhfqopjBdXJU1vSVb3Lbgcidved32R64")
	require.NoError(t, err)

	conn := fixture.CreateConnection(t, &domain.Connection{
		ID:         uuid.New(),
		IssuerDID:  *issuerDID,
		UserDID:    *userDID,
		IssuerDoc:  nil,
		UserDoc:    nil,
		CreatedAt:  time.Now(),
		ModifiedAt: time.Now(),
	})

	conn2 := fixture.CreateConnection(t, &domain.Connection{
		ID:         uuid.New(),
		IssuerDID:  *issuerDID,
		UserDID:    *userDID2,
		IssuerDoc:  nil,
		UserDoc:    nil,
		CreatedAt:  time.Now(),
		ModifiedAt: time.Now(),
	})

	_ = fixture.CreateClaim(t, &domain.Claim{
		ID:              uuid.New(),
		Identifier:      common.ToPointer(issuerDID.String()),
		Issuer:          issuerDID.String(),
		SchemaHash:      "ca938857241db9451ea329256b9c06e5",
		SchemaURL:       "https://raw.githubusercontent.com/iden3/claim-schema-vocab/main/schemas/json-ld/auth.json-ld",
		SchemaType:      "AuthBJJCredential",
		OtherIdentifier: userDID2.String(),
		Expiration:      0,
		Version:         0,
		RevNonce:        0,
		CoreClaim:       domain.CoreClaim{},
		Status:          nil,
	})

	type expected struct {
		httpCode int
		message  *string
	}

	type testConfig struct {
		name             string
		connID           uuid.UUID
		deleteCredential bool
		revokeCredential bool
		auth             func() (string, string)
		expected         expected
	}

	for _, tc := range []testConfig{
		{
			name: "No auth header",
			auth: authWrong,
			expected: expected{
				httpCode: http.StatusUnauthorized,
			},
		},
		{
			name:   "should get an error, not existing connection",
			connID: uuid.New(),
			auth:   authOk,
			expected: expected{
				httpCode: http.StatusBadRequest,
				message:  common.ToPointer("The given connection does not exist"),
			},
		},
		{
			name:   "should delete the connection",
			connID: conn,
			auth:   authOk,
			expected: expected{
				httpCode: http.StatusOK,
				message:  common.ToPointer("Connection successfully deleted."),
			},
		},
		{
			name:             "should delete the connection and revoke + delete credentials",
			connID:           conn2,
			deleteCredential: true,
			revokeCredential: true,
			auth:             authOk,
			expected: expected{
				httpCode: http.StatusOK,
				message:  common.ToPointer("Connection successfully deleted. Credentials successfully deleted. Credentials successfully revoked."),
			},
		},
	} {
		t.Run(tc.name, func(t *testing.T) {
			rr := httptest.NewRecorder()
			urlTest := fmt.Sprintf("/v1/connections/%s", tc.connID.String())
			parsedURL, err := url.Parse(urlTest)
			require.NoError(t, err)
			values := parsedURL.Query()
			if tc.deleteCredential {
				values.Add("deleteCredentials", "true")
			}
			if tc.revokeCredential {
				values.Add("revokeCredentials", "true")
			}
			parsedURL.RawQuery = values.Encode()
			req, err := http.NewRequest("DELETE", parsedURL.String(), nil)
			req.SetBasicAuth(tc.auth())
			require.NoError(t, err)

			handler.ServeHTTP(rr, req)

			require.Equal(t, tc.expected.httpCode, rr.Code)
			switch tc.expected.httpCode {
			case http.StatusBadRequest:
				var response DeleteConnection400JSONResponse
				assert.NoError(t, json.Unmarshal(rr.Body.Bytes(), &response))
				assert.Equal(t, *tc.expected.message, response.Message)
			case http.StatusOK:
				var response DeleteConnection200JSONResponse
				assert.NoError(t, json.Unmarshal(rr.Body.Bytes(), &response))
				assert.Equal(t, *tc.expected.message, response.Message)
			}
		})
	}
}

func TestServer_DeleteConnectionCredentials(t *testing.T) {
	connectionsRepository := repositories.NewConnections()

	connectionsService := services.NewConnection(connectionsRepository, storage)
	server := NewServer(&cfg, NewIdentityMock(), NewClaimsMock(), NewSchemaMock(), connectionsService, NewLinkMock(), nil, NewPublisherMock(), NewPackageManagerMock(), nil)
	handler := getHandler(context.Background(), server)

	fixture := tests.NewFixture(storage)

	issuerDID, err := w3c.ParseDID("did:iden3:polygon:mumbai:wyFiV4w71QgWPn6bYLsZoysFay66gKtVa9kfu6yMZ")
	require.NoError(t, err)
	userDID, err := w3c.ParseDID("did:polygonid:polygon:mumbai:2qH7XAwYQzCp9VfhpNgeLtK2iCehDDrfMWUCEg5ig5")
	require.NoError(t, err)

	conn := fixture.CreateConnection(t, &domain.Connection{
		ID:         uuid.New(),
		IssuerDID:  *issuerDID,
		UserDID:    *userDID,
		IssuerDoc:  nil,
		UserDoc:    nil,
		CreatedAt:  time.Now(),
		ModifiedAt: time.Now(),
	})

	_ = fixture.CreateClaim(t, &domain.Claim{
		Identifier:      common.ToPointer(issuerDID.String()),
		Issuer:          issuerDID.String(),
		OtherIdentifier: userDID.String(),
		HIndex:          "20060639968773997271173557722944342103398298534714534718204282267207714246563",
	})

	_ = fixture.CreateClaim(t, &domain.Claim{
		Identifier:      common.ToPointer(issuerDID.String()),
		Issuer:          issuerDID.String(),
		OtherIdentifier: userDID.String(),
		HIndex:          "20060639968773997271173557722944342103398298534714534718204282267207714246562",
	})

	type expected struct {
		httpCode int
		message  *string
	}

	type testConfig struct {
		name     string
		connID   uuid.UUID
		auth     func() (string, string)
		expected expected
	}

	for _, tc := range []testConfig{
		{
			name: "No auth header",
			auth: authWrong,
			expected: expected{
				httpCode: http.StatusUnauthorized,
			},
		},

		{
			name:   "should delete the connection",
			connID: conn,
			auth:   authOk,
			expected: expected{
				httpCode: http.StatusOK,
				message:  common.ToPointer("Credentials of the connection successfully deleted"),
			},
		},
	} {
		t.Run(tc.name, func(t *testing.T) {
			rr := httptest.NewRecorder()
			url := fmt.Sprintf("/v1/connections/%s/credentials", tc.connID.String())
			req, err := http.NewRequest("DELETE", url, nil)
			req.SetBasicAuth(tc.auth())
			require.NoError(t, err)

			handler.ServeHTTP(rr, req)

			require.Equal(t, tc.expected.httpCode, rr.Code)
			switch tc.expected.httpCode {
			case http.StatusOK:
				var response DeleteConnectionCredentials200JSONResponse
				assert.NoError(t, json.Unmarshal(rr.Body.Bytes(), &response))
				assert.Equal(t, *tc.expected.message, response.Message)
			}
		})
	}
}

func TestServer_RevokeConnectionCredentials(t *testing.T) {
	const (
		method     = "polygonid"
		blockchain = "polygon"
		network    = "mumbai"
		BJJ        = "BJJ"
	)
	ctx := log.NewContext(context.Background(), log.LevelDebug, log.OutputText, os.Stdout)
	identityRepo := repositories.NewIdentity()
	claimsRepo := repositories.NewClaims()
	identityStateRepo := repositories.NewIdentityState()
	mtRepo := repositories.NewIdentityMerkleTreeRepository()
	mtService := services.NewIdentityMerkleTrees(mtRepo)
	revocationRepository := repositories.NewRevocation()
	connectionsRepository := repositories.NewConnections()
	revocationStatusResolver := revocation_status.NewRevocationStatusResolver(cfg.CredentialStatus)
	rhsFactory := reverse_hash.NewFactory(cfg.CredentialStatus.RHS.URL, nil, commonEth.HexToAddress(cfg.CredentialStatus.OnchainTreeStore.SupportedTreeStoreContract), reverse_hash.DefaultRHSTimeOut)
	identityService := services.NewIdentity(keyStore, identityRepo, mtRepo, identityStateRepo, mtService, nil, claimsRepo, revocationRepository, connectionsRepository, storage, nil, nil, pubsub.NewMock(), cfg.CredentialStatus, rhsFactory, revocationStatusResolver)
	claimsService := services.NewClaim(claimsRepo, identityService, nil, mtService, identityStateRepo, schemaLoader, storage, "http://localhost", pubsub.NewMock(), ipfsGatewayURL, revocationStatusResolver)
	connectionsService := services.NewConnection(connectionsRepository, storage)

	iden, err := identityService.Create(ctx, "polygon-test", &ports.DIDCreationOptions{Method: method, Blockchain: blockchain, Network: network, KeyType: BJJ})
	require.NoError(t, err)

	issuerDID, err := w3c.ParseDID(iden.Identifier)
	require.NoError(t, err)

	server := NewServer(&cfg, NewIdentityMock(), claimsService, NewSchemaMock(), connectionsService, NewLinkMock(), nil, NewPublisherMock(), NewPackageManagerMock(), nil)
	server.cfg.APIUI.IssuerDID = *issuerDID
	handler := getHandler(context.Background(), server)

	fixture := tests.NewFixture(storage)

	userDID, err := w3c.ParseDID("did:polygonid:polygon:mumbai:2qH7XAwYQzCp9VfhpNgeLtK2iCehDDrfMWUCEg5ig5")
	require.NoError(t, err)

	conn := fixture.CreateConnection(t, &domain.Connection{
		ID:         uuid.New(),
		IssuerDID:  *issuerDID,
		UserDID:    *userDID,
		IssuerDoc:  nil,
		UserDoc:    nil,
		CreatedAt:  time.Now(),
		ModifiedAt: time.Now(),
	})

	_ = fixture.CreateClaim(t, &domain.Claim{
		ID:              uuid.New(),
		Identifier:      common.ToPointer(issuerDID.String()),
		Issuer:          issuerDID.String(),
		SchemaHash:      "ca938857241db9451ea329256b9c06e5",
		SchemaURL:       "https://raw.githubusercontent.com/iden3/claim-schema-vocab/main/schemas/json-ld/auth.json-ld",
		SchemaType:      "AuthBJJCredential",
		OtherIdentifier: userDID.String(),
		Expiration:      0,
		Version:         0,
		RevNonce:        0,
		CoreClaim:       domain.CoreClaim{},
		Status:          nil,
	})

	type expected struct {
		httpCode int
		message  *string
	}

	type testConfig struct {
		name     string
		connID   uuid.UUID
		auth     func() (string, string)
		expected expected
	}

	for _, tc := range []testConfig{
		{
			name: "No auth header",
			auth: authWrong,
			expected: expected{
				httpCode: http.StatusUnauthorized,
			},
		},
		{
			name:   "should revoke the connection credentials",
			connID: conn,
			auth:   authOk,
			expected: expected{
				httpCode: http.StatusAccepted,
				message:  common.ToPointer("Credentials revocation request sent"),
			},
		},
	} {
		t.Run(tc.name, func(t *testing.T) {
			rr := httptest.NewRecorder()
			url := fmt.Sprintf("/v1/connections/%s/credentials/revoke", tc.connID.String())
			req, err := http.NewRequest("POST", url, nil)
			req.SetBasicAuth(tc.auth())
			require.NoError(t, err)

			handler.ServeHTTP(rr, req)

			require.Equal(t, tc.expected.httpCode, rr.Code)
			switch tc.expected.httpCode {
			case http.StatusAccepted:
				var response RevokeConnectionCredentials202JSONResponse
				assert.NoError(t, json.Unmarshal(rr.Body.Bytes(), &response))
				assert.Equal(t, *tc.expected.message, response.Message)
			}
		})
	}
}

func TestServer_CreateCredential(t *testing.T) {
	const (
		method     = "polygonid"
		blockchain = "polygon"
		network    = "mumbai"
		BJJ        = "BJJ"
	)
	ctx := log.NewContext(context.Background(), log.LevelDebug, log.OutputText, os.Stdout)
	identityRepo := repositories.NewIdentity()
	claimsRepo := repositories.NewClaims()
	identityStateRepo := repositories.NewIdentityState()
	mtRepo := repositories.NewIdentityMerkleTreeRepository()
	mtService := services.NewIdentityMerkleTrees(mtRepo)
	revocationRepository := repositories.NewRevocation()
	connectionsRepository := repositories.NewConnections()
	revocationStatusResolver := revocation_status.NewRevocationStatusResolver(cfg.CredentialStatus)
	rhsFactory := reverse_hash.NewFactory(cfg.CredentialStatus.RHS.URL, nil, commonEth.HexToAddress(cfg.CredentialStatus.OnchainTreeStore.SupportedTreeStoreContract), reverse_hash.DefaultRHSTimeOut)
	identityService := services.NewIdentity(keyStore, identityRepo, mtRepo, identityStateRepo, mtService, nil, claimsRepo, revocationRepository, connectionsRepository, storage, nil, nil, pubsub.NewMock(), cfg.CredentialStatus, rhsFactory, revocationStatusResolver)
	pubSub := pubsub.NewMock()
	claimsService := services.NewClaim(claimsRepo, identityService, nil, mtService, identityStateRepo, schemaLoader, storage, cfg.CredentialStatus.DirectStatus.GetURL(), pubSub, ipfsGatewayURL, revocationStatusResolver)
	connectionsService := services.NewConnection(connectionsRepository, storage)
	iden, err := identityService.Create(ctx, "polygon-test", &ports.DIDCreationOptions{Method: method, Blockchain: blockchain, Network: network, KeyType: BJJ})
	require.NoError(t, err)

	did, err := w3c.ParseDID(iden.Identifier)
	require.NoError(t, err)

	cfg.APIUI.IssuerDID = *did
	server := NewServer(&cfg, NewIdentityMock(), claimsService, NewSchemaMock(), connectionsService, NewLinkMock(), nil, NewPublisherMock(), NewPackageManagerMock(), nil)

	handler := getHandler(ctx, server)

	type expected struct {
		response                    CreateCredentialResponseObject
		httpCode                    int
		createCredentialEventsCount int
	}

	type testConfig struct {
		name     string
		auth     func() (string, string)
		body     CreateCredentialRequest
		expected expected
	}
	for _, tc := range []testConfig{
		{
			name: "No auth header",
			auth: authWrong,
			expected: expected{
				httpCode: http.StatusUnauthorized,
			},
		},
		{
			name: "Happy path",
			auth: authOk,
			body: CreateCredentialRequest{
				CredentialSchema: "https://raw.githubusercontent.com/iden3/claim-schema-vocab/main/schemas/json/KYCAgeCredential-v3.json",
				Type:             "KYCAgeCredential",
				CredentialSubject: map[string]any{
					"id":           "did:polygonid:polygon:mumbai:2qE1BZ7gcmEoP2KppvFPCZqyzyb5tK9T6Gec5HFANQ",
					"birthday":     19960424,
					"documentType": 2,
				},
				Expiration:     common.ToPointer(time.Now()),
				SignatureProof: common.ToPointer(true),
				MtProof:        common.ToPointer(true),
			},
			expected: expected{
				response:                    CreateCredential201JSONResponse{},
				httpCode:                    http.StatusCreated,
				createCredentialEventsCount: 1,
			},
		},
		{
			name: "Happy path with IPFS schema",
			auth: authOk,
			body: CreateCredentialRequest{
				CredentialSchema: "ipfs://QmQVeb5dkz5ekDqBrYVVxBFQZoCbzamnmMUn9B8twCEgDL",
				Type:             "testNewType",
				CredentialSubject: map[string]any{
					"id":             "did:polygonid:polygon:mumbai:2qE1BZ7gcmEoP2KppvFPCZqyzyb5tK9T6Gec5HFANQ",
					"testNewTypeInt": 1,
				},
				Expiration:     common.ToPointer(time.Now()),
				SignatureProof: common.ToPointer(true),
			},
			expected: expected{
				response:                    CreateCredential201JSONResponse{},
				httpCode:                    http.StatusCreated,
				createCredentialEventsCount: 1,
			},
		},
		{
			name: "Wrong request - no proof provided",
			auth: authOk,
			body: CreateCredentialRequest{
				CredentialSchema: "https://raw.githubusercontent.com/iden3/claim-schema-vocab/main/schemas/json/KYCAgeCredential-v3.json",
				Type:             "KYCAgeCredential",
				CredentialSubject: map[string]any{
					"id":           "did:polygonid:polygon:mumbai:2qE1BZ7gcmEoP2KppvFPCZqyzyb5tK9T6Gec5HFANQ",
					"birthday":     19960424,
					"documentType": 2,
				},
				Expiration: common.ToPointer(time.Now()),
			},
			expected: expected{
				response: CreateCredential400JSONResponse{N400JSONResponse{Message: "you must to provide at least one proof type"}},
				httpCode: http.StatusBadRequest,
			},
		},
		{
			name: "Wrong credential url",
			auth: authOk,
			body: CreateCredentialRequest{
				CredentialSchema: "wrong url",
				Type:             "KYCAgeCredential",
				CredentialSubject: map[string]any{
					"id":           "did:polygonid:polygon:mumbai:2qE1BZ7gcmEoP2KppvFPCZqyzyb5tK9T6Gec5HFANQ",
					"birthday":     19960424,
					"documentType": 2,
				},
				Expiration:     common.ToPointer(time.Now()),
				SignatureProof: common.ToPointer(true),
			},
			expected: expected{
				response: CreateCredential400JSONResponse{N400JSONResponse{Message: "malformed url"}},
				httpCode: http.StatusBadRequest,
			},
		},
		{
			name: "Unreachable well formed credential url",
			auth: authOk,
			body: CreateCredentialRequest{
				CredentialSchema: "http://www.wrong.url/cannot/get/the/credential",
				Type:             "KYCAgeCredential",
				CredentialSubject: map[string]any{
					"id":           "did:polygonid:polygon:mumbai:2qE1BZ7gcmEoP2KppvFPCZqyzyb5tK9T6Gec5HFANQ",
					"birthday":     19960424,
					"documentType": 2,
				},
				Expiration:     common.ToPointer(time.Now()),
				SignatureProof: common.ToPointer(true),
			},
			expected: expected{
				response: CreateCredential422JSONResponse{N422JSONResponse{Message: "cannot load schema"}},
				httpCode: http.StatusUnprocessableEntity,
			},
		},
	} {
		t.Run(tc.name, func(t *testing.T) {
			pubSub.Clear(event.CreateCredentialEvent)

			rr := httptest.NewRecorder()
			url := "/v1/credentials"

			req, err := http.NewRequest(http.MethodPost, url, tests.JSONBody(t, tc.body))
			req.SetBasicAuth(tc.auth())
			require.NoError(t, err)

			handler.ServeHTTP(rr, req)

			require.Equal(t, tc.expected.httpCode, rr.Code)

			assert.Equal(t, tc.expected.createCredentialEventsCount, len(pubSub.AllPublishedEvents(event.CreateCredentialEvent)))

			switch tc.expected.httpCode {
			case http.StatusCreated:
				var response UUIDResponse
				require.NoError(t, json.Unmarshal(rr.Body.Bytes(), &response))
				_, err := uuid.Parse(response.Id)
				assert.NoError(t, err)
			case http.StatusBadRequest:
				var response CreateCredential400JSONResponse
				require.NoError(t, json.Unmarshal(rr.Body.Bytes(), &response))
				assert.EqualValues(t, tc.expected.response, response)
			case http.StatusUnprocessableEntity:
				var response CreateCredential422JSONResponse
				require.NoError(t, json.Unmarshal(rr.Body.Bytes(), &response))
				assert.EqualValues(t, tc.expected.response, response)
			}
		})
	}
}

func TestServer_DeleteCredential(t *testing.T) {
	identityRepo := repositories.NewIdentity()
	claimsRepo := repositories.NewClaims()
	identityStateRepo := repositories.NewIdentityState()
	mtRepo := repositories.NewIdentityMerkleTreeRepository()
	mtService := services.NewIdentityMerkleTrees(mtRepo)
	revocationRepository := repositories.NewRevocation()
	connectionsRepository := repositories.NewConnections()
	revocationStatusResolver := revocation_status.NewRevocationStatusResolver(cfg.CredentialStatus)
	rhsFactory := reverse_hash.NewFactory(cfg.CredentialStatus.RHS.URL, nil, commonEth.HexToAddress(cfg.CredentialStatus.OnchainTreeStore.SupportedTreeStoreContract), reverse_hash.DefaultRHSTimeOut)
	identityService := services.NewIdentity(keyStore, identityRepo, mtRepo, identityStateRepo, mtService, nil, claimsRepo, revocationRepository, connectionsRepository, storage, nil, nil, pubsub.NewMock(), cfg.CredentialStatus, rhsFactory, revocationStatusResolver)
	claimsService := services.NewClaim(claimsRepo, identityService, nil, mtService, identityStateRepo, schemaLoader, storage, "http://localhost", pubsub.NewMock(), ipfsGatewayURL, revocationStatusResolver)

	server := NewServer(&cfg, NewIdentityMock(), claimsService, NewSchemaMock(), NewConnectionsMock(), NewLinkMock(), nil, NewPublisherMock(), NewPackageManagerMock(), nil)
	handler := getHandler(context.Background(), server)

	fixture := tests.NewFixture(storage)

	issuerDID, err := w3c.ParseDID("did:iden3:polygon:mumbai:wyFiV4w71QgWPn6bYLsZoysFay66gKtVa9kfu6yMZ")
	require.NoError(t, err)

	cred := fixture.NewClaim(t, issuerDID.String())
	fCred := fixture.CreateClaim(t, cred)

	type expected struct {
		httpCode int
		message  *string
	}

	type testConfig struct {
		name         string
		credentialID uuid.UUID
		auth         func() (string, string)
		expected     expected
	}

	for _, tc := range []testConfig{
		{
			name: "No auth header",
			auth: authWrong,
			expected: expected{
				httpCode: http.StatusUnauthorized,
			},
		},
		{
			name:         "should get an error, not existing claim",
			credentialID: uuid.New(),
			auth:         authOk,
			expected: expected{
				httpCode: http.StatusBadRequest,
				message:  common.ToPointer("The given credential does not exist"),
			},
		},
		{
			name:         "should delete the credential",
			credentialID: fCred,
			auth:         authOk,
			expected: expected{
				httpCode: http.StatusOK,
				message:  common.ToPointer("Credential successfully deleted"),
			},
		},
		{
			name:         "should get an error, a credential cannot be deleted twice",
			credentialID: fCred,
			auth:         authOk,
			expected: expected{
				httpCode: http.StatusBadRequest,
				message:  common.ToPointer("The given credential does not exist"),
			},
		},
	} {
		t.Run(tc.name, func(t *testing.T) {
			rr := httptest.NewRecorder()
			url := fmt.Sprintf("/v1/credentials/%s", tc.credentialID.String())
			req, err := http.NewRequest("DELETE", url, nil)
			req.SetBasicAuth(tc.auth())
			require.NoError(t, err)

			handler.ServeHTTP(rr, req)

			require.Equal(t, tc.expected.httpCode, rr.Code)
			switch tc.expected.httpCode {
			case http.StatusBadRequest:
				var response DeleteCredential400JSONResponse
				assert.NoError(t, json.Unmarshal(rr.Body.Bytes(), &response))
				assert.Equal(t, *tc.expected.message, response.Message)
			case http.StatusOK:
				var response DeleteCredential200JSONResponse
				assert.NoError(t, json.Unmarshal(rr.Body.Bytes(), &response))
				assert.Equal(t, *tc.expected.message, response.Message)
			}
		})
	}
}

func TestServer_GetCredential(t *testing.T) {
	const (
		method     = "polygonid"
		blockchain = "polygon"
		network    = "mumbai"
		BJJ        = "BJJ"
	)
	ctx := log.NewContext(context.Background(), log.LevelDebug, log.OutputText, os.Stdout)
	identityRepo := repositories.NewIdentity()
	claimsRepo := repositories.NewClaims()
	identityStateRepo := repositories.NewIdentityState()
	mtRepo := repositories.NewIdentityMerkleTreeRepository()
	mtService := services.NewIdentityMerkleTrees(mtRepo)
	revocationRepository := repositories.NewRevocation()
	connectionsRepository := repositories.NewConnections()
	revocationStatusResolver := revocation_status.NewRevocationStatusResolver(cfg.CredentialStatus)
	rhsFactory := reverse_hash.NewFactory(cfg.CredentialStatus.RHS.URL, nil, commonEth.HexToAddress(cfg.CredentialStatus.OnchainTreeStore.SupportedTreeStoreContract), reverse_hash.DefaultRHSTimeOut)
	identityService := services.NewIdentity(keyStore, identityRepo, mtRepo, identityStateRepo, mtService, nil, claimsRepo, revocationRepository, connectionsRepository, storage, nil, nil, pubsub.NewMock(), cfg.CredentialStatus, rhsFactory, revocationStatusResolver)
	claimsService := services.NewClaim(claimsRepo, identityService, nil, mtService, identityStateRepo, schemaLoader, storage, cfg.CredentialStatus.DirectStatus.GetURL(), pubsub.NewMock(), ipfsGatewayURL, revocationStatusResolver)
	connectionsService := services.NewConnection(connectionsRepository, storage)
	iden, err := identityService.Create(ctx, "polygon-test", &ports.DIDCreationOptions{Method: method, Blockchain: blockchain, Network: network, KeyType: BJJ})
	require.NoError(t, err)

	did, err := w3c.ParseDID(iden.Identifier)
	require.NoError(t, err)
	cfg.APIUI.IssuerDID = *did
	server := NewServer(&cfg, NewIdentityMock(), claimsService, NewSchemaMock(), connectionsService, NewLinkMock(), nil, NewPublisherMock(), NewPackageManagerMock(), nil)

	credentialSubject := map[string]any{
		"id":           "did:polygonid:polygon:mumbai:2qE1BZ7gcmEoP2KppvFPCZqyzyb5tK9T6Gec5HFANQ",
		"birthday":     19960424,
		"documentType": 2,
	}
	typeC := "KYCAgeCredential"
	merklizedRootPosition := "index"
	schema := "https://raw.githubusercontent.com/iden3/claim-schema-vocab/main/schemas/json/KYCAgeCredential-v3.json"
	createdClaim1, err := claimsService.Save(ctx, ports.NewCreateClaimRequest(did, schema, credentialSubject, nil, typeC, nil, nil, &merklizedRootPosition, common.ToPointer(true), common.ToPointer(true), nil, false, verifiable.SparseMerkleTreeProof, nil, nil))
	require.NoError(t, err)

	createdClaim2, err := claimsService.Save(ctx, ports.NewCreateClaimRequest(did, schema, credentialSubject, nil, typeC, nil, nil, &merklizedRootPosition, common.ToPointer(true), common.ToPointer(false), nil, false, verifiable.SparseMerkleTreeProof, nil, nil))
	require.NoError(t, err)

	createdClaim3, err := claimsService.Save(ctx, ports.NewCreateClaimRequest(did, schema, credentialSubject, nil, typeC, nil, nil, &merklizedRootPosition, common.ToPointer(false), common.ToPointer(true), nil, false, verifiable.SparseMerkleTreeProof, nil, nil))
	require.NoError(t, err)
	handler := getHandler(ctx, server)

	type expected struct {
		message  *string
		response Credential
		httpCode int
	}

	type testConfig struct {
		name     string
		auth     func() (string, string)
		request  GetCredentialRequestObject
		expected expected
	}
	for _, tc := range []testConfig{
		{
			name: "No auth header",
			auth: authWrong,
			request: GetCredentialRequestObject{
				Id: uuid.New(),
			},
			expected: expected{
				httpCode: http.StatusUnauthorized,
			},
		},
		{
			name: "should return an error, claim not found",
			auth: authOk,
			request: GetCredentialRequestObject{
				Id: uuid.New(),
			},
			expected: expected{
				message:  common.ToPointer("The given credential id does not exist"),
				httpCode: http.StatusBadRequest,
			},
		},
		{
			name: "happy path with two proof",
			auth: authOk,
			request: GetCredentialRequestObject{
				Id: createdClaim1.ID,
			},
			expected: expected{
				response: Credential{
					CredentialSubject: map[string]interface{}{
						"id":           "did:polygonid:polygon:mumbai:2qE1BZ7gcmEoP2KppvFPCZqyzyb5tK9T6Gec5HFANQ",
						"birthday":     19960424,
						"documentType": 2,
					},
					CreatedAt:  TimeUTC(time.Now().UTC()),
					Expired:    false,
					ExpiresAt:  nil,
					Id:         createdClaim1.ID,
					ProofTypes: []string{"BJJSignature2021", "SparseMerkleTreeProof"},
					RevNonce:   uint64(createdClaim1.RevNonce),
					Revoked:    createdClaim1.Revoked,
					SchemaHash: createdClaim1.SchemaHash,
					SchemaType: typeC,
					SchemaUrl:  schema,
					UserID:     createdClaim1.OtherIdentifier,
				},
				httpCode: http.StatusOK,
			},
		},
		{
			name: "happy path with signature proof",
			auth: authOk,
			request: GetCredentialRequestObject{
				Id: createdClaim2.ID,
			},
			expected: expected{
				response: Credential{
					CredentialSubject: map[string]interface{}{
						"id":           "did:polygonid:polygon:mumbai:2qE1BZ7gcmEoP2KppvFPCZqyzyb5tK9T6Gec5HFANQ",
						"birthday":     19960424,
						"documentType": 2,
					},
					CreatedAt:  TimeUTC(time.Now().UTC()),
					Expired:    false,
					ExpiresAt:  nil,
					Id:         createdClaim2.ID,
					ProofTypes: []string{"BJJSignature2021"},
					RevNonce:   uint64(createdClaim2.RevNonce),
					Revoked:    createdClaim2.Revoked,
					SchemaHash: createdClaim2.SchemaHash,
					SchemaType: typeC,
					SchemaUrl:  schema,
					UserID:     createdClaim2.OtherIdentifier,
				},
				httpCode: http.StatusOK,
			},
		},
		{
			name: "happy path with MTP proof",
			auth: authOk,
			request: GetCredentialRequestObject{
				Id: createdClaim3.ID,
			},
			expected: expected{
				response: Credential{
					CredentialSubject: map[string]interface{}{
						"id":           "did:polygonid:polygon:mumbai:2qE1BZ7gcmEoP2KppvFPCZqyzyb5tK9T6Gec5HFANQ",
						"birthday":     19960424,
						"documentType": 2,
					},
					CreatedAt:  TimeUTC(time.Now().UTC()),
					Expired:    false,
					ExpiresAt:  nil,
					Id:         createdClaim3.ID,
					ProofTypes: []string{"SparseMerkleTreeProof"},
					RevNonce:   uint64(createdClaim3.RevNonce),
					Revoked:    createdClaim3.Revoked,
					SchemaHash: createdClaim3.SchemaHash,
					SchemaType: typeC,
					SchemaUrl:  schema,
					UserID:     createdClaim3.OtherIdentifier,
				},
				httpCode: http.StatusOK,
			},
		},
	} {
		t.Run(tc.name, func(t *testing.T) {
			rr := httptest.NewRecorder()
			url := fmt.Sprintf("/v1/credentials/%s", tc.request.Id.String())

			req, err := http.NewRequest(http.MethodGet, url, nil)
			req.SetBasicAuth(tc.auth())
			require.NoError(t, err)

			handler.ServeHTTP(rr, req)

			require.Equal(t, tc.expected.httpCode, rr.Code)

			switch tc.expected.httpCode {
			case http.StatusOK:
				var response Credential
				require.NoError(t, json.Unmarshal(rr.Body.Bytes(), &response))
				validateCredential(t, tc.expected.response, response)
			case http.StatusBadRequest:
				var response GetCredential400JSONResponse
				require.NoError(t, json.Unmarshal(rr.Body.Bytes(), &response))
				assert.Equal(t, *tc.expected.message, response.Message)
			}
		})
	}
}

func TestServer_GetCredentials(t *testing.T) {
	const (
		method     = "polygonid"
		blockchain = "polygon"
		network    = "mumbai"
		BJJ        = "BJJ"
	)
	ctx := log.NewContext(context.Background(), log.LevelDebug, log.OutputText, os.Stdout)
	identityRepo := repositories.NewIdentity()
	claimsRepo := repositories.NewClaims()
	identityStateRepo := repositories.NewIdentityState()
	mtRepo := repositories.NewIdentityMerkleTreeRepository()
	mtService := services.NewIdentityMerkleTrees(mtRepo)
	revocationRepository := repositories.NewRevocation()
	schemaRepository := repositories.NewSchema(*storage)
	connectionsRepository := repositories.NewConnections()
	revocationStatusResolver := revocation_status.NewRevocationStatusResolver(cfg.CredentialStatus)
	rhsFactory := reverse_hash.NewFactory(cfg.CredentialStatus.RHS.URL, nil, commonEth.HexToAddress(cfg.CredentialStatus.OnchainTreeStore.SupportedTreeStoreContract), reverse_hash.DefaultRHSTimeOut)
	identityService := services.NewIdentity(keyStore, identityRepo, mtRepo, identityStateRepo, mtService, nil, claimsRepo, revocationRepository, connectionsRepository, storage, nil, nil, pubsub.NewMock(), cfg.CredentialStatus, rhsFactory, revocationStatusResolver)

	claimsService := services.NewClaim(claimsRepo, identityService, nil, mtService, identityStateRepo, schemaLoader, storage, cfg.CredentialStatus.DirectStatus.GetURL(), pubsub.NewMock(), ipfsGatewayURL, revocationStatusResolver)
	schemaService := services.NewSchema(schemaRepository, schemaLoader)
	connectionsService := services.NewConnection(connectionsRepository, storage)
	iden, err := identityService.Create(ctx, "polygon-test", &ports.DIDCreationOptions{Method: method, Blockchain: blockchain, Network: network, KeyType: BJJ})
	require.NoError(t, err)

	did, err := w3c.ParseDID(iden.Identifier)
	require.NoError(t, err)
	cfg.APIUI.IssuerDID = *did
	server := NewServer(&cfg, NewIdentityMock(), claimsService, NewSchemaMock(), connectionsService, NewLinkMock(), nil, NewPublisherMock(), NewPackageManagerMock(), nil)

	credentialSubject := map[string]any{
		"id":           "did:polygonid:polygon:mumbai:2qE1BZ7gcmEoP2KppvFPCZqyzyb5tK9T6Gec5HFANQ",
		"birthday":     19960424,
		"documentType": 2,
	}
	typeC := "KYCAgeCredential"
	merklizedRootPosition := "index"
	schemaURL := "https://raw.githubusercontent.com/iden3/claim-schema-vocab/main/schemas/json/KYCAgeCredential-v3.json"
	future := time.Now().Add(1000 * time.Hour)
	past := time.Now().Add(-1000 * time.Hour)
	iReq := ports.NewImportSchemaRequest(schemaURL, typeC, common.ToPointer("someTitle"), uuid.NewString(), common.ToPointer("someDescription"))
	_, err = schemaService.ImportSchema(ctx, *did, iReq)
	require.NoError(t, err)
	// Never expires
	_, err = claimsService.Save(ctx, ports.NewCreateClaimRequest(did, schemaURL, credentialSubject, nil, typeC, nil, nil, &merklizedRootPosition, common.ToPointer(true), common.ToPointer(true), nil, false, verifiable.SparseMerkleTreeProof, nil, nil))
	require.NoError(t, err)

	// Expires in future
	_, err = claimsService.Save(ctx, ports.NewCreateClaimRequest(did, schemaURL, credentialSubject, &future, typeC, nil, nil, &merklizedRootPosition, common.ToPointer(true), common.ToPointer(false), nil, false, verifiable.SparseMerkleTreeProof, nil, nil))
	require.NoError(t, err)

	// Expired
	claim, err := claimsService.Save(ctx, ports.NewCreateClaimRequest(did, schemaURL, credentialSubject, &past, typeC, nil, nil, &merklizedRootPosition, common.ToPointer(true), common.ToPointer(false), nil, false, verifiable.SparseMerkleTreeProof, nil, nil))
	require.NoError(t, err)

	// non expired, but revoked
	revoked, err := claimsService.Save(ctx, ports.NewCreateClaimRequest(did, schemaURL, credentialSubject, &future, typeC, nil, nil, &merklizedRootPosition, common.ToPointer(false), common.ToPointer(true), nil, false, verifiable.SparseMerkleTreeProof, nil, nil))
	require.NoError(t, err)

	id, err := w3c.ParseDID(*revoked.Identifier)
	require.NoError(t, err)
	require.NoError(t, claimsService.Revoke(ctx, *id, uint64(revoked.RevNonce), "because I can"))

	handler := getHandler(ctx, server)

	type expected struct {
		credentialsCount int
		page             uint
		maxResults       uint
		total            uint
		httpCode         int
		errorMsg         string
	}

	type testConfig struct {
		name       string
		auth       func() (string, string)
		did        *string
		query      *string
		sort       *string
		status     *string
		page       *int
		maxResults *int
		expected   expected
	}
	for _, tc := range []testConfig{
		{
			name: "Not authorized",
			auth: authWrong,
			expected: expected{
				httpCode: http.StatusUnauthorized,
			},
		},
		{
			name:   "Wrong status",
			auth:   authOk,
			status: common.ToPointer("wrong"),
			expected: expected{
				httpCode: http.StatusBadRequest,
				errorMsg: "wrong type value. Allowed values: [all, revoked, expired]",
			},
		},
		{
			name: "wrong did",
			auth: authOk,
			did:  common.ToPointer("wrongdid:"),
			expected: expected{
				httpCode: http.StatusBadRequest,
				errorMsg: "cannot parse did parameter: wrong format",
			},
		},
		{
			name: "pagination. Page is < 1 not allowed",
			auth: authOk,
			page: common.ToPointer(0),
			expected: expected{
				httpCode: http.StatusBadRequest,
				errorMsg: "page param must be higher than 0",
			},
		},
		{
			name:       "pagination. max_results < 1 return default max results",
			auth:       authOk,
			maxResults: common.ToPointer(0),
			expected: expected{
				httpCode:         http.StatusOK,
				total:            4,
				maxResults:       50,
				page:             1,
				credentialsCount: 4,
			},
		},
		{
			name: "Get all implicit",
			auth: authOk,
			expected: expected{
				httpCode:         http.StatusOK,
				total:            4,
				maxResults:       50,
				page:             1,
				credentialsCount: 4,
			},
		},
		{
			name:   "Get all explicit",
			auth:   authOk,
			status: common.ToPointer("all"),
			expected: expected{
				httpCode:         http.StatusOK,
				total:            4,
				maxResults:       50,
				page:             1,
				credentialsCount: 4,
			},
		},
		{
			name:       "Get all explicit, page 1 with 2 results",
			auth:       authOk,
			status:     common.ToPointer("all"),
			page:       common.ToPointer(1),
			maxResults: common.ToPointer(2),
			expected: expected{
				httpCode:         http.StatusOK,
				total:            4,
				maxResults:       2,
				page:             1,
				credentialsCount: 2,
			},
		},
		{
			name:       "Get all explicit, page 2 with 2 results",
			auth:       authOk,
			status:     common.ToPointer("all"),
			page:       common.ToPointer(2),
			maxResults: common.ToPointer(2),
			expected: expected{
				httpCode:         http.StatusOK,
				total:            4,
				maxResults:       2,
				page:             2,
				credentialsCount: 2,
			},
		},
		{
			name:       "Get all explicit, page 3 with 2 results. No results",
			auth:       authOk,
			status:     common.ToPointer("all"),
			page:       common.ToPointer(3),
			maxResults: common.ToPointer(2),
			expected: expected{
				httpCode:         http.StatusOK,
				total:            4,
				maxResults:       2,
				page:             3,
				credentialsCount: 0,
			},
		},
		{
			name:   "Get all from existing did",
			auth:   authOk,
			status: common.ToPointer("all"),
			did:    &claim.OtherIdentifier,
			expected: expected{
				httpCode:         http.StatusOK,
				total:            4,
				maxResults:       50,
				page:             1,
				credentialsCount: 4,
			},
		},
		{
			name:   "Get all from non existing did. Expecting empty list",
			auth:   authOk,
			status: common.ToPointer("all"),
			did:    common.ToPointer("did:iden3:tJU7z1dbKyKYLiaopZ5tN6Zjsspq7QhYayiR31RFa"),
			expected: expected{
				httpCode:         http.StatusOK,
				total:            0,
				maxResults:       50,
				page:             1,
				credentialsCount: 0,
			},
		},
		{
			name:   "Revoked",
			auth:   authOk,
			status: common.ToPointer("revoked"),
			expected: expected{
				httpCode:         http.StatusOK,
				total:            1,
				maxResults:       50,
				page:             1,
				credentialsCount: 1,
			},
		},
		{
			name:   "REVOKED",
			auth:   authOk,
			status: common.ToPointer("REVOKED"),
			expected: expected{
				httpCode:         http.StatusOK,
				total:            1,
				maxResults:       50,
				page:             1,
				credentialsCount: 1,
			},
		},
		{
			name:   "Expired",
			auth:   authOk,
			status: common.ToPointer("expired"),
			expected: expected{
				httpCode:         http.StatusOK,
				total:            1,
				maxResults:       50,
				page:             1,
				credentialsCount: 1,
			},
		},
		{
			name:  "Search by did and other words in query params:",
			auth:  authOk,
			query: common.ToPointer("some words and " + revoked.OtherIdentifier),
			expected: expected{
				httpCode:         http.StatusOK,
				total:            4,
				maxResults:       50,
				page:             1,
				credentialsCount: 4,
			},
		},
		{
			name:  "Search by partial did and other words in query params:",
			auth:  authOk,
			query: common.ToPointer("some words and " + revoked.OtherIdentifier[9:14]),
			expected: expected{
				httpCode:         http.StatusOK,
				total:            4,
				maxResults:       50,
				page:             1,
				credentialsCount: 4,
			},
		},
		{
			name:  "Search by did in query params:",
			auth:  authOk,
			query: &revoked.OtherIdentifier,
			expected: expected{
				httpCode:         http.StatusOK,
				total:            4,
				maxResults:       50,
				page:             1,
				credentialsCount: 4,
			},
		},
		{
			name:  "Search by attributes in query params",
			auth:  authOk,
			query: common.ToPointer("birthday"),
			expected: expected{
				httpCode:         http.StatusOK,
				total:            4,
				maxResults:       50,
				page:             1,
				credentialsCount: 4,
			},
		},
		{
			name:  "Search by attributes in query params, partial word",
			auth:  authOk,
			query: common.ToPointer("rthd"),
			expected: expected{
				httpCode:         http.StatusOK,
				total:            4,
				maxResults:       50,
				page:             1,
				credentialsCount: 4,
			},
		},
		{
			name:  "Search by partial did in query params:",
			auth:  authOk,
			query: common.ToPointer(revoked.OtherIdentifier[9:14]),
			expected: expected{
				httpCode:         http.StatusOK,
				total:            4,
				maxResults:       50,
				page:             1,
				credentialsCount: 4,
			},
		},
		{
			name:  "FTS is doing and OR when no did passed:",
			auth:  authOk,
			query: common.ToPointer("birthday schema attribute not the rest of words this sentence"),
			expected: expected{
				httpCode:         http.StatusOK,
				total:            4,
				maxResults:       50,
				page:             1,
				credentialsCount: 4,
			},
		},
		{
			name:  "FTS is doing and AND when did passed:",
			auth:  authOk,
			did:   &claim.OtherIdentifier,
			query: common.ToPointer("not existing words"),
			expected: expected{
				httpCode:         http.StatusOK,
				total:            0,
				maxResults:       50,
				page:             1,
				credentialsCount: 0,
			},
		},
		{
			name: "Wrong order by",
			auth: authOk,
			sort: common.ToPointer("wrongField"),
			expected: expected{
				httpCode: http.StatusBadRequest,
				errorMsg: "wrong sort by value",
			},
		},
		{
			name: "Order by one field",
			auth: authOk,
			sort: common.ToPointer("createdAt"),
			expected: expected{
				httpCode:         http.StatusOK,
				total:            4,
				maxResults:       50,
				page:             1,
				credentialsCount: 4,
			},
		},
		{
			name: "Order by 2 fields",
			auth: authOk,
			sort: common.ToPointer("-schemaType, createdAt"),
			expected: expected{
				httpCode:         http.StatusOK,
				total:            4,
				maxResults:       50,
				page:             1,
				credentialsCount: 4,
			},
		},
		{
			name: "Order by all fields",
			auth: authOk,
			sort: common.ToPointer("-schemaType, createdAt, -expiresAt, revoked"),
			expected: expected{
				httpCode:         http.StatusOK,
				total:            4,
				maxResults:       50,
				page:             1,
				credentialsCount: 4,
			},
		},
		{
			name: "Order by 2 repeated fields",
			auth: authOk,
			sort: common.ToPointer("createdAt, createdAt"),
			expected: expected{
				httpCode: http.StatusBadRequest,
				errorMsg: "repeated sort by value field",
			},
		},
		{
			name: "Order by 2 repeated contradictory fields ",
			auth: authOk,
			sort: common.ToPointer("createdAt, -createdAt"),
			expected: expected{
				httpCode: http.StatusBadRequest,
				errorMsg: "repeated sort by value field",
			},
		},
	} {
		t.Run(tc.name, func(t *testing.T) {
			rr := httptest.NewRecorder()
			endpoint := url.URL{Path: "/v1/credentials"}
			queryParams := make([]string, 0)
			if tc.query != nil {
				queryParams = append(queryParams, "query="+*tc.query)
			}
			if tc.sort != nil {
				queryParams = append(queryParams, "sort="+*tc.sort)
			}
			if tc.status != nil {
				queryParams = append(queryParams, "status="+*tc.status)
			}
			if tc.did != nil {
				queryParams = append(queryParams, "did="+*tc.did)
			}
			if tc.page != nil {
				queryParams = append(queryParams, "page="+strconv.Itoa(*tc.page))
			}
			if tc.maxResults != nil {
				queryParams = append(queryParams, "max_results="+strconv.Itoa(*tc.maxResults))
			}
			endpoint.RawQuery = strings.Join(queryParams, "&")
			req, err := http.NewRequest("GET", endpoint.String(), nil)
			req.SetBasicAuth(tc.auth())
			require.NoError(t, err)

			handler.ServeHTTP(rr, req)

			require.Equal(t, tc.expected.httpCode, rr.Code)
			switch tc.expected.httpCode {
			case http.StatusOK:
				var response GetCredentials200JSONResponse
				require.NoError(t, json.Unmarshal(rr.Body.Bytes(), &response))
				assert.Equal(t, tc.expected.total, response.Meta.Total)
				assert.Equal(t, tc.expected.credentialsCount, len(response.Items))
				assert.Equal(t, tc.expected.maxResults, response.Meta.MaxResults)
				assert.Equal(t, tc.expected.page, response.Meta.Page)

			case http.StatusBadRequest:
				var response GetCredentials400JSONResponse
				require.NoError(t, json.Unmarshal(rr.Body.Bytes(), &response))
				assert.Equal(t, tc.expected.errorMsg, response.Message)
			}
		})
	}
}

func TestServer_GetCredentialQrCode(t *testing.T) {
	const (
		method     = "polygonid"
		blockchain = "polygon"
		network    = "mumbai"
		BJJ        = "BJJ"
	)
	ctx := log.NewContext(context.Background(), log.LevelDebug, log.OutputText, os.Stdout)
	identityRepo := repositories.NewIdentity()
	claimsRepo := repositories.NewClaims()
	identityStateRepo := repositories.NewIdentityState()
	mtRepo := repositories.NewIdentityMerkleTreeRepository()
	mtService := services.NewIdentityMerkleTrees(mtRepo)
	qrService := services.NewQrStoreService(cachex)
	revocationRepository := repositories.NewRevocation()
	connectionsRepository := repositories.NewConnections()
	revocationStatusResolver := revocation_status.NewRevocationStatusResolver(cfg.CredentialStatus)
	rhsFactory := reverse_hash.NewFactory(cfg.CredentialStatus.RHS.URL, nil, commonEth.HexToAddress(cfg.CredentialStatus.OnchainTreeStore.SupportedTreeStoreContract), reverse_hash.DefaultRHSTimeOut)
	identityService := services.NewIdentity(keyStore, identityRepo, mtRepo, identityStateRepo, mtService, qrService, claimsRepo, revocationRepository, connectionsRepository, storage, nil, nil, pubsub.NewMock(), cfg.CredentialStatus, rhsFactory, revocationStatusResolver)
	claimsService := services.NewClaim(claimsRepo, identityService, qrService, mtService, identityStateRepo, schemaLoader, storage, cfg.CredentialStatus.DirectStatus.GetURL(), pubsub.NewMock(), ipfsGatewayURL, revocationStatusResolver)
	connectionsService := services.NewConnection(connectionsRepository, storage)
	iden, err := identityService.Create(ctx, "polygon-test", &ports.DIDCreationOptions{Method: method, Blockchain: blockchain, Network: network, KeyType: BJJ})
	require.NoError(t, err)

	did, err := w3c.ParseDID(iden.Identifier)
	require.NoError(t, err)
	cfg.APIUI.IssuerDID = *did
	server := NewServer(&cfg, NewIdentityMock(), claimsService, NewSchemaMock(), connectionsService, NewLinkMock(), qrService, NewPublisherMock(), NewPackageManagerMock(), nil)
	handler := getHandler(ctx, server)

	credentialSubject := map[string]any{
		"id":           "did:polygonid:polygon:mumbai:2qE1BZ7gcmEoP2KppvFPCZqyzyb5tK9T6Gec5HFANQ",
		"birthday":     19960424,
		"documentType": 2,
	}
	typeC := "KYCAgeCredential"
	merklizedRootPosition := "index"
	schema := "https://raw.githubusercontent.com/iden3/claim-schema-vocab/main/schemas/json/KYCAgeCredential-v3.json"
<<<<<<< HEAD
	createdClaimSIG, err := claimsService.Save(ctx, ports.NewCreateClaimRequest(did, schema, credentialSubject, nil, typeC, nil, nil, &merklizedRootPosition, common.ToPointer(true), common.ToPointer(false), nil, false, verifiable.SparseMerkleTreeProof))
	require.NoError(t, err)
	createdClaimMTP, err := claimsService.Save(ctx, ports.NewCreateClaimRequest(did, schema, credentialSubject, nil, typeC, nil, nil, &merklizedRootPosition, common.ToPointer(false), common.ToPointer(true), nil, false, verifiable.SparseMerkleTreeProof))
=======
	createdClaim, err := claimsService.Save(ctx, ports.NewCreateClaimRequest(did, schema, credentialSubject, nil, typeC, nil, nil, &merklizedRootPosition, common.ToPointer(true), common.ToPointer(true), nil, false, verifiable.SparseMerkleTreeProof, nil, nil))
>>>>>>> 54d9a012
	require.NoError(t, err)

	type expected struct {
		message    *string
		httpCode   int
		qrWithLink bool
	}

	type testConfig struct {
		name     string
		request  GetCredentialQrCodeRequestObject
		expected expected
	}
	for _, tc := range []testConfig{
		{
			name: "should return an error, claim not found",
			request: GetCredentialQrCodeRequestObject{
				Id: uuid.New(),
			},
			expected: expected{
				message:  common.ToPointer("Credential not found"),
				httpCode: http.StatusBadRequest,
			},
		},
		{
			name: "happy path",
<<<<<<< HEAD
			request: GetCredentialRequestObject{
				Id: createdClaimSIG.ID,
=======
			request: GetCredentialQrCodeRequestObject{
				Id: createdClaim.ID,
>>>>>>> 54d9a012
			},
			expected: expected{
				httpCode:   http.StatusOK,
				qrWithLink: true,
			},
		},
		{
			name: "happy path with qr code of type link",
			request: GetCredentialQrCodeRequestObject{
				Id: createdClaim.ID,
				Params: GetCredentialQrCodeParams{
					Type: common.ToPointer(GetCredentialQrCodeParamsTypeLink),
				},
			},
			expected: expected{
				httpCode:   http.StatusOK,
				qrWithLink: true,
			},
		},
		{
			name: "happy path with qr code of type raw",
			request: GetCredentialQrCodeRequestObject{
				Id: createdClaim.ID,
				Params: GetCredentialQrCodeParams{
					Type: common.ToPointer(GetCredentialQrCodeParamsTypeRaw),
				},
			},
			expected: expected{
				httpCode:   http.StatusOK,
				qrWithLink: false,
			},
		},
		{
			name: "invalid credential mtp proof",
			request: GetCredentialRequestObject{
				Id: createdClaimMTP.ID,
			},
			expected: expected{
				httpCode: http.StatusConflict,
			},
		},
	} {
		t.Run(tc.name, func(t *testing.T) {
			rr := httptest.NewRecorder()
			apiURL := fmt.Sprintf("/v1/credentials/%s/qrcode", tc.request.Id.String())
			if tc.request.Params.Type != nil {
				apiURL += fmt.Sprintf("?type=%s", *tc.request.Params.Type)
			}

			req, err := http.NewRequest(http.MethodGet, apiURL, nil)
			require.NoError(t, err)

			handler.ServeHTTP(rr, req)

			require.Equal(t, tc.expected.httpCode, rr.Code)

			switch tc.expected.httpCode {
			case http.StatusOK:
				resp := &GetCredentialQrCode200JSONResponse{}
				require.NoError(t, json.Unmarshal(rr.Body.Bytes(), resp))

				realQR := protocol.CredentialsOfferMessage{}
				if tc.expected.qrWithLink {
					qrLink := checkQRfetchURL(t, resp.QrCodeLink)

					// Now let's fetch the original QR using the url
					rr := httptest.NewRecorder()
					req, err := http.NewRequest(http.MethodGet, qrLink, nil)
					require.NoError(t, err)
					handler.ServeHTTP(rr, req)
					require.Equal(t, http.StatusOK, rr.Code)
					require.NoError(t, json.Unmarshal(rr.Body.Bytes(), &realQR))
				} else {
					require.NoError(t, json.Unmarshal([]byte(resp.QrCodeLink), &realQR))
				}

			case http.StatusBadRequest:
				var response GetCredential400JSONResponse
				require.NoError(t, json.Unmarshal(rr.Body.Bytes(), &response))
				assert.Equal(t, *tc.expected.message, response.Message)
			}
		})
	}
}

func TestServer_GetConnection(t *testing.T) {
	const (
		method     = "polygonid"
		blockchain = "polygon"
		network    = "mumbai"
		BJJ        = "BJJ"
	)
	ctx := log.NewContext(context.Background(), log.LevelDebug, log.OutputText, os.Stdout)
	identityRepo := repositories.NewIdentity()
	claimsRepo := repositories.NewClaims()
	identityStateRepo := repositories.NewIdentityState()
	mtRepo := repositories.NewIdentityMerkleTreeRepository()
	mtService := services.NewIdentityMerkleTrees(mtRepo)
	revocationRepository := repositories.NewRevocation()
	connectionsRepository := repositories.NewConnections()
	rhsFactory := reverse_hash.NewFactory(cfg.CredentialStatus.RHS.URL, nil, commonEth.HexToAddress(cfg.CredentialStatus.OnchainTreeStore.SupportedTreeStoreContract), reverse_hash.DefaultRHSTimeOut)
	revocationStatusResolver := revocation_status.NewRevocationStatusResolver(cfg.CredentialStatus)
	identityService := services.NewIdentity(keyStore, identityRepo, mtRepo, identityStateRepo, mtService, nil, claimsRepo, revocationRepository, connectionsRepository, storage, nil, nil, pubsub.NewMock(), cfg.CredentialStatus, rhsFactory, revocationStatusResolver)
	claimsService := services.NewClaim(claimsRepo, identityService, nil, mtService, identityStateRepo, schemaLoader, storage, cfg.CredentialStatus.DirectStatus.GetURL(), pubsub.NewMock(), ipfsGatewayURL, revocationStatusResolver)
	connectionsService := services.NewConnection(connectionsRepository, storage)

	iden, err := identityService.Create(ctx, "polygon-test", &ports.DIDCreationOptions{Method: method, Blockchain: blockchain, Network: network, KeyType: BJJ})
	require.NoError(t, err)

	did, err := w3c.ParseDID(iden.Identifier)
	require.NoError(t, err)
	cfg.APIUI.IssuerDID = *did
	server := NewServer(&cfg, NewIdentityMock(), claimsService, NewSchemaMock(), connectionsService, NewLinkMock(), nil, NewPublisherMock(), NewPackageManagerMock(), nil)

	fixture := tests.NewFixture(storage)
	claim := fixture.NewClaim(t, did.String())
	fixture.CreateClaim(t, claim)

	usrDID, err := w3c.ParseDID("did:polygonid:polygon:mumbai:2qE1BZ7gcmEoP2KppvFPCZqyzyb5tK9T6Gec5HFANQ")
	require.NoError(t, err)

	usrDID2, err := w3c.ParseDID("did:polygonid:polygon:mumbai:2qFBp1sRF1bFbTybVHHZQRgSWE2nKrdWeAxyZ67PdG")
	require.NoError(t, err)

	connID := fixture.CreateConnection(t, &domain.Connection{
		ID:         uuid.New(),
		IssuerDID:  *did,
		UserDID:    *usrDID,
		IssuerDoc:  nil,
		UserDoc:    nil,
		CreatedAt:  time.Now(),
		ModifiedAt: time.Now(),
	})

	connID2 := fixture.CreateConnection(t, &domain.Connection{
		ID:         uuid.New(),
		IssuerDID:  *did,
		UserDID:    *usrDID2,
		IssuerDoc:  nil,
		UserDoc:    nil,
		CreatedAt:  time.Now(),
		ModifiedAt: time.Now(),
	})

	handler := getHandler(ctx, server)

	type expected struct {
		message  *string
		response GetConnection200JSONResponse
		httpCode int
	}

	type testConfig struct {
		name     string
		auth     func() (string, string)
		request  GetConnectionRequestObject
		expected expected
	}
	for _, tc := range []testConfig{
		{
			name: "No auth header",
			auth: authWrong,
			request: GetConnectionRequestObject{
				Id: uuid.New(),
			},
			expected: expected{
				httpCode: http.StatusUnauthorized,
			},
		},
		{
			name: "should return an error, connection not found",
			auth: authOk,
			request: GetConnectionRequestObject{
				Id: uuid.New(),
			},
			expected: expected{
				message:  common.ToPointer("The given connection does not exist"),
				httpCode: http.StatusBadRequest,
			},
		},
		{
			name: "happy path 1 claim",
			auth: authOk,
			request: GetConnectionRequestObject{
				Id: connID,
			},
			expected: expected{
				response: GetConnection200JSONResponse{
					CreatedAt: TimeUTC(time.Now()),
					Id:        connID.String(),
					IssuerID:  did.String(),
					UserID:    usrDID.String(),
					Credentials: []Credential{
						{
							CredentialSubject: map[string]interface{}{
								"id":           "did:polygonid:polygon:mumbai:2qE1BZ7gcmEoP2KppvFPCZqyzyb5tK9T6Gec5HFANQ",
								"birthday":     19960424,
								"documentType": 2,
							},
							CreatedAt:  TimeUTC(time.Now().UTC()),
							Expired:    false,
							ExpiresAt:  nil,
							Id:         claim.ID,
							ProofTypes: []string{},
							RevNonce:   uint64(claim.RevNonce),
							Revoked:    claim.Revoked,
							SchemaHash: claim.SchemaHash,
							SchemaType: claim.SchemaType,
							SchemaUrl:  claim.SchemaURL,
							UserID:     claim.OtherIdentifier,
						},
					},
				},
				httpCode: http.StatusOK,
			},
		},
		{
			name: "happy path 0 claims",
			auth: authOk,
			request: GetConnectionRequestObject{
				Id: connID2,
			},
			expected: expected{
				response: GetConnection200JSONResponse{
					CreatedAt:   TimeUTC(time.Now()),
					Id:          connID2.String(),
					IssuerID:    did.String(),
					UserID:      usrDID2.String(),
					Credentials: []Credential{},
				},
				httpCode: http.StatusOK,
			},
		},
	} {
		t.Run(tc.name, func(t *testing.T) {
			rr := httptest.NewRecorder()
			url := fmt.Sprintf("/v1/connections/%s", tc.request.Id.String())

			req, err := http.NewRequest(http.MethodGet, url, nil)
			req.SetBasicAuth(tc.auth())
			require.NoError(t, err)

			handler.ServeHTTP(rr, req)

			require.Equal(t, tc.expected.httpCode, rr.Code)

			switch tc.expected.httpCode {
			case http.StatusOK:
				var response GetConnection200JSONResponse
				require.NoError(t, json.Unmarshal(rr.Body.Bytes(), &response))
				if tc.expected.response.Credentials != nil {
					require.NotNil(t, response.Credentials)
					require.Equal(t, len(tc.expected.response.Credentials), len(response.Credentials))
					for i := range tc.expected.response.Credentials {
						validateCredential(t, (tc.expected.response.Credentials)[i], (response.Credentials)[i])
					}
				}
				assert.Equal(t, tc.expected.response.Id, response.Id)
				assert.Equal(t, tc.expected.response.IssuerID, response.IssuerID)
				assert.Equal(t, tc.expected.response.UserID, response.UserID)
				assert.InDelta(t, time.Time(tc.expected.response.CreatedAt).Unix(), time.Time(response.CreatedAt).Unix(), 10)
			case http.StatusBadRequest:
				var response GetConnection400JSONResponse
				require.NoError(t, json.Unmarshal(rr.Body.Bytes(), &response))
				assert.Equal(t, *tc.expected.message, response.Message)
			}
		})
	}
}

func TestServer_GetConnections(t *testing.T) {
	const (
		method     = "polygonid"
		blockchain = "polygon"
		network    = "mumbai"
		BJJ        = "BJJ"
	)
	ctx := log.NewContext(context.Background(), log.LevelDebug, log.OutputText, os.Stdout)
	identityRepo := repositories.NewIdentity()
	claimsRepo := repositories.NewClaims()
	identityStateRepo := repositories.NewIdentityState()
	mtRepo := repositories.NewIdentityMerkleTreeRepository()
	mtService := services.NewIdentityMerkleTrees(mtRepo)
	revocationRepository := repositories.NewRevocation()
	connectionsRepository := repositories.NewConnections()
	revocationStatusResolver := revocation_status.NewRevocationStatusResolver(cfg.CredentialStatus)
	rhsFactory := reverse_hash.NewFactory(cfg.CredentialStatus.RHS.URL, nil, commonEth.HexToAddress(cfg.CredentialStatus.OnchainTreeStore.SupportedTreeStoreContract), reverse_hash.DefaultRHSTimeOut)
	identityService := services.NewIdentity(keyStore, identityRepo, mtRepo, identityStateRepo, mtService, nil, claimsRepo, revocationRepository, connectionsRepository, storage, nil, nil, pubsub.NewMock(), cfg.CredentialStatus, rhsFactory, revocationStatusResolver)
	claimsService := services.NewClaim(claimsRepo, identityService, nil, mtService, identityStateRepo, schemaLoader, storage, cfg.CredentialStatus.DirectStatus.GetURL(), pubsub.NewMock(), ipfsGatewayURL, revocationStatusResolver)
	connectionsService := services.NewConnection(connectionsRepository, storage)

	iden, err := identityService.Create(ctx, "polygon-test", &ports.DIDCreationOptions{Method: method, Blockchain: blockchain, Network: network, KeyType: BJJ})
	require.NoError(t, err)

	did, err := w3c.ParseDID(iden.Identifier)
	require.NoError(t, err)
	cfg.APIUI.IssuerDID = *did
	server := NewServer(&cfg, NewIdentityMock(), claimsService, NewSchemaMock(), connectionsService, NewLinkMock(), nil, NewPublisherMock(), NewPackageManagerMock(), nil)

	fixture := tests.NewFixture(storage)

	schemaURL := "https://raw.githubusercontent.com/iden3/claim-schema-vocab/main/schemas/json/KYCAgeCredential-v3.json"
	schemaContext := "https://raw.githubusercontent.com/iden3/claim-schema-vocab/main/schemas/json-ld/kyc-v3.json-ld"
	schemaType := "KYCAgeCredential"
	s := &domain.Schema{
		ID:        uuid.New(),
		IssuerDID: *did,
		URL:       schemaURL,
		Type:      schemaType,
		Words:     []string{"birthday", "id", "hello"},
		CreatedAt: time.Now(),
		Hash:      common.CreateSchemaHash([]byte(schemaContext + "#" + schemaType)),
	}
	fixture.CreateSchema(t, ctx, s)

	credentialSubject := map[string]any{
		"id":           "did:polygonid:polygon:mumbai:2qE1BZ7gcmEoP2KppvFPCZqyzyb5tK9T6Gec5HFANQ",
		"birthday":     19960424,
		"documentType": 2,
	}
	credentialSubject2 := map[string]any{
		"id":           "did:polygonid:polygon:mumbai:2qE1BZ7gcmEoP2KppvFPCZqyzyb5tK9T6Gec5HFANQ",
		"birthday":     19960423,
		"documentType": 2,
	}

	merklizedRootPosition := "index"
	_, err = claimsService.Save(ctx, ports.NewCreateClaimRequest(did, schemaURL, credentialSubject, nil, schemaType, nil, nil, &merklizedRootPosition, common.ToPointer(true), common.ToPointer(true), nil, false, verifiable.SparseMerkleTreeProof, nil, nil))
	require.NoError(t, err)
	_, err = claimsService.Save(ctx, ports.NewCreateClaimRequest(did, schemaURL, credentialSubject2, nil, schemaType, nil, nil, &merklizedRootPosition, common.ToPointer(true), common.ToPointer(true), nil, false, verifiable.SparseMerkleTreeProof, nil, nil))
	require.NoError(t, err)

	usrDID, err := w3c.ParseDID("did:polygonid:polygon:mumbai:2qE1BZ7gcmEoP2KppvFPCZqyzyb5tK9T6Gec5HFANQ")
	require.NoError(t, err)

	usrDID2, err := w3c.ParseDID("did:polygonid:polygon:mumbai:2qFBp1sRF1bFbTybVHHZQRgSWE2nKrdWeAxyZ67PdG")
	require.NoError(t, err)

	uuid1, err := uuid.Parse("9736cf94-cd42-11ed-9618-debe37e1cbd6")
	require.NoError(t, err)
	connID := fixture.CreateConnection(t, &domain.Connection{
		ID:         uuid1,
		IssuerDID:  *did,
		UserDID:    *usrDID,
		IssuerDoc:  nil,
		UserDoc:    nil,
		CreatedAt:  time.Now(),
		ModifiedAt: time.Now(),
	})

	uuid2, err := uuid.Parse("5736cf94-cd42-11ed-9618-debe37e1cbd6")
	require.NoError(t, err)
	connID2 := fixture.CreateConnection(t, &domain.Connection{
		ID:         uuid2,
		IssuerDID:  *did,
		UserDID:    *usrDID2,
		IssuerDoc:  nil,
		UserDoc:    nil,
		CreatedAt:  time.Now(),
		ModifiedAt: time.Now(),
	})

	handler := getHandler(ctx, server)

	type expected struct {
		response GetConnections200JSONResponse
		httpCode int
	}

	type testConfig struct {
		name     string
		auth     func() (string, string)
		request  GetConnectionsRequestObject
		expected expected
	}
	for _, tc := range []testConfig{
		{
			name:    "No auth header",
			auth:    authWrong,
			request: GetConnectionsRequestObject{},
			expected: expected{
				httpCode: http.StatusUnauthorized,
			},
		},
		{
			name:    "should return 2 connections",
			auth:    authOk,
			request: GetConnectionsRequestObject{},
			expected: expected{
				httpCode: http.StatusOK,
				response: GetConnections200JSONResponse{
					Items: GetConnectionsResponse{
						{
							Id:        connID.String(),
							IssuerID:  did.String(),
							UserID:    usrDID.String(),
							CreatedAt: TimeUTC(time.Now()),
						},
						{
							Id:        connID2.String(),
							IssuerID:  did.String(),
							UserID:    usrDID2.String(),
							CreatedAt: TimeUTC(time.Now()),
						},
					},
				},
			},
		},
		{
			name: "should return 0 connections, no matching did",
			auth: authOk,
			request: GetConnectionsRequestObject{
				Params: GetConnectionsParams{
					Query: common.ToPointer("did:polygonid:polygon:mumbai:2qKZg1vCMwJeN4F5tyGhyjn8HPqHLJHS5eTWmud1Bj"),
				},
			},
			expected: expected{
				httpCode: http.StatusOK,
				response: GetConnections200JSONResponse{},
			},
		},
		{
			name: "should return only one connection, full userDID",
			auth: authOk,
			request: GetConnectionsRequestObject{
				Params: GetConnectionsParams{
					Query: common.ToPointer(usrDID.String()),
				},
			},
			expected: expected{
				httpCode: http.StatusOK,
				response: GetConnections200JSONResponse{
					Items: GetConnectionsResponse{
						{
							Id:        connID.String(),
							IssuerID:  did.String(),
							UserID:    usrDID.String(),
							CreatedAt: TimeUTC(time.Now()),
						},
					},
				},
			},
		},
		{
			name: "should return only one connection, partial userDID",
			auth: authOk,
			request: GetConnectionsRequestObject{
				Params: GetConnectionsParams{
					Query: common.ToPointer("Z7gcmEoP2KppvFPCZqyzyb5tK9T6Ge"),
				},
			},
			expected: expected{
				httpCode: http.StatusOK,
				response: GetConnections200JSONResponse{
					Items: GetConnectionsResponse{
						{
							Id:        connID.String(),
							IssuerID:  did.String(),
							UserID:    usrDID.String(),
							CreatedAt: TimeUTC(time.Now()),
						},
					},
				},
			},
		},
		{
			name: "should return two connections, beginning of did",
			auth: authOk,
			request: GetConnectionsRequestObject{
				Params: GetConnectionsParams{
					Query: common.ToPointer("did:"),
				},
			},
			expected: expected{
				httpCode: http.StatusOK,
				response: GetConnections200JSONResponse{
					Items: GetConnectionsResponse{
						{
							Id:        connID.String(),
							IssuerID:  did.String(),
							UserID:    usrDID.String(),
							CreatedAt: TimeUTC(time.Now()),
						},
						{
							Id:        connID2.String(),
							IssuerID:  did.String(),
							UserID:    usrDID2.String(),
							CreatedAt: TimeUTC(time.Now()),
						},
					},
				},
			},
		},
		{
			name: "should return two connections, one of it with credentials",
			auth: authOk,
			request: GetConnectionsRequestObject{
				Params: GetConnectionsParams{
					Credentials: common.ToPointer(true),
				},
			},
			expected: expected{
				httpCode: http.StatusOK,
				response: GetConnections200JSONResponse{
					Items: GetConnectionsResponse{
						{
							Id:          connID.String(),
							IssuerID:    did.String(),
							UserID:      usrDID.String(),
							CreatedAt:   TimeUTC(time.Now()),
							Credentials: []Credential{{}, {}},
						},
						{
							Id:          connID2.String(),
							IssuerID:    did.String(),
							UserID:      usrDID2.String(),
							CreatedAt:   TimeUTC(time.Now()),
							Credentials: []Credential{},
						},
					},
				},
			},
		},
		{
			name: "should return one connection with credentials",
			auth: authOk,
			request: GetConnectionsRequestObject{
				Params: GetConnectionsParams{
					Credentials: common.ToPointer(true),
					Query:       common.ToPointer("5HFANQ"),
				},
			},
			expected: expected{
				httpCode: http.StatusOK,
				response: GetConnections200JSONResponse{
					Items: GetConnectionsResponse{
						{
							Id:          connID.String(),
							IssuerID:    did.String(),
							UserID:      usrDID.String(),
							CreatedAt:   TimeUTC(time.Now()),
							Credentials: []Credential{{}, {}},
						},
					},
				},
			},
		},
		{
			name: "should return one connection with credentials partial did",
			auth: authOk,
			request: GetConnectionsRequestObject{
				Params: GetConnectionsParams{
					Credentials: common.ToPointer(true),
					Query:       common.ToPointer("did:polygonid:polygon:mumbai:2qE1BZ7gcmEoP2KppvFPCZqyzyb5tK9 "),
				},
			},
			expected: expected{
				httpCode: http.StatusOK,
				response: GetConnections200JSONResponse{
					Items: GetConnectionsResponse{
						{
							Id:          connID.String(),
							IssuerID:    did.String(),
							UserID:      usrDID.String(),
							CreatedAt:   TimeUTC(time.Now()),
							Credentials: []Credential{{}, {}},
						},
					},
				},
			},
		},
		{
			name: "should return one connection with credentials partial did and attributes",
			auth: authOk,
			request: GetConnectionsRequestObject{
				Params: GetConnectionsParams{
					Credentials: common.ToPointer(true),
					Query:       common.ToPointer("CZqyzyb5tK9T6Ge  credential"),
				},
			},
			expected: expected{
				httpCode: http.StatusOK,
				response: GetConnections200JSONResponse{
					Items: GetConnectionsResponse{
						{
							Id:          connID.String(),
							IssuerID:    did.String(),
							UserID:      usrDID.String(),
							CreatedAt:   TimeUTC(time.Now()),
							Credentials: []Credential{{}, {}},
						},
					},
				},
			},
		},
		{
			name: "should return one connection with not existing did and valid attributes",
			auth: authOk,
			request: GetConnectionsRequestObject{
				Params: GetConnectionsParams{
					Credentials: common.ToPointer(true),
					Query:       common.ToPointer("did:polygon:myhouse:ZZZZZZ birthday"),
				},
			},
			expected: expected{
				httpCode: http.StatusOK,
				response: GetConnections200JSONResponse{
					Items: GetConnectionsResponse{
						{
							Id:          connID.String(),
							IssuerID:    did.String(),
							UserID:      usrDID.String(),
							CreatedAt:   TimeUTC(time.Now()),
							Credentials: []Credential{{}, {}},
						},
					},
				},
			},
		},
		{
			name: "should return 0 connections with invalid did and invalid attributes",
			auth: authOk,
			request: GetConnectionsRequestObject{
				Params: GetConnectionsParams{
					Credentials: common.ToPointer(true),
					Query:       common.ToPointer("did:polygonid:polygon:mumbai:2qFVUasb8QZ1XAmD71b3NA8bzQhGs92VQEPgELYnpk nothingValid here"),
				},
			},
			expected: expected{
				httpCode: http.StatusOK,
				response: GetConnections200JSONResponse{},
			},
		},
		{
			name: "should return no connections, did not found",
			auth: authOk,
			request: GetConnectionsRequestObject{
				Params: GetConnectionsParams{
					Credentials: common.ToPointer(true),
					Query:       common.ToPointer("did:polygonid:polygon:mumbai:2qFVUasb8QZ1XAmD71b3NA8bzQhGs92VQEPgELYnpk"),
				},
			},
			expected: expected{
				httpCode: http.StatusOK,
				response: GetConnections200JSONResponse{},
			},
		},
		{
			name: "should return an error, invalid page",
			auth: authOk,
			request: GetConnectionsRequestObject{
				Params: GetConnectionsParams{
					Credentials: common.ToPointer(true),
					Query:       common.ToPointer("did:polygonid:polygon:mumbai:2qFVUasb8QZ1XAmD71b3NA8bzQhGs92VQEPgELYnpk"),
					Page:        common.ToPointer(uint(0)),
				},
			},
			expected: expected{
				httpCode: http.StatusBadRequest,
			},
		},
		{
			name: "should return one connection, page 1",
			auth: authOk,
			request: GetConnectionsRequestObject{
				Params: GetConnectionsParams{
					Page:       common.ToPointer(uint(1)),
					MaxResults: common.ToPointer(uint(1)),
				},
			},
			expected: expected{
				httpCode: http.StatusOK,
				response: GetConnections200JSONResponse{
					Items: GetConnectionsResponse{
						{
							Id:        connID.String(),
							IssuerID:  did.String(),
							UserID:    usrDID.String(),
							CreatedAt: TimeUTC(time.Now()),
						},
					},
				},
			},
		},
		{
			name: "should return two connection with no specified page",
			auth: authOk,
			request: GetConnectionsRequestObject{
				Params: GetConnectionsParams{
					MaxResults: common.ToPointer(uint(1)),
				},
			},
			expected: expected{
				httpCode: http.StatusOK,
				response: GetConnections200JSONResponse{
					Items: GetConnectionsResponse{
						{
							Id:        connID.String(),
							IssuerID:  did.String(),
							UserID:    usrDID.String(),
							CreatedAt: TimeUTC(time.Now()),
						},
						{
							Id:        connID2.String(),
							IssuerID:  did.String(),
							UserID:    usrDID2.String(),
							CreatedAt: TimeUTC(time.Now()),
						},
					},
				},
			},
		},
		{
			name: "should return one connection, page 2",
			auth: authOk,
			request: GetConnectionsRequestObject{
				Params: GetConnectionsParams{
					Page:       common.ToPointer(uint(2)),
					MaxResults: common.ToPointer(uint(1)),
				},
			},
			expected: expected{
				httpCode: http.StatusOK,
				response: GetConnections200JSONResponse{
					Items: GetConnectionsResponse{
						{
							Id:        connID2.String(),
							IssuerID:  did.String(),
							UserID:    usrDID2.String(),
							CreatedAt: TimeUTC(time.Now()),
						},
					},
				},
			},
		},
		{
			name: "should return 2 connections, page 1",
			auth: authOk,
			request: GetConnectionsRequestObject{
				Params: GetConnectionsParams{
					Page:       common.ToPointer(uint(1)),
					MaxResults: common.ToPointer(uint(30)),
				},
			},
			expected: expected{
				httpCode: http.StatusOK,
				response: GetConnections200JSONResponse{
					Items: GetConnectionsResponse{
						{
							Id:        connID.String(),
							IssuerID:  did.String(),
							UserID:    usrDID.String(),
							CreatedAt: TimeUTC(time.Now()),
						},
						{
							Id:        connID2.String(),
							IssuerID:  did.String(),
							UserID:    usrDID2.String(),
							CreatedAt: TimeUTC(time.Now()),
						},
					},
				},
			},
		},
		{
			name: "should return no connections unknown page",
			auth: authOk,
			request: GetConnectionsRequestObject{
				Params: GetConnectionsParams{
					Page:       common.ToPointer(uint(10)),
					MaxResults: common.ToPointer(uint(30)),
				},
			},
			expected: expected{
				httpCode: http.StatusOK,
				response: GetConnections200JSONResponse{
					Items: GetConnectionsResponse{},
				},
			},
		},
		{
			name: "should return two connections, invalid query for connections",
			auth: authOk,
			request: GetConnectionsRequestObject{
				Params: GetConnectionsParams{
					Query: common.ToPointer("some invalid did"),
				},
			},
			expected: expected{
				httpCode: http.StatusOK,
				response: GetConnections200JSONResponse{
					Items: GetConnectionsResponse{
						{
							Id:        connID.String(),
							IssuerID:  did.String(),
							UserID:    usrDID.String(),
							CreatedAt: TimeUTC(time.Now()),
						},
						{
							Id:        connID2.String(),
							IssuerID:  did.String(),
							UserID:    usrDID2.String(),
							CreatedAt: TimeUTC(time.Now()),
						},
					},
				},
			},
		},
	} {
		t.Run(tc.name, func(t *testing.T) {
			rr := httptest.NewRecorder()
			addr := "/v1/connections"

			parsedURL, err := url.Parse(addr)
			require.NoError(t, err)
			values := parsedURL.Query()
			if tc.request.Params.Query != nil {
				values.Add("query", *tc.request.Params.Query)
			}
			if tc.request.Params.Credentials != nil && *tc.request.Params.Credentials {
				values.Add("credentials", "true")
			}
			if tc.request.Params.Page != nil {
				values.Add("page", strconv.Itoa(int(*tc.request.Params.Page)))
			}
			if tc.request.Params.MaxResults != nil {
				values.Add("max_results", strconv.Itoa(int(*tc.request.Params.MaxResults)))
			}
			parsedURL.RawQuery = values.Encode()
			req, err := http.NewRequest(http.MethodGet, parsedURL.String(), nil)
			req.SetBasicAuth(tc.auth())
			require.NoError(t, err)

			handler.ServeHTTP(rr, req)

			require.Equal(t, tc.expected.httpCode, rr.Code)

			switch tc.expected.httpCode {
			case http.StatusOK:
				var response GetConnections200JSONResponse
				require.NoError(t, json.Unmarshal(rr.Body.Bytes(), &response))
				require.Equal(t, len(tc.expected.response.Items), len(response.Items))
				for i := range response.Items {
					if tc.expected.response.Items[i].Credentials != nil {
						require.NotNil(t, response.Items[i].Credentials)
						require.Equal(t, len(tc.expected.response.Items[i].Credentials), len(response.Items[i].Credentials))
					}
					assert.Equal(t, tc.expected.response.Items[i].Id, response.Items[i].Id)
					assert.Equal(t, tc.expected.response.Items[i].IssuerID, response.Items[i].IssuerID)
					assert.Equal(t, tc.expected.response.Items[i].UserID, response.Items[i].UserID)
					assert.InDelta(t, time.Time(tc.expected.response.Items[i].CreatedAt).Unix(), time.Time(response.Items[i].CreatedAt).Unix(), 10)
				}
			}
		})
	}
}

func validateCredential(t *testing.T, tc Credential, response Credential) {
	type credentialKYCSubject struct {
		Id           string `json:"id"`
		Birthday     uint64 `json:"birthday"`
		DocumentType uint64 `json:"documentType"`
	}

	assert.Equal(t, tc.Id, response.Id)
	assert.Equal(t, tc.SchemaType, response.SchemaType)
	assert.Equal(t, tc.SchemaHash, response.SchemaHash)
	assert.Equal(t, tc.Revoked, response.Revoked)
	assert.Equal(t, tc.RevNonce, response.RevNonce)
	assert.InDelta(t, time.Time(tc.CreatedAt).Unix(), time.Time(response.CreatedAt).Unix(), 10)
	if response.ExpiresAt != nil && tc.ExpiresAt != nil {
		assert.InDelta(t, time.Time(*tc.ExpiresAt).Unix(), time.Time(*response.ExpiresAt).Unix(), 10)
	}
	assert.Equal(t, tc.Expired, response.Expired)
	var respAttributes, tcCredentialSubject credentialKYCSubject
	assert.NoError(t, mapstructure.Decode(tc.CredentialSubject, &tcCredentialSubject))
	assert.NoError(t, mapstructure.Decode(response.CredentialSubject, &respAttributes))
	assert.EqualValues(t, respAttributes, tcCredentialSubject)
	assert.EqualValues(t, tc.ProofTypes, response.ProofTypes)
	assert.Equal(t, tc.UserID, response.UserID)
}

func TestServer_RevokeCredential(t *testing.T) {
	const (
		method     = "polygonid"
		blockchain = "polygon"
		network    = "mumbai"
		BJJ        = "BJJ"
	)
	ctx := log.NewContext(context.Background(), log.LevelDebug, log.OutputText, os.Stdout)
	identityRepo := repositories.NewIdentity()
	claimsRepo := repositories.NewClaims()
	identityStateRepo := repositories.NewIdentityState()
	mtRepo := repositories.NewIdentityMerkleTreeRepository()
	mtService := services.NewIdentityMerkleTrees(mtRepo)
	revocationRepository := repositories.NewRevocation()
	connectionsRepository := repositories.NewConnections()
	revocationStatusResolver := revocation_status.NewRevocationStatusResolver(cfg.CredentialStatus)
	rhsFactory := reverse_hash.NewFactory(cfg.CredentialStatus.RHS.URL, nil, commonEth.HexToAddress(cfg.CredentialStatus.OnchainTreeStore.SupportedTreeStoreContract), reverse_hash.DefaultRHSTimeOut)
	identityService := services.NewIdentity(&KMSMock{}, identityRepo, mtRepo, identityStateRepo, mtService, nil, claimsRepo, revocationRepository, connectionsRepository, storage, nil, nil, pubsub.NewMock(), cfg.CredentialStatus, rhsFactory, revocationStatusResolver)
	claimsService := services.NewClaim(claimsRepo, identityService, nil, mtService, identityStateRepo, schemaLoader, storage, cfg.CredentialStatus.DirectStatus.GetURL(), pubsub.NewMock(), ipfsGatewayURL, revocationStatusResolver)

	fixture := tests.NewFixture(storage)
	connectionsService := services.NewConnection(connectionsRepository, storage)
	iden, err := identityService.Create(ctx, "polygon-test", &ports.DIDCreationOptions{Method: method, Blockchain: blockchain, Network: network, KeyType: BJJ})
	require.NoError(t, err)

	did, err := w3c.ParseDID(iden.Identifier)
	require.NoError(t, err)

	cfg.APIUI.IssuerDID = *did

	server := NewServer(&cfg, NewIdentityMock(), claimsService, NewSchemaMock(), connectionsService, NewLinkMock(), nil, NewPublisherMock(), NewPackageManagerMock(), nil)

	idClaim, err := uuid.NewUUID()
	require.NoError(t, err)
	nonce := int64(123)
	revNonce := domain.RevNonceUint64(nonce)
	fixture.CreateClaim(t, &domain.Claim{
		ID:              idClaim,
		Identifier:      common.ToPointer(did.String()),
		Issuer:          did.String(),
		SchemaHash:      "ca938857241db9451ea329256b9c06e5",
		SchemaURL:       "https://raw.githubusercontent.com/iden3/claim-schema-vocab/main/schemas/json-ld/auth.json-ld",
		SchemaType:      "AuthBJJCredential",
		OtherIdentifier: "",
		Expiration:      0,
		Version:         0,
		RevNonce:        revNonce,
		CoreClaim:       domain.CoreClaim{},
		Status:          nil,
	})

	handler := getHandler(context.Background(), server)

	type expected struct {
		response RevokeCredentialResponseObject
		httpCode int
	}

	type testConfig struct {
		name     string
		auth     func() (string, string)
		nonce    int64
		expected expected
	}

	for _, tc := range []testConfig{
		{
			name:  "No auth header",
			auth:  authWrong,
			nonce: nonce,
			expected: expected{
				httpCode: http.StatusUnauthorized,
			},
		},
		{
			name:  "should revoke the claim",
			auth:  authOk,
			nonce: nonce,
			expected: expected{
				httpCode: 202,
				response: RevokeCredential202JSONResponse{
					Message: "claim revocation request sent",
				},
			},
		},
		{
			name:  "should get an error wrong nonce",
			auth:  authOk,
			nonce: int64(1231323),
			expected: expected{
				httpCode: 404,
				response: RevokeCredential404JSONResponse{N404JSONResponse{
					Message: "the claim does not exist",
				}},
			},
		},
		{
			name:  "should get an error - duplicated nonce",
			auth:  authOk,
			nonce: nonce,
			expected: expected{
				httpCode: 500,
				response: RevokeCredential500JSONResponse{N500JSONResponse{
					Message: "error revoking the claim: cannot add revocation nonce: 123 to revocation merkle tree: the entry index already exists in the tree",
				}},
			},
		},
	} {
		t.Run(tc.name, func(t *testing.T) {
			rr := httptest.NewRecorder()
			url := fmt.Sprintf("/v1/credentials/revoke/%d", tc.nonce)
			req, err := http.NewRequest(http.MethodPost, url, nil)
			req.SetBasicAuth(tc.auth())
			require.NoError(t, err)
			handler.ServeHTTP(rr, req)
			require.Equal(t, tc.expected.httpCode, rr.Code)

			switch v := tc.expected.response.(type) {
			case RevokeCredential202JSONResponse:
				var response RevokeCredential202JSONResponse
				assert.NoError(t, json.Unmarshal(rr.Body.Bytes(), &response))
				assert.Equal(t, response.Message, v.Message)
			case RevokeCredential404JSONResponse:
				var response RevokeCredential404JSONResponse
				assert.NoError(t, json.Unmarshal(rr.Body.Bytes(), &response))
				assert.Equal(t, response.Message, v.Message)
			case RevokeCredential500JSONResponse:
				var response RevokeCredential500JSONResponse
				assert.NoError(t, json.Unmarshal(rr.Body.Bytes(), &response))
				assert.Equal(t, response.Message, v.Message)
			}
		})
	}
}

func TestServer_CreateLink(t *testing.T) {
	const (
		method     = "polygonid"
		blockchain = "polygon"
		network    = "mumbai"
		BJJ        = "BJJ"
		url        = "https://raw.githubusercontent.com/iden3/claim-schema-vocab/main/schemas/json/KYCAgeCredential-v3.json"
		schemaType = "KYCCountryOfResidenceCredential"
	)
	ctx := log.NewContext(context.Background(), log.LevelDebug, log.OutputText, os.Stdout)
	identityRepo := repositories.NewIdentity()
	claimsRepo := repositories.NewClaims()
	identityStateRepo := repositories.NewIdentityState()
	mtRepo := repositories.NewIdentityMerkleTreeRepository()
	mtService := services.NewIdentityMerkleTrees(mtRepo)
	revocationRepository := repositories.NewRevocation()
	connectionsRepository := repositories.NewConnections()
	linkRepository := repositories.NewLink(*storage)
	schemaRespository := repositories.NewSchema(*storage)
	sessionRepository := repositories.NewSessionCached(cachex)
	revocationStatusResolver := revocation_status.NewRevocationStatusResolver(cfg.CredentialStatus)
	rhsFactory := reverse_hash.NewFactory(cfg.CredentialStatus.RHS.URL, nil, commonEth.HexToAddress(cfg.CredentialStatus.OnchainTreeStore.SupportedTreeStoreContract), reverse_hash.DefaultRHSTimeOut)
	identityService := services.NewIdentity(keyStore, identityRepo, mtRepo, identityStateRepo, mtService, nil, claimsRepo, revocationRepository, connectionsRepository, storage, nil, nil, pubsub.NewMock(), cfg.CredentialStatus, rhsFactory, revocationStatusResolver)
	pubSub := pubsub.NewMock()
	claimsService := services.NewClaim(claimsRepo, identityService, nil, mtService, identityStateRepo, schemaLoader, storage, cfg.CredentialStatus.DirectStatus.GetURL(), pubSub, ipfsGatewayURL, revocationStatusResolver)
	connectionsService := services.NewConnection(connectionsRepository, storage)
	linkService := services.NewLinkService(storage, claimsService, nil, claimsRepo, linkRepository, schemaRespository, schemaLoader, sessionRepository, pubSub, ipfsGatewayURL)
	iden, err := identityService.Create(ctx, "polygon-test", &ports.DIDCreationOptions{Method: method, Blockchain: blockchain, Network: network, KeyType: BJJ})
	require.NoError(t, err)

	did, err := w3c.ParseDID(iden.Identifier)
	require.NoError(t, err)

	schemaSrv := services.NewSchema(repositories.NewSchema(*storage), schemaLoader)
	iReq := ports.NewImportSchemaRequest(url, schemaType, common.ToPointer("someTitle"), uuid.NewString(), common.ToPointer("someDescription"))
	importedSchema, err := schemaSrv.ImportSchema(ctx, *did, iReq)
	assert.NoError(t, err)

	cfg.APIUI.IssuerDID = *did
	server := NewServer(&cfg, NewIdentityMock(), claimsService, NewSchemaMock(), connectionsService, linkService, nil, NewPublisherMock(), NewPackageManagerMock(), nil)

	handler := getHandler(ctx, server)

	type expected struct {
		response CreateLinkResponseObject
		httpCode int
	}

	type testConfig struct {
		name     string
		auth     func() (string, string)
		body     CreateLinkRequest
		expected expected
	}
	for _, tc := range []testConfig{
		{
			name: "No auth header",
			auth: authWrong,
			expected: expected{
				httpCode: http.StatusUnauthorized,
			},
		},
		{
			name: "Happy path",
			auth: authOk,
			body: CreateLinkRequest{
				SchemaID:             importedSchema.ID,
				Expiration:           common.ToPointer(time.Date(2025, 8, 15, 14, 30, 45, 100, time.Local)),
				CredentialExpiration: &types.Date{Time: time.Date(2023, 8, 15, 14, 30, 45, 100, time.Local)},
				LimitedClaims:        common.ToPointer(10),
				CredentialSubject:    CredentialSubject{"birthday": 19790911, "documentType": 12},
				MtProof:              true,
				SignatureProof:       true,
			},
			expected: expected{
				response: CreateLink201JSONResponse{},
				httpCode: http.StatusCreated,
			},
		},
		{
			name: "No merkle tree proof or signature proof selected. At least one should be enabled",
			auth: authOk,
			body: CreateLinkRequest{
				SchemaID:             importedSchema.ID,
				Expiration:           common.ToPointer(time.Date(2025, 8, 15, 14, 30, 45, 100, time.Local)),
				CredentialExpiration: &types.Date{Time: time.Date(2023, 8, 15, 14, 30, 45, 100, time.Local)},
				LimitedClaims:        common.ToPointer(10),
				CredentialSubject:    CredentialSubject{"birthday": 19790911, "documentType": 12},
				MtProof:              false,
				SignatureProof:       false,
			},
			expected: expected{
				response: CreateLink400JSONResponse{N400JSONResponse{Message: "at least one proof type should be enabled"}},
				httpCode: http.StatusBadRequest,
			},
		},
		{
			name: "Claim link expiration exceeded",
			auth: authOk,
			body: CreateLinkRequest{
				SchemaID:             importedSchema.ID,
				Expiration:           common.ToPointer(time.Date(2000, 8, 15, 14, 30, 45, 100, time.Local)),
				CredentialExpiration: &types.Date{Time: time.Date(2025, 8, 15, 14, 30, 45, 100, time.Local)},
				LimitedClaims:        common.ToPointer(10),
				CredentialSubject:    CredentialSubject{"birthday": 19790911, "documentType": 12},
				MtProof:              true,
				SignatureProof:       true,
			},
			expected: expected{
				response: CreateLink400JSONResponse{N400JSONResponse{Message: "invalid claimLinkExpiration. Cannot be a date time prior current time."}},
				httpCode: http.StatusBadRequest,
			},
		},
		{
			name: "Claim link expiration nil",
			auth: authOk,
			body: CreateLinkRequest{
				SchemaID:             importedSchema.ID,
				Expiration:           common.ToPointer(time.Date(2025, 8, 15, 14, 30, 45, 100, time.Local)),
				CredentialExpiration: nil,
				LimitedClaims:        common.ToPointer(10),
				CredentialSubject:    CredentialSubject{"birthday": 19790911, "documentType": 12},
				MtProof:              true,
				SignatureProof:       true,
			},
			expected: expected{
				response: CreateLink201JSONResponse{},
				httpCode: http.StatusCreated,
			},
		},
		{
			name: "Claim expiration date nil",
			auth: authOk,
			body: CreateLinkRequest{
				SchemaID:             importedSchema.ID,
				Expiration:           nil,
				CredentialExpiration: nil,
				LimitedClaims:        common.ToPointer(10),
				CredentialSubject:    CredentialSubject{"birthday": 19790911, "documentType": 12},
				MtProof:              true,
				SignatureProof:       true,
			},
			expected: expected{
				response: CreateLink201JSONResponse{},
				httpCode: http.StatusCreated,
			},
		},
		{
			name: "Claim link wrong number of attributes",
			auth: authOk,
			body: CreateLinkRequest{
				SchemaID:             importedSchema.ID,
				Expiration:           common.ToPointer(time.Date(2025, 8, 15, 14, 30, 45, 100, time.Local)),
				CredentialExpiration: &types.Date{Time: time.Date(2000, 8, 15, 14, 30, 45, 100, time.Local)},
				LimitedClaims:        common.ToPointer(10),
				CredentialSubject:    CredentialSubject{},
				MtProof:              true,
				SignatureProof:       true,
			},
			expected: expected{
				response: CreateLink400JSONResponse{N400JSONResponse{Message: "you must provide at least one attribute"}},
				httpCode: http.StatusBadRequest,
			},
		},
		{
			name: "Claim link wrong attribute type",
			auth: authOk,
			body: CreateLinkRequest{
				SchemaID:             importedSchema.ID,
				Expiration:           common.ToPointer(time.Date(2025, 8, 15, 14, 30, 45, 100, time.Local)),
				CredentialExpiration: &types.Date{Time: time.Date(2000, 8, 15, 14, 30, 45, 100, time.Local)},
				LimitedClaims:        common.ToPointer(10),
				CredentialSubject:    CredentialSubject{"birthday": 19790911, "documentType": true},
				MtProof:              true,
				SignatureProof:       true,
			},
			expected: expected{
				response: CreateLink400JSONResponse{N400JSONResponse{Message: "cannot parse claim"}},
				httpCode: http.StatusBadRequest,
			},
		},
		{
			name: "Claim link wrong schema id",
			auth: authOk,
			body: CreateLinkRequest{
				SchemaID:             uuid.New(),
				Expiration:           common.ToPointer(time.Date(2025, 8, 15, 14, 30, 45, 100, time.Local)),
				CredentialExpiration: &types.Date{Time: time.Date(2000, 8, 15, 14, 30, 45, 100, time.Local)},
				LimitedClaims:        common.ToPointer(10),
				CredentialSubject:    CredentialSubject{"birthday": 19790911, "documentType": 12},
				MtProof:              true,
				SignatureProof:       true,
			},
			expected: expected{
				response: CreateLink400JSONResponse{N400JSONResponse{Message: "schema does not exist"}},
				httpCode: http.StatusBadRequest,
			},
		},
	} {
		t.Run(tc.name, func(t *testing.T) {
			rr := httptest.NewRecorder()
			url := "/v1/credentials/links"

			req, err := http.NewRequest(http.MethodPost, url, tests.JSONBody(t, tc.body))
			req.SetBasicAuth(tc.auth())
			require.NoError(t, err)

			handler.ServeHTTP(rr, req)

			require.Equal(t, tc.expected.httpCode, rr.Code)

			switch tc.expected.httpCode {
			case http.StatusCreated:
				var response UUIDResponse
				require.NoError(t, json.Unmarshal(rr.Body.Bytes(), &response))
				_, err := uuid.Parse(response.Id)
				assert.NoError(t, err)
			case http.StatusBadRequest:
				var response CreateLink400JSONResponse
				require.NoError(t, json.Unmarshal(rr.Body.Bytes(), &response))
				assert.EqualValues(t, tc.expected.response, response)
			}
		})
	}
}

func TestServer_ActivateLink(t *testing.T) {
	const (
		method     = "polygonid"
		blockchain = "polygon"
		network    = "mumbai"
		BJJ        = "BJJ"
		url        = "https://raw.githubusercontent.com/iden3/claim-schema-vocab/main/schemas/json/KYCAgeCredential-v3.json"
		schemaType = "KYCCountryOfResidenceCredential"
	)
	ctx := log.NewContext(context.Background(), log.LevelDebug, log.OutputText, os.Stdout)
	identityRepo := repositories.NewIdentity()
	claimsRepo := repositories.NewClaims()
	identityStateRepo := repositories.NewIdentityState()
	mtRepo := repositories.NewIdentityMerkleTreeRepository()
	mtService := services.NewIdentityMerkleTrees(mtRepo)
	revocationRepository := repositories.NewRevocation()
	connectionsRepository := repositories.NewConnections()
	linkRepository := repositories.NewLink(*storage)
	schemaRepository := repositories.NewSchema(*storage)
	sessionRepository := repositories.NewSessionCached(cachex)
	revocationStatusResolver := revocation_status.NewRevocationStatusResolver(cfg.CredentialStatus)
	rhsFactory := reverse_hash.NewFactory(cfg.CredentialStatus.RHS.URL, nil, commonEth.HexToAddress(cfg.CredentialStatus.OnchainTreeStore.SupportedTreeStoreContract), reverse_hash.DefaultRHSTimeOut)
	identityService := services.NewIdentity(keyStore, identityRepo, mtRepo, identityStateRepo, mtService, nil, claimsRepo, revocationRepository, connectionsRepository, storage, nil, nil, pubsub.NewMock(), cfg.CredentialStatus, rhsFactory, revocationStatusResolver)
	claimsService := services.NewClaim(claimsRepo, identityService, nil, mtService, identityStateRepo, schemaLoader, storage, cfg.CredentialStatus.DirectStatus.GetURL(), pubsub.NewMock(), ipfsGatewayURL, revocationStatusResolver)
	connectionsService := services.NewConnection(connectionsRepository, storage)
	linkService := services.NewLinkService(storage, claimsService, nil, claimsRepo, linkRepository, schemaRepository, schemaLoader, sessionRepository, pubsub.NewMock(), ipfsGatewayURL)
	iden, err := identityService.Create(ctx, "polygon-test", &ports.DIDCreationOptions{Method: method, Blockchain: blockchain, Network: network, KeyType: BJJ})
	require.NoError(t, err)

	did, err := w3c.ParseDID(iden.Identifier)
	require.NoError(t, err)

	schemaSrv := services.NewSchema(repositories.NewSchema(*storage), schemaLoader)
	iReq := ports.NewImportSchemaRequest(url, schemaType, common.ToPointer("someTitle"), uuid.NewString(), common.ToPointer("someDescription"))
	importedSchema, err := schemaSrv.ImportSchema(ctx, *did, iReq)
	assert.NoError(t, err)

	cfg.APIUI.IssuerDID = *did
	server := NewServer(&cfg, NewIdentityMock(), claimsService, NewSchemaMock(), connectionsService, linkService, nil, NewPublisherMock(), NewPackageManagerMock(), nil)

	tomorrow := time.Now().Add(24 * time.Hour)
	link, err := linkService.Save(ctx, *did, common.ToPointer(10), &tomorrow, importedSchema.ID, nil, true, true, CredentialSubject{"birthday": 19790911, "documentType": 12}, nil)
	require.NoError(t, err)

	handler := getHandler(ctx, server)

	type expected struct {
		response AcivateLinkResponseObject
		httpCode int
	}

	type testConfig struct {
		name     string
		id       uuid.UUID
		auth     func() (string, string)
		body     AcivateLinkJSONBody
		expected expected
	}

	for _, tc := range []testConfig{
		{
			name: "No auth header",
			auth: authWrong,
			id:   link.ID,
			expected: expected{
				httpCode: http.StatusUnauthorized,
			},
		},
		{
			name: "Claim link does not exist",
			auth: authOk,
			id:   uuid.New(),
			body: AcivateLinkJSONBody{
				Active: true,
			},
			expected: expected{
				response: AcivateLink400JSONResponse{N400JSONResponse{Message: "link does not exist"}},
				httpCode: http.StatusBadRequest,
			},
		},
		{
			name: "Claim link already activated",
			auth: authOk,
			id:   link.ID,
			body: AcivateLinkJSONBody{
				Active: true,
			},
			expected: expected{
				response: AcivateLink400JSONResponse{N400JSONResponse{Message: "link is already active"}},
				httpCode: http.StatusBadRequest,
			},
		},
		{
			name: "Happy path",
			auth: authOk,
			id:   link.ID,
			body: AcivateLinkJSONBody{
				Active: false,
			},
			expected: expected{
				response: AcivateLink200JSONResponse{Message: "Link updated"},
				httpCode: http.StatusOK,
			},
		},
		{
			name: "Claim link already deactivated",
			auth: authOk,
			id:   link.ID,
			body: AcivateLinkJSONBody{
				Active: false,
			},
			expected: expected{
				response: AcivateLink400JSONResponse{N400JSONResponse{Message: "link is already inactive"}},
				httpCode: http.StatusBadRequest,
			},
		},
	} {
		t.Run(tc.name, func(t *testing.T) {
			rr := httptest.NewRecorder()
			url := fmt.Sprintf("/v1/credentials/links/%s", tc.id)

			req, err := http.NewRequest(http.MethodPatch, url, tests.JSONBody(t, tc.body))
			req.SetBasicAuth(tc.auth())
			require.NoError(t, err)

			handler.ServeHTTP(rr, req)

			require.Equal(t, tc.expected.httpCode, rr.Code)

			switch tc.expected.httpCode {
			case http.StatusOK:
				var response GenericMessage
				require.NoError(t, json.Unmarshal(rr.Body.Bytes(), &response))
				expected, ok := tc.expected.response.(AcivateLink200JSONResponse)
				assert.True(t, ok)
				assert.Equal(t, expected.Message, response.Message)

			case http.StatusBadRequest:
				var response AcivateLink400JSONResponse
				require.NoError(t, json.Unmarshal(rr.Body.Bytes(), &response))
				assert.EqualValues(t, tc.expected.response, response)
			}
		})
	}
}

// TestServer_GetLink does an end 2 end test for the get link endpoint.
// TIP: Link status test is better covered in the internal/repositories/tests/link_test.go unit tests
// as it is really verbose to do it here.
func TestServer_GetLink(t *testing.T) {
	const (
		method     = "polygonid"
		blockchain = "polygon"
		network    = "mumbai"
		BJJ        = "BJJ"
		url        = "https://raw.githubusercontent.com/iden3/claim-schema-vocab/main/schemas/json/KYCAgeCredential-v3.json"
		schemaType = "KYCCountryOfResidenceCredential"
	)
	ctx := log.NewContext(context.Background(), log.LevelDebug, log.OutputText, os.Stdout)
	identityRepo := repositories.NewIdentity()
	claimsRepo := repositories.NewClaims()
	identityStateRepo := repositories.NewIdentityState()
	mtRepo := repositories.NewIdentityMerkleTreeRepository()
	mtService := services.NewIdentityMerkleTrees(mtRepo)
	revocationRepository := repositories.NewRevocation()
	connectionsRepository := repositories.NewConnections()
	linkRepository := repositories.NewLink(*storage)
	schemaRepository := repositories.NewSchema(*storage)
	sessionRepository := repositories.NewSessionCached(cachex)
	revocationStatusResolver := revocation_status.NewRevocationStatusResolver(cfg.CredentialStatus)
	rhsFactory := reverse_hash.NewFactory(cfg.CredentialStatus.RHS.URL, nil, commonEth.HexToAddress(cfg.CredentialStatus.OnchainTreeStore.SupportedTreeStoreContract), reverse_hash.DefaultRHSTimeOut)
	identityService := services.NewIdentity(keyStore, identityRepo, mtRepo, identityStateRepo, mtService, nil, claimsRepo, revocationRepository, connectionsRepository, storage, nil, nil, pubsub.NewMock(), cfg.CredentialStatus, rhsFactory, revocationStatusResolver)
	claimsService := services.NewClaim(claimsRepo, identityService, nil, mtService, identityStateRepo, schemaLoader, storage, cfg.CredentialStatus.DirectStatus.GetURL(), pubsub.NewMock(), ipfsGatewayURL, revocationStatusResolver)
	connectionsService := services.NewConnection(connectionsRepository, storage)
	linkService := services.NewLinkService(storage, claimsService, nil, claimsRepo, linkRepository, schemaRepository, schemaLoader, sessionRepository, pubsub.NewMock(), ipfsGatewayURL)
	iden, err := identityService.Create(ctx, "polygon-test", &ports.DIDCreationOptions{Method: method, Blockchain: blockchain, Network: network, KeyType: BJJ})
	require.NoError(t, err)

	did, err := w3c.ParseDID(iden.Identifier)
	require.NoError(t, err)

	schemaSrv := services.NewSchema(repositories.NewSchema(*storage), schemaLoader)
	iReq := ports.NewImportSchemaRequest(url, schemaType, common.ToPointer("someTitle"), uuid.NewString(), common.ToPointer("someDescription"))
	importedSchema, err := schemaSrv.ImportSchema(ctx, *did, iReq)
	assert.NoError(t, err)

	cfg.APIUI.IssuerDID = *did
	server := NewServer(&cfg, NewIdentityMock(), claimsService, NewSchemaMock(), connectionsService, linkService, nil, NewPublisherMock(), NewPackageManagerMock(), nil)

	tomorrow := time.Now().Add(24 * time.Hour)
	yesterday := time.Now().Add(-24 * time.Hour)

	link, err := linkService.Save(ctx, *did, common.ToPointer(10), &tomorrow, importedSchema.ID, common.ToPointer(tomorrow), true, true, domain.CredentialSubject{"birthday": 19791109, "documentType": 12}, nil)
	require.NoError(t, err)
	hash, _ := link.Schema.Hash.MarshalText()

	linkExpired, err := linkService.Save(ctx, *did, common.ToPointer(10), &yesterday, importedSchema.ID, common.ToPointer(tomorrow), true, true, domain.CredentialSubject{"birthday": 19791109, "documentType": 12}, nil)
	require.NoError(t, err)

	handler := getHandler(ctx, server)

	type expected struct {
		response GetLinkResponseObject
		httpCode int
	}

	type testConfig struct {
		name     string
		id       uuid.UUID
		auth     func() (string, string)
		expected expected
	}

	for _, tc := range []testConfig{
		{
			name: "No auth header",
			auth: authWrong,
			id:   link.ID,
			expected: expected{
				httpCode: http.StatusUnauthorized,
			},
		},
		{
			name: "Claim link does not exist",
			auth: authOk,
			id:   uuid.New(),
			expected: expected{
				response: GetLink404JSONResponse{N404JSONResponse{Message: "link not found"}},
				httpCode: http.StatusNotFound,
			},
		},
		{
			name: "Happy path, link active by date",
			auth: authOk,
			id:   link.ID,
			expected: expected{
				httpCode: http.StatusOK,
				response: GetLink200JSONResponse{
					Active:               link.Active,
					CredentialSubject:    CredentialSubject{"birthday": 19791109, "documentType": 12, "type": schemaType, "id": "did:polygonid:polygon:mumbai:2qDDDKmo436EZGCBAvkqZjADYoNRJszkG7UymZeCHQ"},
					Expiration:           common.ToPointer(TimeUTC(*link.ValidUntil)),
					Id:                   link.ID,
					IssuedClaims:         link.IssuedClaims,
					MaxIssuance:          link.MaxIssuance,
					SchemaType:           link.Schema.Type,
					SchemaUrl:            link.Schema.URL,
					Status:               LinkStatusActive,
					ProofTypes:           []string{"SparseMerkleTreeProof", "BJJSignature2021"},
					CreatedAt:            TimeUTC(link.CreatedAt),
					SchemaHash:           string(hash),
					CredentialExpiration: common.ToPointer(TimeUTC(tomorrow)),
				},
			},
		},
		{
			name: "Happy path, link expired by date",
			auth: authOk,
			id:   linkExpired.ID,
			expected: expected{
				httpCode: http.StatusOK,
				response: GetLink200JSONResponse{
					Active:               linkExpired.Active,
					CredentialSubject:    CredentialSubject{"birthday": 19791109, "documentType": 12, "type": schemaType, "id": "did:polygonid:polygon:mumbai:2qDDDKmo436EZGCBAvkqZjADYoNRJszkG7UymZeCHQ"},
					Expiration:           common.ToPointer(TimeUTC(*linkExpired.ValidUntil)),
					Id:                   linkExpired.ID,
					IssuedClaims:         linkExpired.IssuedClaims,
					MaxIssuance:          linkExpired.MaxIssuance,
					SchemaType:           linkExpired.Schema.Type,
					SchemaUrl:            linkExpired.Schema.URL,
					Status:               LinkStatusExceeded,
					ProofTypes:           []string{"SparseMerkleTreeProof", "BJJSignature2021"},
					CredentialExpiration: nil,
				},
			},
		},
	} {
		t.Run(tc.name, func(t *testing.T) {
			rr := httptest.NewRecorder()
			url := fmt.Sprintf("/v1/credentials/links/%s", tc.id)

			req, err := http.NewRequest(http.MethodGet, url, nil)
			req.SetBasicAuth(tc.auth())
			require.NoError(t, err)

			handler.ServeHTTP(rr, req)

			require.Equal(t, tc.expected.httpCode, rr.Code)

			switch tc.expected.httpCode {
			case http.StatusOK:
				var response GetLink200JSONResponse
				expected, ok := tc.expected.response.(GetLink200JSONResponse)
				require.True(t, ok)
				require.NoError(t, json.Unmarshal(rr.Body.Bytes(), &response))
				assert.Equal(t, expected.Active, response.Active)
				assert.Equal(t, expected.MaxIssuance, response.MaxIssuance)
				assert.Equal(t, expected.Status, response.Status)
				assert.Equal(t, expected.IssuedClaims, response.IssuedClaims)
				assert.Equal(t, expected.Id, response.Id)
				tcCred, err := json.Marshal(expected.CredentialSubject)
				require.NoError(t, err)
				respCred, err := json.Marshal(response.CredentialSubject)
				require.NoError(t, err)
				assert.Equal(t, tcCred, respCred)
				assert.Equal(t, expected.SchemaType, response.SchemaType)
				assert.Equal(t, expected.SchemaUrl, response.SchemaUrl)
				assert.Equal(t, expected.Active, response.Active)
				assert.InDelta(t, time.Time(*expected.Expiration).UnixMilli(), time.Time(*response.Expiration).UnixMilli(), 1000)
				assert.Equal(t, len(expected.ProofTypes), len(response.ProofTypes))
				if expected.CredentialExpiration != nil {
					tt := time.Time(*expected.CredentialExpiration)
					tt00 := common.ToPointer(TimeUTC(time.Date(tt.Year(), tt.Month(), tt.Day(), 0, 0, 0, 0, time.UTC)))
					assert.Equal(t, tt00.String(), response.CredentialExpiration.String())
				}
			case http.StatusNotFound:
				var response GetLink404JSONResponse
				require.NoError(t, json.Unmarshal(rr.Body.Bytes(), &response))
				expected, ok := tc.expected.response.(GetLink404JSONResponse)
				require.True(t, ok)
				assert.EqualValues(t, expected.Message, response.Message)
			}
		})
	}
}

func TestServer_GetAllLinks(t *testing.T) {
	const (
		method     = "polygonid"
		blockchain = "polygon"
		network    = "mumbai"
		BJJ        = "BJJ"
		sUrl       = "https://raw.githubusercontent.com/iden3/claim-schema-vocab/main/schemas/json/KYCAgeCredential-v3.json"
		schemaType = "KYCCountryOfResidenceCredential"
	)
	ctx := log.NewContext(context.Background(), log.LevelDebug, log.OutputText, os.Stdout)
	identityRepo := repositories.NewIdentity()
	claimsRepo := repositories.NewClaims()
	identityStateRepo := repositories.NewIdentityState()
	mtRepo := repositories.NewIdentityMerkleTreeRepository()
	mtService := services.NewIdentityMerkleTrees(mtRepo)
	revocationRepository := repositories.NewRevocation()
	connectionsRepository := repositories.NewConnections()
	linkRepository := repositories.NewLink(*storage)
	schemaRepository := repositories.NewSchema(*storage)
	sessionRepository := repositories.NewSessionCached(cachex)
	revocationStatusResolver := revocation_status.NewRevocationStatusResolver(cfg.CredentialStatus)
	rhsFactory := reverse_hash.NewFactory(cfg.CredentialStatus.RHS.URL, nil, commonEth.HexToAddress(cfg.CredentialStatus.OnchainTreeStore.SupportedTreeStoreContract), reverse_hash.DefaultRHSTimeOut)
	identityService := services.NewIdentity(keyStore, identityRepo, mtRepo, identityStateRepo, mtService, nil, claimsRepo, revocationRepository, connectionsRepository, storage, nil, nil, pubsub.NewMock(), cfg.CredentialStatus, rhsFactory, revocationStatusResolver)
	claimsService := services.NewClaim(claimsRepo, identityService, nil, mtService, identityStateRepo, schemaLoader, storage, cfg.CredentialStatus.DirectStatus.GetURL(), pubsub.NewMock(), ipfsGatewayURL, revocationStatusResolver)
	connectionsService := services.NewConnection(connectionsRepository, storage)
	linkService := services.NewLinkService(storage, claimsService, nil, claimsRepo, linkRepository, schemaRepository, schemaLoader, sessionRepository, pubsub.NewMock(), ipfsGatewayURL)
	iden, err := identityService.Create(ctx, "polygon-test", &ports.DIDCreationOptions{Method: method, Blockchain: blockchain, Network: network, KeyType: BJJ})
	require.NoError(t, err)

	did, err := w3c.ParseDID(iden.Identifier)
	require.NoError(t, err)

	schemaSrv := services.NewSchema(repositories.NewSchema(*storage), schemaLoader)
	iReq := ports.NewImportSchemaRequest(sUrl, schemaType, common.ToPointer("someTitle"), uuid.NewString(), common.ToPointer("someDescription"))
	importedSchema, err := schemaSrv.ImportSchema(ctx, *did, iReq)
	assert.NoError(t, err)

	cfg.APIUI.IssuerDID = *did
	server := NewServer(&cfg, NewIdentityMock(), claimsService, NewSchemaMock(), connectionsService, linkService, nil, NewPublisherMock(), NewPackageManagerMock(), nil)

	tomorrow := time.Now().Add(24 * time.Hour)
	yesterday := time.Now().Add(-24 * time.Hour)

	link1, err := linkService.Save(ctx, *did, common.ToPointer(10), &tomorrow, importedSchema.ID, &tomorrow, true, true, domain.CredentialSubject{"birthday": 19791109, "documentType": 12}, &verifiable.RefreshService{
		ID:   "https://refresh.xyz",
		Type: verifiable.Iden3RefreshService2023,
	})
	require.NoError(t, err)
	linkActive := getLinkResponse(*link1)

	time.Sleep(10 * time.Millisecond)

	link2, err := linkService.Save(ctx, *did, common.ToPointer(10), &yesterday, importedSchema.ID, &tomorrow, true, true, domain.CredentialSubject{"birthday": 19791109, "documentType": 12}, &verifiable.RefreshService{
		ID:   "https://revreshv2.xyz",
		Type: verifiable.Iden3RefreshService2023,
	})
	require.NoError(t, err)
	linkExpired := getLinkResponse(*link2)
	require.NoError(t, err)
	time.Sleep(10 * time.Millisecond)

	link3, err := linkService.Save(ctx, *did, common.ToPointer(10), &yesterday, importedSchema.ID, &tomorrow, true, true, domain.CredentialSubject{"birthday": 19791109, "documentType": 12}, nil)
	link3.Active = false
	require.NoError(t, err)
	require.NoError(t, linkService.Activate(ctx, *did, link3.ID, false))
	linkInactive := getLinkResponse(*link3)
	require.NoError(t, err)
	time.Sleep(10 * time.Millisecond)

	handler := getHandler(ctx, server)
	type expected struct {
		response []Link
		httpCode int
	}
	type testConfig struct {
		name     string
		query    *string
		status   *GetLinksParamsStatus
		auth     func() (string, string)
		expected expected
	}
	for _, tc := range []testConfig{
		{
			name: "No auth header",
			auth: authWrong,
			expected: expected{
				httpCode: http.StatusUnauthorized,
			},
		},
		{
			name:   "Wrong type",
			auth:   authOk,
			status: common.ToPointer(GetLinksParamsStatus("unknown-filter-type")),
			expected: expected{
				httpCode: http.StatusBadRequest,
			},
		},

		{
			name: "Happy path. All schemas",
			auth: authOk,
			expected: expected{
				httpCode: http.StatusOK,
				response: GetLinks200JSONResponse{linkInactive, linkExpired, linkActive},
			},
		},
		{
			name:   "Happy path. All schemas, explicit",
			auth:   authOk,
			status: common.ToPointer(GetLinksParamsStatus("all")),
			expected: expected{
				httpCode: http.StatusOK,
				response: GetLinks200JSONResponse{linkInactive, linkExpired, linkActive},
			},
		},
		{
			name:   "Happy path. All schemas, active",
			auth:   authOk,
			status: common.ToPointer(GetLinksParamsStatus("active")),
			expected: expected{
				httpCode: http.StatusOK,
				response: GetLinks200JSONResponse{linkActive},
			},
		},
		{
			name:   "Happy path. All schemas, exceeded",
			auth:   authOk,
			status: common.ToPointer(GetLinksParamsStatus("exceeded")),
			expected: expected{
				httpCode: http.StatusOK,
				response: GetLinks200JSONResponse{linkInactive, linkExpired},
			},
		},
		{
			name:   "Happy path. All schemas, exceeded",
			auth:   authOk,
			status: common.ToPointer(GetLinksParamsStatus("inactive")),
			expected: expected{
				httpCode: http.StatusOK,
				response: GetLinks200JSONResponse{linkInactive},
			},
		},
		{
			name:   "Exceeded with filter found",
			auth:   authOk,
			query:  common.ToPointer("documentType"),
			status: common.ToPointer(GetLinksParamsStatus("exceeded")),
			expected: expected{
				httpCode: http.StatusOK,
				response: GetLinks200JSONResponse{linkInactive, linkExpired},
			},
		},
		{
			name:   "Exceeded with filter found, partial match",
			auth:   authOk,
			query:  common.ToPointer("docum"),
			status: common.ToPointer(GetLinksParamsStatus("exceeded")),
			expected: expected{
				httpCode: http.StatusOK,
				response: GetLinks200JSONResponse{linkInactive, linkExpired},
			},
		},
		{
			name:   "Empty result",
			auth:   authOk,
			query:  common.ToPointer("documentType"),
			status: common.ToPointer(GetLinksParamsStatus("exceeded")),
			expected: expected{
				httpCode: http.StatusOK,
				response: GetLinks200JSONResponse{linkInactive, linkExpired},
			},
		},
	} {
		t.Run(tc.name, func(t *testing.T) {
			rr := httptest.NewRecorder()
			endpoint := url.URL{Path: "/v1/credentials/links"}
			if tc.status != nil {
				endpoint.RawQuery = endpoint.RawQuery + "status=" + string(*tc.status)
			}
			if tc.query != nil {
				endpoint.RawQuery = endpoint.RawQuery + "&query=" + *tc.query
			}

			req, err := http.NewRequest(http.MethodGet, endpoint.String(), nil)
			req.SetBasicAuth(tc.auth())
			require.NoError(t, err)

			handler.ServeHTTP(rr, req)

			require.Equal(t, tc.expected.httpCode, rr.Code)
			switch tc.expected.httpCode {
			case http.StatusOK:
				var response GetLinks200JSONResponse
				assert.NoError(t, json.Unmarshal(rr.Body.Bytes(), &response))
				if assert.Equal(t, len(tc.expected.response), len(response)) {
					for i, resp := range response {
						assert.Equal(t, tc.expected.response[i].Id, resp.Id)
						assert.Equal(t, tc.expected.response[i].Status, resp.Status)
						assert.Equal(t, tc.expected.response[i].IssuedClaims, resp.IssuedClaims)
						assert.Equal(t, tc.expected.response[i].Active, resp.Active)
						assert.Equal(t, tc.expected.response[i].MaxIssuance, resp.MaxIssuance)
						assert.Equal(t, tc.expected.response[i].SchemaUrl, resp.SchemaUrl)
						assert.Equal(t, tc.expected.response[i].SchemaType, resp.SchemaType)
						assert.Equal(t, tc.expected.response[i].RefreshService, resp.RefreshService)
						tcCred, err := json.Marshal(tc.expected.response[i].CredentialSubject)
						require.NoError(t, err)
						respCred, err := json.Marshal(tc.expected.response[i].CredentialSubject)
						require.NoError(t, err)
						assert.Equal(t, tcCred, respCred)
						assert.InDelta(t, time.Time(*tc.expected.response[i].Expiration).UnixMilli(), time.Time(*resp.Expiration).UnixMilli(), 1000)
						expectCredExpiration := common.ToPointer(TimeUTC(time.Date(tomorrow.Year(), tomorrow.Month(), tomorrow.Day(), 0, 0, 0, 0, time.UTC)))
						assert.Equal(t, expectCredExpiration.String(), resp.CredentialExpiration.String())
					}
				}
			case http.StatusBadRequest:
				var response GetLinks400JSONResponse
				assert.NoError(t, json.Unmarshal(rr.Body.Bytes(), &response))
			}
		})
	}
}

func TestServer_DeleteLink(t *testing.T) {
	const (
		method     = "polygonid"
		blockchain = "polygon"
		network    = "mumbai"
		BJJ        = "BJJ"
		url        = "https://raw.githubusercontent.com/iden3/claim-schema-vocab/main/schemas/json/KYCAgeCredential-v3.json"
		schemaType = "KYCCountryOfResidenceCredential"
	)
	ctx := log.NewContext(context.Background(), log.LevelDebug, log.OutputText, os.Stdout)
	identityRepo := repositories.NewIdentity()
	claimsRepo := repositories.NewClaims()
	schemaRepository := repositories.NewSchema(*storage)
	identityStateRepo := repositories.NewIdentityState()
	mtRepo := repositories.NewIdentityMerkleTreeRepository()
	mtService := services.NewIdentityMerkleTrees(mtRepo)
	revocationRepository := repositories.NewRevocation()
	connectionsRepository := repositories.NewConnections()
	linkRepository := repositories.NewLink(*storage)
	sessionRepository := repositories.NewSessionCached(cachex)
	revocationStatusResolver := revocation_status.NewRevocationStatusResolver(cfg.CredentialStatus)
	rhsFactory := reverse_hash.NewFactory(cfg.CredentialStatus.RHS.URL, nil, commonEth.HexToAddress(cfg.CredentialStatus.OnchainTreeStore.SupportedTreeStoreContract), reverse_hash.DefaultRHSTimeOut)
	identityService := services.NewIdentity(keyStore, identityRepo, mtRepo, identityStateRepo, mtService, nil, claimsRepo, revocationRepository, connectionsRepository, storage, nil, nil, pubsub.NewMock(), cfg.CredentialStatus, rhsFactory, revocationStatusResolver)
	claimsService := services.NewClaim(claimsRepo, identityService, nil, mtService, identityStateRepo, schemaLoader, storage, cfg.CredentialStatus.DirectStatus.GetURL(), pubsub.NewMock(), ipfsGatewayURL, revocationStatusResolver)
	connectionsService := services.NewConnection(connectionsRepository, storage)
	linkService := services.NewLinkService(storage, claimsService, nil, claimsRepo, linkRepository, schemaRepository, schemaLoader, sessionRepository, pubsub.NewMock(), ipfsGatewayURL)
	iden, err := identityService.Create(ctx, "polygon-test", &ports.DIDCreationOptions{Method: method, Blockchain: blockchain, Network: network, KeyType: BJJ})
	require.NoError(t, err)

	did, err := w3c.ParseDID(iden.Identifier)
	require.NoError(t, err)

	schemaSrv := services.NewSchema(repositories.NewSchema(*storage), schemaLoader)
	iReq := ports.NewImportSchemaRequest(url, schemaType, common.ToPointer("someTitle"), uuid.NewString(), common.ToPointer("someDescription"))
	importedSchema, err := schemaSrv.ImportSchema(ctx, *did, iReq)
	assert.NoError(t, err)

	cfg.APIUI.IssuerDID = *did
	server := NewServer(&cfg, NewIdentityMock(), claimsService, NewSchemaMock(), connectionsService, linkService, nil, NewPublisherMock(), NewPackageManagerMock(), nil)

	validUntil := common.ToPointer(time.Date(2023, 8, 15, 14, 30, 45, 100, time.Local))
	credentialExpiration := common.ToPointer(time.Date(2025, 8, 15, 14, 30, 45, 100, time.Local))
	link, err := linkService.Save(ctx, *did, common.ToPointer(10), validUntil, importedSchema.ID, credentialExpiration, true, true, domain.CredentialSubject{"birthday": 19791109, "documentType": 12}, nil)
	assert.NoError(t, err)
	handler := getHandler(ctx, server)

	type expected struct {
		response DeleteLinkResponseObject
		httpCode int
	}

	type testConfig struct {
		name     string
		id       uuid.UUID
		auth     func() (string, string)
		expected expected
	}

	for _, tc := range []testConfig{
		{
			name: "No auth header",
			auth: authWrong,
			id:   link.ID,
			expected: expected{
				httpCode: http.StatusUnauthorized,
			},
		},
		{
			name: "Claim link does not exist",
			auth: authOk,
			id:   uuid.New(),
			expected: expected{
				response: DeleteLink400JSONResponse{N400JSONResponse{Message: "link does not exist"}},
				httpCode: http.StatusBadRequest,
			},
		},
		{
			name: "Happy path",
			auth: authOk,
			id:   link.ID,
			expected: expected{
				response: DeleteLink200JSONResponse{Message: "link deleted"},
				httpCode: http.StatusOK,
			},
		},
	} {
		t.Run(tc.name, func(t *testing.T) {
			rr := httptest.NewRecorder()
			url := fmt.Sprintf("/v1/credentials/links/%s", tc.id)

			req, err := http.NewRequest(http.MethodDelete, url, tests.JSONBody(t, nil))
			req.SetBasicAuth(tc.auth())
			require.NoError(t, err)

			handler.ServeHTTP(rr, req)

			require.Equal(t, tc.expected.httpCode, rr.Code)

			switch tc.expected.httpCode {
			case http.StatusOK:
				var response GenericMessage
				require.NoError(t, json.Unmarshal(rr.Body.Bytes(), &response))
				expected, ok := tc.expected.response.(DeleteLink200JSONResponse)
				assert.True(t, ok)
				assert.Equal(t, expected.Message, response.Message)

			case http.StatusBadRequest:
				var response DeleteLink400JSONResponse
				require.NoError(t, json.Unmarshal(rr.Body.Bytes(), &response))
				assert.EqualValues(t, tc.expected.response, response)
			}
		})
	}
}

func TestServer_DeleteLinkForDifferentDID(t *testing.T) {
	const (
		method     = "polygonid"
		blockchain = "polygon"
		network    = "mumbai"
		BJJ        = "BJJ"
		url        = "https://raw.githubusercontent.com/iden3/claim-schema-vocab/main/schemas/json/KYCAgeCredential-v3.json"
		schemaType = "KYCCountryOfResidenceCredential"
	)
	ctx := log.NewContext(context.Background(), log.LevelDebug, log.OutputText, os.Stdout)
	identityRepo := repositories.NewIdentity()
	claimsRepo := repositories.NewClaims()
	identityStateRepo := repositories.NewIdentityState()
	mtRepo := repositories.NewIdentityMerkleTreeRepository()
	mtService := services.NewIdentityMerkleTrees(mtRepo)
	revocationRepository := repositories.NewRevocation()
	connectionsRepository := repositories.NewConnections()
	linkRepository := repositories.NewLink(*storage)
	schemaRepository := repositories.NewSchema(*storage)
	sessionRepository := repositories.NewSessionCached(cachex)
	revocationStatusResolver := revocation_status.NewRevocationStatusResolver(cfg.CredentialStatus)
	rhsFactory := reverse_hash.NewFactory(cfg.CredentialStatus.RHS.URL, nil, commonEth.HexToAddress(cfg.CredentialStatus.OnchainTreeStore.SupportedTreeStoreContract), reverse_hash.DefaultRHSTimeOut)
	identityService := services.NewIdentity(keyStore, identityRepo, mtRepo, identityStateRepo, mtService, nil, claimsRepo, revocationRepository, connectionsRepository, storage, nil, nil, pubsub.NewMock(), cfg.CredentialStatus, rhsFactory, revocationStatusResolver)
	claimsService := services.NewClaim(claimsRepo, identityService, nil, mtService, identityStateRepo, schemaLoader, storage, cfg.CredentialStatus.DirectStatus.GetURL(), pubsub.NewMock(), ipfsGatewayURL, revocationStatusResolver)
	connectionsService := services.NewConnection(connectionsRepository, storage)
	linkService := services.NewLinkService(storage, claimsService, nil, claimsRepo, linkRepository, schemaRepository, schemaLoader, sessionRepository, pubsub.NewMock(), ipfsGatewayURL)
	iden, err := identityService.Create(ctx, "polygon-test", &ports.DIDCreationOptions{Method: method, Blockchain: blockchain, Network: network, KeyType: BJJ})
	require.NoError(t, err)

	iden2, err := identityService.Create(ctx, "polygon-test", &ports.DIDCreationOptions{Method: method, Blockchain: blockchain, Network: network, KeyType: BJJ})
	require.NoError(t, err)

	did, err := w3c.ParseDID(iden.Identifier)
	require.NoError(t, err)

	schemaSrv := services.NewSchema(repositories.NewSchema(*storage), schemaLoader)
	iReq := ports.NewImportSchemaRequest(url, schemaType, common.ToPointer("someTitle"), uuid.NewString(), common.ToPointer("someDescription"))
	importedSchema, err := schemaSrv.ImportSchema(ctx, *did, iReq)
	assert.NoError(t, err)

	did2, err := w3c.ParseDID(iden2.Identifier)
	require.NoError(t, err)

	cfg.APIUI.IssuerDID = *did2
	server := NewServer(&cfg, NewIdentityMock(), claimsService, NewSchemaMock(), connectionsService, linkService, nil, NewPublisherMock(), NewPackageManagerMock(), nil)

	validUntil := common.ToPointer(time.Date(2023, 8, 15, 14, 30, 45, 100, time.Local))
	credentialExpiration := common.ToPointer(time.Date(2025, 8, 15, 14, 30, 45, 100, time.Local))
	link, err := linkService.Save(ctx, *did, common.ToPointer(10), validUntil, importedSchema.ID, credentialExpiration, true, true, domain.CredentialSubject{"birthday": 19791109, "documentType": 12}, nil)
	assert.NoError(t, err)
	handler := getHandler(ctx, server)

	type expected struct {
		response DeleteLinkResponseObject
		httpCode int
	}

	type testConfig struct {
		name     string
		id       uuid.UUID
		auth     func() (string, string)
		expected expected
	}

	for _, tc := range []testConfig{
		{
			name: "No auth header",
			auth: authWrong,
			id:   link.ID,
			expected: expected{
				httpCode: http.StatusUnauthorized,
			},
		},
		{
			name: "Claim link does not exist for a did",
			auth: authOk,
			id:   link.ID,
			expected: expected{
				response: DeleteLink400JSONResponse{N400JSONResponse{Message: "link does not exist"}},
				httpCode: http.StatusBadRequest,
			},
		},
	} {
		t.Run(tc.name, func(t *testing.T) {
			rr := httptest.NewRecorder()
			url := fmt.Sprintf("/v1/credentials/links/%s", tc.id)

			req, err := http.NewRequest(http.MethodDelete, url, tests.JSONBody(t, nil))
			req.SetBasicAuth(tc.auth())
			require.NoError(t, err)

			handler.ServeHTTP(rr, req)

			require.Equal(t, tc.expected.httpCode, rr.Code)

			switch tc.expected.httpCode {
			case http.StatusOK:
				var response GenericMessage
				require.NoError(t, json.Unmarshal(rr.Body.Bytes(), &response))
				expected, ok := tc.expected.response.(DeleteLink200JSONResponse)
				assert.True(t, ok)
				assert.Equal(t, expected.Message, response.Message)

			case http.StatusBadRequest:
				var response DeleteLink400JSONResponse
				require.NoError(t, json.Unmarshal(rr.Body.Bytes(), &response))
				assert.EqualValues(t, tc.expected.response, response)
			}
		})
	}
}

func TestServer_CreateLinkQRCode(t *testing.T) {
	const (
		method     = "polygonid"
		blockchain = "polygon"
		network    = "mumbai"
		BJJ        = "BJJ"
		url        = "https://raw.githubusercontent.com/iden3/claim-schema-vocab/main/schemas/json/KYCAgeCredential-v3.json"
		schemaType = "KYCCountryOfResidenceCredential"
	)
	ctx := log.NewContext(context.Background(), log.LevelDebug, log.OutputText, os.Stdout)
	identityRepo := repositories.NewIdentity()
	claimsRepo := repositories.NewClaims()
	identityStateRepo := repositories.NewIdentityState()
	mtRepo := repositories.NewIdentityMerkleTreeRepository()
	mtService := services.NewIdentityMerkleTrees(mtRepo)
	qrService := services.NewQrStoreService(cachex)
	revocationRepository := repositories.NewRevocation()
	connectionsRepository := repositories.NewConnections()
	linkRepository := repositories.NewLink(*storage)
	schemaRepository := repositories.NewSchema(*storage)
	sessionRepository := repositories.NewSessionCached(cachex)
	revocationStatusResolver := revocation_status.NewRevocationStatusResolver(cfg.CredentialStatus)
	rhsFactory := reverse_hash.NewFactory(cfg.CredentialStatus.RHS.URL, nil, commonEth.HexToAddress(cfg.CredentialStatus.OnchainTreeStore.SupportedTreeStoreContract), reverse_hash.DefaultRHSTimeOut)
	identityService := services.NewIdentity(keyStore, identityRepo, mtRepo, identityStateRepo, mtService, qrService, claimsRepo, revocationRepository, connectionsRepository, storage, nil, nil, pubsub.NewMock(), cfg.CredentialStatus, rhsFactory, revocationStatusResolver)
	claimsService := services.NewClaim(claimsRepo, identityService, nil, mtService, identityStateRepo, schemaLoader, storage, cfg.CredentialStatus.DirectStatus.GetURL(), pubsub.NewMock(), ipfsGatewayURL, revocationStatusResolver)
	connectionsService := services.NewConnection(connectionsRepository, storage)
	linkService := services.NewLinkService(storage, claimsService, qrService, claimsRepo, linkRepository, schemaRepository, schemaLoader, sessionRepository, pubsub.NewMock(), ipfsGatewayURL)
	iden, err := identityService.Create(ctx, "polygon-test", &ports.DIDCreationOptions{Method: method, Blockchain: blockchain, Network: network, KeyType: BJJ})
	require.NoError(t, err)

	did, err := w3c.ParseDID(iden.Identifier)
	require.NoError(t, err)

	schemaSrv := services.NewSchema(repositories.NewSchema(*storage), schemaLoader)
	iReq := ports.NewImportSchemaRequest(url, schemaType, common.ToPointer("someTitle"), uuid.NewString(), common.ToPointer("someDescription"))
	importedSchema, err := schemaSrv.ImportSchema(ctx, *did, iReq)
	assert.NoError(t, err)

	cfg.APIUI.IssuerDID = *did
	// cfg.APIUI.ServerURL = "http://localhost/issuer-admin"

	server := NewServer(&cfg, NewIdentityMock(), claimsService, NewSchemaMock(), connectionsService, linkService, qrService, NewPublisherMock(), NewPackageManagerMock(), nil)

	validUntil := common.ToPointer(time.Now().Add(365 * 24 * time.Hour))
	credentialExpiration := common.ToPointer(validUntil.Add(365 * 24 * time.Hour))
	link, err := linkService.Save(ctx, *did, common.ToPointer(10), validUntil, importedSchema.ID, credentialExpiration, true, true, domain.CredentialSubject{"birthday": 19791109, "documentType": 12}, nil)
	assert.NoError(t, err)

	yesterday := time.Now().Add(-24 * time.Hour)
	linkExpired, err := linkService.Save(ctx, *did, common.ToPointer(10), &yesterday, importedSchema.ID, nil, true, true, domain.CredentialSubject{"birthday": 19791109, "documentType": 12}, nil)
	require.NoError(t, err)

	handler := getHandler(ctx, server)

	linkDetail := getLinkResponse(*link)

	type expected struct {
		linkDetail Link
		httpCode   int
		qrWithLink bool
		message    string
	}

	type testConfig struct {
		name     string
		request  CreateLinkQrCodeRequestObject
		expected expected
	}

	for _, tc := range []testConfig{
		{
			name:    "Wrong link id",
			request: CreateLinkQrCodeRequestObject{Id: uuid.New()},
			expected: expected{
				httpCode: http.StatusNotFound,
				message:  "error: link not found",
			},
		},
		{
			name: "Expired link",
			request: CreateLinkQrCodeRequestObject{
				Id:     linkExpired.ID,
				Params: CreateLinkQrCodeParams{Type: nil},
			},
			expected: expected{
				httpCode: http.StatusNotFound,
				message:  "error: cannot issue a credential for an expired link",
			},
		},
		{
			name: "Happy path without qr type, expecting a qr code with link",
			request: CreateLinkQrCodeRequestObject{
				Id:     link.ID,
				Params: CreateLinkQrCodeParams{Type: nil},
			},
			expected: expected{
				linkDetail: linkDetail,
				qrWithLink: true,
				httpCode:   http.StatusOK,
			},
		},
		{
			name: "Happy path with qr type == link",
			request: CreateLinkQrCodeRequestObject{
				Id:     link.ID,
				Params: CreateLinkQrCodeParams{Type: common.ToPointer(CreateLinkQrCodeParamsTypeLink)},
			},
			expected: expected{
				linkDetail: linkDetail,
				qrWithLink: true,
				httpCode:   http.StatusOK,
			},
		},
		{
			name: "Happy path with qr type == raw",
			request: CreateLinkQrCodeRequestObject{
				Id:     link.ID,
				Params: CreateLinkQrCodeParams{Type: common.ToPointer(CreateLinkQrCodeParamsTypeRaw)},
			},
			expected: expected{
				linkDetail: linkDetail,
				qrWithLink: false,
				httpCode:   http.StatusOK,
			},
		},
	} {
		t.Run(tc.name, func(t *testing.T) {
			rr := httptest.NewRecorder()
			apiURL := fmt.Sprintf("/v1/credentials/links/%s/qrcode", tc.request.Id.String())
			if tc.request.Params.Type != nil {
				apiURL = apiURL + "?type=" + string(*tc.request.Params.Type)
			}

			req, err := http.NewRequest(http.MethodPost, apiURL, tests.JSONBody(t, nil))
			require.NoError(t, err)

			handler.ServeHTTP(rr, req)

			require.Equal(t, tc.expected.httpCode, rr.Code)

			switch tc.expected.httpCode {
			case http.StatusOK:
				callBack := cfg.APIUI.ServerURL + "/v1/credentials/links/callback?"
				var response CreateLinkQrCode200JSONResponse
				require.NoError(t, json.Unmarshal(rr.Body.Bytes(), &response))

				realQR := protocol.AuthorizationRequestMessage{}
				if tc.expected.qrWithLink {
					qrLink := checkQRfetchURL(t, response.QrCode)

					// Now let's fetch the original QR using the url
					rr := httptest.NewRecorder()
					req, err := http.NewRequest(http.MethodGet, qrLink, nil)
					require.NoError(t, err)
					handler.ServeHTTP(rr, req)
					require.Equal(t, http.StatusOK, rr.Code)

					require.NoError(t, json.Unmarshal(rr.Body.Bytes(), &realQR))
				} else {
					require.NoError(t, json.Unmarshal([]byte(response.QrCode), &realQR))
				}

				assert.NotNil(t, realQR.Body)
				assert.Equal(t, "authentication", realQR.Body.Reason)
				callbackArr := strings.Split(realQR.Body.CallbackURL, "sessionID")
				assert.True(t, len(callbackArr) == 2)
				assert.Equal(t, callBack, callbackArr[0])
				params := strings.Split(callbackArr[1], "linkID")
				assert.True(t, len(params) == 2)
				assert.NotNil(t, realQR.ID)
				assert.Equal(t, "https://iden3-communication.io/authorization/1.0/request", string(realQR.Type))
				assert.Equal(t, "application/iden3comm-plain-json", string(realQR.Typ))
				assert.Equal(t, cfg.APIUI.IssuerDID.String(), realQR.From)
				assert.NotNil(t, realQR.ThreadID)
				assert.NotNil(t, response.SessionID)
				assert.Equal(t, tc.expected.linkDetail.Id, response.LinkDetail.Id)
				assert.Equal(t, tc.expected.linkDetail.SchemaType, response.LinkDetail.SchemaType)

			case http.StatusNotFound:
				var response CreateLinkQrCode404JSONResponse
				require.NoError(t, json.Unmarshal(rr.Body.Bytes(), &response))
				assert.EqualValues(t, tc.expected.message, response.Message)
			}
		})
	}
}

func TestServer_GetLinkQRCode(t *testing.T) {
	const (
		method     = "polygonid"
		blockchain = "polygon"
		network    = "mumbai"
		BJJ        = "BJJ"
		url        = "https://raw.githubusercontent.com/iden3/claim-schema-vocab/main/schemas/json/KYCAgeCredential-v3.json"
		schemaType = "KYCCountryOfResidenceCredential"
	)
	ctx := log.NewContext(context.Background(), log.LevelDebug, log.OutputText, os.Stdout)
	identityRepo := repositories.NewIdentity()
	claimsRepo := repositories.NewClaims()
	identityStateRepo := repositories.NewIdentityState()
	mtRepo := repositories.NewIdentityMerkleTreeRepository()
	mtService := services.NewIdentityMerkleTrees(mtRepo)
	revocationRepository := repositories.NewRevocation()
	connectionsRepository := repositories.NewConnections()
	linkRepository := repositories.NewLink(*storage)
	schemaRepository := repositories.NewSchema(*storage)
	sessionRepository := repositories.NewSessionCached(cachex)
	revocationStatusResolver := revocation_status.NewRevocationStatusResolver(cfg.CredentialStatus)
	rhsFactory := reverse_hash.NewFactory(cfg.CredentialStatus.RHS.URL, nil, commonEth.HexToAddress(cfg.CredentialStatus.OnchainTreeStore.SupportedTreeStoreContract), reverse_hash.DefaultRHSTimeOut)
	qrService := services.NewQrStoreService(cachex)
	identityService := services.NewIdentity(keyStore, identityRepo, mtRepo, identityStateRepo, mtService, qrService, claimsRepo, revocationRepository, connectionsRepository, storage, nil, nil, pubsub.NewMock(), cfg.CredentialStatus, rhsFactory, revocationStatusResolver)
	claimsService := services.NewClaim(claimsRepo, identityService, qrService, mtService, identityStateRepo, schemaLoader, storage, cfg.CredentialStatus.DirectStatus.GetURL(), pubsub.NewMock(), ipfsGatewayURL, revocationStatusResolver)
	connectionsService := services.NewConnection(connectionsRepository, storage)
	linkService := services.NewLinkService(storage, claimsService, qrService, claimsRepo, linkRepository, schemaRepository, schemaLoader, sessionRepository, pubsub.NewMock(), ipfsGatewayURL)
	iden, err := identityService.Create(ctx, "polygon-test", &ports.DIDCreationOptions{Method: method, Blockchain: blockchain, Network: network, KeyType: BJJ})
	require.NoError(t, err)

	did, err := w3c.ParseDID(iden.Identifier)
	require.NoError(t, err)

	schemaSrv := services.NewSchema(repositories.NewSchema(*storage), schemaLoader)
	iReq := ports.NewImportSchemaRequest(url, schemaType, common.ToPointer("someTitle"), uuid.NewString(), common.ToPointer("someDescription"))
	importedSchema, err := schemaSrv.ImportSchema(ctx, *did, iReq)
	assert.NoError(t, err)

	cfg.APIUI.IssuerDID = *did
	cfg.APIUI.ServerURL = "http://localhost/issuer-admin"

	server := NewServer(&cfg, NewIdentityMock(), claimsService, NewSchemaMock(), connectionsService, linkService, qrService, NewPublisherMock(), NewPackageManagerMock(), nil)

	validUntil := common.ToPointer(time.Date(2023, 8, 15, 14, 30, 45, 0, time.Local))
	credentialExpiration := common.ToPointer(time.Date(2025, 8, 15, 14, 30, 45, 0, time.Local))
	link, err := linkService.Save(ctx, *did, common.ToPointer(10), validUntil, importedSchema.ID, credentialExpiration, true, true, domain.CredentialSubject{"birthday": 19791109, "documentType": 12}, nil)
	assert.NoError(t, err)
	handler := getHandler(ctx, server)

	sessionID := uuid.New()
	userDID, err := w3c.ParseDID("did:polygonid:polygon:mumbai:2qP8KN3KRwBi37jB2ENXrWxhTo3pefaU5u5BFPbjYo")
	assert.NoError(t, err)
	qrcode := &linkState.QRCodeMessage{
		ID:       uuid.New().String(),
		Typ:      "application/iden3comm-plain-json",
		Type:     "https://iden3-communication.io/credentials/1.0/offer",
		ThreadID: uuid.New().String(),
		Body: linkState.CredentialsLinkMessageBody{
			URL: "https://domain/issuer/v1/agent",
			Credentials: []linkState.CredentialLink{
				{
					ID:          uuid.NewString(),
					Description: "KYCAgeCredential",
				},
			},
		},
		From: did.String(),
		To:   userDID.String(),
	}

	qrCodeBytes, err := json.Marshal(qrcode)
	require.NoError(t, err)

	linkDetail := getLinkResponse(*link)
	id, err := qrService.Store(ctx, qrCodeBytes, 100*time.Second)
	require.NoError(t, err)
	qrCodeLink := qrService.ToURL("http://localhost:3002", id)

	type expected struct {
		qrCode     *string
		linkDetail Link
		status     string
		httpCode   int
	}

	type testConfig struct {
		name      string
		id        uuid.UUID
		sessionID uuid.UUID
		state     *linkState.State
		expected  expected
	}

	for _, tc := range []testConfig{
		{
			name:      "Wrong sessionID",
			sessionID: uuid.New(),
			id:        link.ID,
			state:     nil,
			expected: expected{
				httpCode: http.StatusBadRequest,
			},
		},
		{
			name:      "Wrong linkID",
			sessionID: sessionID,
			id:        uuid.New(),
			state:     nil,
			expected: expected{
				httpCode: http.StatusNotFound,
			},
		},
		{
			name:      "Error state",
			sessionID: sessionID,
			id:        link.ID,
			state:     linkState.NewStateError(errors.New("something wrong")),
			expected: expected{
				httpCode: http.StatusBadRequest,
			},
		},
		{
			name:      "Pending state",
			sessionID: sessionID,
			id:        link.ID,
			state:     linkState.NewStatePending(),
			expected: expected{
				httpCode: http.StatusOK,
				status:   "pending",
			},
		},
		{
			name:      "Happy path",
			id:        link.ID,
			sessionID: sessionID,
			state:     linkState.NewStateDone(qrCodeLink),
			expected: expected{
				linkDetail: linkDetail,
				qrCode:     common.ToPointer(qrCodeLink),
				status:     "done",
				httpCode:   http.StatusOK,
			},
		},
	} {
		t.Run(tc.name, func(t *testing.T) {
			if tc.state != nil {
				err := sessionRepository.SetLink(ctx, linkState.CredentialStateCacheKey(tc.id.String(), tc.sessionID.String()), *tc.state)
				assert.NoError(t, err)
			}

			rr := httptest.NewRecorder()
			url := fmt.Sprintf("/v1/credentials/links/%s/qrcode?sessionID=%s", tc.id, tc.sessionID)
			req, err := http.NewRequest(http.MethodGet, url, tests.JSONBody(t, nil))
			require.NoError(t, err)
			handler.ServeHTTP(rr, req)

			require.Equal(t, tc.expected.httpCode, rr.Code)
			switch tc.expected.httpCode {
			case http.StatusOK:
				var response GetLinkQRCode200JSONResponse
				require.NoError(t, json.Unmarshal(rr.Body.Bytes(), &response))
				if tc.expected.status == "pending" {
					assert.Equal(t, tc.expected.status, *response.Status)
				} else {
					assert.Equal(t, tc.expected.linkDetail.Id, response.LinkDetail.Id)
					assert.Equal(t, tc.expected.linkDetail.SchemaType, response.LinkDetail.SchemaType)
					assert.Equal(t, tc.expected.status, *response.Status)
					require.NotNil(t, response.QrCode)
					assert.Equal(t, *tc.expected.qrCode, *response.QrCode)
					qrLink := checkQRfetchURL(t, *response.QrCode)

					// Now let's fetch the original QR using the url
					rr := httptest.NewRecorder()
					req, err := http.NewRequest(http.MethodGet, qrLink, nil)
					require.NoError(t, err)
					handler.ServeHTTP(rr, req)
					require.Equal(t, http.StatusOK, rr.Code)

					// Let's verify the QR body
					realQR := protocol.CredentialsOfferMessage{}
					require.NoError(t, json.Unmarshal(rr.Body.Bytes(), &realQR))
				}
			}
		})
	}
}

func TestServer_GetStateStatus(t *testing.T) {
	const (
		method     = "polygonid"
		blockchain = "polygon"
		network    = "mumbai"
		BJJ        = "BJJ"
	)
	ctx := log.NewContext(context.Background(), log.LevelDebug, log.OutputText, os.Stdout)
	identityRepo := repositories.NewIdentity()
	claimsRepo := repositories.NewClaims()
	identityStateRepo := repositories.NewIdentityState()
	mtRepo := repositories.NewIdentityMerkleTreeRepository()
	mtService := services.NewIdentityMerkleTrees(mtRepo)
	revocationRepository := repositories.NewRevocation()
	connectionsRepository := repositories.NewConnections()
	revocationStatusResolver := revocation_status.NewRevocationStatusResolver(cfg.CredentialStatus)
	rhsFactory := reverse_hash.NewFactory(cfg.CredentialStatus.RHS.URL, nil, commonEth.HexToAddress(cfg.CredentialStatus.OnchainTreeStore.SupportedTreeStoreContract), reverse_hash.DefaultRHSTimeOut)
	identityService := services.NewIdentity(keyStore, identityRepo, mtRepo, identityStateRepo, mtService, nil, claimsRepo, revocationRepository, connectionsRepository, storage, nil, nil, pubsub.NewMock(), cfg.CredentialStatus, rhsFactory, revocationStatusResolver)
	claimsService := services.NewClaim(claimsRepo, identityService, nil, mtService, identityStateRepo, schemaLoader, storage, cfg.CredentialStatus.DirectStatus.GetURL(), pubsub.NewMock(), ipfsGatewayURL, revocationStatusResolver)
	connectionsService := services.NewConnection(connectionsRepository, storage)
	schema := "https://raw.githubusercontent.com/iden3/claim-schema-vocab/main/schemas/json/KYCAgeCredential-v3.json"
	credentialSubject := map[string]any{
		"id":           "did:polygonid:polygon:mumbai:2qE1BZ7gcmEoP2KppvFPCZqyzyb5tK9T6Gec5HFANQ",
		"birthday":     19960424,
		"documentType": 2,
	}
	typeC := "KYCAgeCredential"
	merklizedRootPosition := "index"
	iden, err := identityService.Create(ctx, "polygon-test", &ports.DIDCreationOptions{Method: method, Blockchain: blockchain, Network: network, KeyType: BJJ})
	require.NoError(t, err)

	did, err := w3c.ParseDID(iden.Identifier)
	require.NoError(t, err)

	cfg.APIUI.IssuerDID = *did
	server := NewServer(&cfg, identityService, claimsService, NewSchemaMock(), connectionsService, NewLinkMock(), nil, NewPublisherMock(), NewPackageManagerMock(), nil)

	handler := getHandler(ctx, server)

	type expected struct {
		response GetStateStatus200JSONResponse
		httpCode int
	}

	type testConfig struct {
		name     string
		auth     func() (string, string)
		cleanUp  func()
		expected expected
	}
	for _, tc := range []testConfig{
		{
			name: "No auth header",
			auth: authWrong,
			expected: expected{
				httpCode: http.StatusUnauthorized,
			},
		},
		{
			name: "No states to process",
			auth: authOk,
			expected: expected{
				response: GetStateStatus200JSONResponse{PendingActions: false},
				httpCode: http.StatusOK,
			},
			cleanUp: func() {
				cred, err := claimsService.Save(ctx, ports.NewCreateClaimRequest(did, schema, credentialSubject, nil, typeC, nil, nil, &merklizedRootPosition, common.ToPointer(true), common.ToPointer(true), nil, true, verifiable.SparseMerkleTreeProof, nil, nil))
				require.NoError(t, err)
				require.NoError(t, claimsService.Revoke(ctx, cfg.APIUI.IssuerDID, uint64(cred.RevNonce), "not valid"))
			},
		},
		{
			name: "New state to process",
			auth: authOk,
			expected: expected{
				response: GetStateStatus200JSONResponse{PendingActions: true},
				httpCode: http.StatusOK,
			},
			cleanUp: func() {},
		},
	} {
		t.Run(tc.name, func(t *testing.T) {
			rr := httptest.NewRecorder()
			url := "/v1/state/status"

			req, err := http.NewRequest(http.MethodGet, url, nil)
			req.SetBasicAuth(tc.auth())
			require.NoError(t, err)

			handler.ServeHTTP(rr, req)

			require.Equal(t, tc.expected.httpCode, rr.Code)

			switch tc.expected.httpCode {
			case http.StatusOK:
				var response GetStateStatus200JSONResponse
				require.NoError(t, json.Unmarshal(rr.Body.Bytes(), &response))
				assert.Equal(t, tc.expected.response.PendingActions, response.PendingActions)
				tc.cleanUp()
			}
		})
	}
}

func TestServer_GetStateTransactions(t *testing.T) {
	const (
		method     = "polygonid"
		blockchain = "polygon"
		network    = "mumbai"
		BJJ        = "BJJ"
	)
	ctx := log.NewContext(context.Background(), log.LevelDebug, log.OutputText, os.Stdout)
	identityRepo := repositories.NewIdentity()
	claimsRepo := repositories.NewClaims()
	identityStateRepo := repositories.NewIdentityState()
	mtRepo := repositories.NewIdentityMerkleTreeRepository()
	mtService := services.NewIdentityMerkleTrees(mtRepo)
	revocationRepository := repositories.NewRevocation()
	connectionsRepository := repositories.NewConnections()
	revocationStatusResolver := revocation_status.NewRevocationStatusResolver(cfg.CredentialStatus)
	rhsFactory := reverse_hash.NewFactory(cfg.CredentialStatus.RHS.URL, nil, commonEth.HexToAddress(cfg.CredentialStatus.OnchainTreeStore.SupportedTreeStoreContract), reverse_hash.DefaultRHSTimeOut)
	identityService := services.NewIdentity(keyStore, identityRepo, mtRepo, identityStateRepo, mtService, nil, claimsRepo, revocationRepository, connectionsRepository, storage, nil, nil, pubsub.NewMock(), cfg.CredentialStatus, rhsFactory, revocationStatusResolver)
	claimsService := services.NewClaim(claimsRepo, identityService, nil, mtService, identityStateRepo, schemaLoader, storage, cfg.CredentialStatus.DirectStatus.GetURL(), pubsub.NewMock(), ipfsGatewayURL, revocationStatusResolver)
	connectionsService := services.NewConnection(connectionsRepository, storage)
	iden, err := identityService.Create(ctx, "polygon-test", &ports.DIDCreationOptions{Method: method, Blockchain: blockchain, Network: network, KeyType: BJJ})
	require.NoError(t, err)

	did, err := w3c.ParseDID(iden.Identifier)
	require.NoError(t, err)

	cfg.APIUI.IssuerDID = *did
	server := NewServer(&cfg, identityService, claimsService, NewSchemaMock(), connectionsService, NewLinkMock(), nil, NewPublisherMock(), NewPackageManagerMock(), nil)

	handler := getHandler(ctx, server)

	type expected struct {
		response GetStateTransactions200JSONResponse
		httpCode int
	}

	type testConfig struct {
		name     string
		auth     func() (string, string)
		expected expected
	}
	for _, tc := range []testConfig{
		{
			name: "No auth header",
			auth: authWrong,
			expected: expected{
				httpCode: http.StatusUnauthorized,
			},
		},
		{
			name: "No states to process",
			auth: authOk,
			expected: expected{
				response: GetStateTransactions200JSONResponse{},
				httpCode: http.StatusOK,
			},
		},
		{
			name: "No state transactions after revoking/creating credentials",
			auth: authOk,
			expected: expected{
				response: GetStateTransactions200JSONResponse{},
				httpCode: http.StatusOK,
			},
		},
	} {
		t.Run(tc.name, func(t *testing.T) {
			rr := httptest.NewRecorder()
			url := "/v1/state/transactions"

			req, err := http.NewRequest(http.MethodGet, url, nil)
			req.SetBasicAuth(tc.auth())
			require.NoError(t, err)
			handler.ServeHTTP(rr, req)
			require.Equal(t, tc.expected.httpCode, rr.Code)

			switch tc.expected.httpCode {
			case http.StatusOK:
				var response GetStateTransactions200JSONResponse
				require.NoError(t, json.Unmarshal(rr.Body.Bytes(), &response))
				assert.Equal(t, len(tc.expected.response), len(response))
			}
		})
	}
}

func TestServer_GetRevocationStatus(t *testing.T) {
	const (
		method     = "polygonid"
		blockchain = "polygon"
		network    = "mumbai"
		BJJ        = "BJJ"
	)
	ctx := log.NewContext(context.Background(), log.LevelDebug, log.OutputText, os.Stdout)
	identityRepo := repositories.NewIdentity()
	claimsRepo := repositories.NewClaims()
	identityStateRepo := repositories.NewIdentityState()
	mtRepo := repositories.NewIdentityMerkleTreeRepository()
	mtService := services.NewIdentityMerkleTrees(mtRepo)
	revocationRepository := repositories.NewRevocation()
	connectionsRepository := repositories.NewConnections()
	revocationStatusResolver := revocation_status.NewRevocationStatusResolver(cfg.CredentialStatus)
	rhsFactory := reverse_hash.NewFactory(cfg.CredentialStatus.RHS.URL, nil, commonEth.HexToAddress(cfg.CredentialStatus.OnchainTreeStore.SupportedTreeStoreContract), reverse_hash.DefaultRHSTimeOut)
	identityService := services.NewIdentity(keyStore, identityRepo, mtRepo, identityStateRepo, mtService, nil, claimsRepo, revocationRepository, connectionsRepository, storage, nil, nil, pubsub.NewMock(), cfg.CredentialStatus, rhsFactory, revocationStatusResolver)
	pubSub := pubsub.NewMock()
	claimsService := services.NewClaim(claimsRepo, identityService, nil, mtService, identityStateRepo, schemaLoader, storage, cfg.CredentialStatus.DirectStatus.GetURL(), pubSub, ipfsGatewayURL, revocationStatusResolver)
	connectionsService := services.NewConnection(connectionsRepository, storage)
	iden, err := identityService.Create(ctx, "polygon-test", &ports.DIDCreationOptions{Method: method, Blockchain: blockchain, Network: network, KeyType: BJJ})
	require.NoError(t, err)

	did, err := w3c.ParseDID(iden.Identifier)
	require.NoError(t, err)

	cfg.APIUI.IssuerDID = *did
	server := NewServer(&cfg, NewIdentityMock(), claimsService, NewSchemaMock(), connectionsService, NewLinkMock(), nil, NewPublisherMock(), NewPackageManagerMock(), nil)

	credentialSubject := map[string]any{
		"id":           "did:polygonid:polygon:mumbai:2qE1BZ7gcmEoP2KppvFPCZqyzyb5tK9T6Gec5HFANQ",
		"birthday":     19960424,
		"documentType": 2,
	}
	typeC := "KYCAgeCredential"
	merklizedRootPosition := "index"
	schema := "https://raw.githubusercontent.com/iden3/claim-schema-vocab/main/schemas/json/KYCAgeCredential-v3.json"
	createdCredential, err := claimsService.Save(ctx, ports.NewCreateClaimRequest(did, schema, credentialSubject, nil, typeC, nil, nil, &merklizedRootPosition, common.ToPointer(true), common.ToPointer(true), nil, false, verifiable.SparseMerkleTreeProof, nil, nil))
	require.NoError(t, err)

	handler := getHandler(ctx, server)

	type expected struct {
		httpCode int
	}
	type testConfig struct {
		name     string
		nonce    int64
		expected expected
	}

	for _, tc := range []testConfig{
		{
			name:  "should get revocation status",
			nonce: int64(createdCredential.RevNonce),
			expected: expected{
				httpCode: http.StatusOK,
			},
		},

		{
			name:  "should get revocation status wrong nonce",
			nonce: 123456789,
			expected: expected{
				httpCode: http.StatusOK,
			},
		},
	} {
		t.Run(tc.name, func(t *testing.T) {
			rr := httptest.NewRecorder()
			url := fmt.Sprintf("/v1/credentials/revocation/status/%d", tc.nonce)
			req, err := http.NewRequest("GET", url, nil)
			require.NoError(t, err)

			handler.ServeHTTP(rr, req)

			require.Equal(t, tc.expected.httpCode, rr.Code)

			if tc.expected.httpCode == http.StatusOK {
				var response GetRevocationStatus200JSONResponse
				assert.NoError(t, json.Unmarshal(rr.Body.Bytes(), &response))
				assert.NotNil(t, response.Issuer.ClaimsTreeRoot)
				assert.NotNil(t, response.Issuer.State)
				assert.NotNil(t, response.Mtp.Existence)
				assert.NotNil(t, response.Mtp.Siblings)
			}
		})
	}
}<|MERGE_RESOLUTION|>--- conflicted
+++ resolved
@@ -2128,13 +2128,9 @@
 	typeC := "KYCAgeCredential"
 	merklizedRootPosition := "index"
 	schema := "https://raw.githubusercontent.com/iden3/claim-schema-vocab/main/schemas/json/KYCAgeCredential-v3.json"
-<<<<<<< HEAD
 	createdClaimSIG, err := claimsService.Save(ctx, ports.NewCreateClaimRequest(did, schema, credentialSubject, nil, typeC, nil, nil, &merklizedRootPosition, common.ToPointer(true), common.ToPointer(false), nil, false, verifiable.SparseMerkleTreeProof))
 	require.NoError(t, err)
-	createdClaimMTP, err := claimsService.Save(ctx, ports.NewCreateClaimRequest(did, schema, credentialSubject, nil, typeC, nil, nil, &merklizedRootPosition, common.ToPointer(false), common.ToPointer(true), nil, false, verifiable.SparseMerkleTreeProof))
-=======
-	createdClaim, err := claimsService.Save(ctx, ports.NewCreateClaimRequest(did, schema, credentialSubject, nil, typeC, nil, nil, &merklizedRootPosition, common.ToPointer(true), common.ToPointer(true), nil, false, verifiable.SparseMerkleTreeProof, nil, nil))
->>>>>>> 54d9a012
+	createdClaimMTP, err := claimsService.Save(ctx, ports.NewCreateClaimRequest(did, schema, credentialSubject, nil, typeC, nil, nil, &merklizedRootPosition, common.ToPointer(false), common.ToPointer(true), nil, false, verifiable.SparseMerkleTreeProof, nil, nil))
 	require.NoError(t, err)
 
 	type expected struct {
@@ -2161,13 +2157,8 @@
 		},
 		{
 			name: "happy path",
-<<<<<<< HEAD
-			request: GetCredentialRequestObject{
-				Id: createdClaimSIG.ID,
-=======
 			request: GetCredentialQrCodeRequestObject{
 				Id: createdClaim.ID,
->>>>>>> 54d9a012
 			},
 			expected: expected{
 				httpCode:   http.StatusOK,
@@ -2177,7 +2168,7 @@
 		{
 			name: "happy path with qr code of type link",
 			request: GetCredentialQrCodeRequestObject{
-				Id: createdClaim.ID,
+				Id: createdClaimSIG.ID,
 				Params: GetCredentialQrCodeParams{
 					Type: common.ToPointer(GetCredentialQrCodeParamsTypeLink),
 				},
