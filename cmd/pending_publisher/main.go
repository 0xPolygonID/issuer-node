--- conflicted
+++ resolved
@@ -2,11 +2,7 @@
 
 import (
 	"context"
-<<<<<<< HEAD
-=======
-	"math/big"
 	"net/http"
->>>>>>> 77371388
 	"os"
 	"os/signal"
 	"syscall"
@@ -133,7 +129,12 @@
 		return
 	}
 
-	networkResolver, err := network.NewResolver(ctx, *cfg, keyStore)
+	reader, err := network.ReadFile(ctx, cfg.NetworkResolverPath)
+	if err != nil {
+		log.Error(ctx, "cannot read network resolver file", "err", err)
+		return
+	}
+	networkResolver, err := network.NewResolver(ctx, *cfg, keyStore, reader)
 	if err != nil {
 		log.Error(ctx, "failed init eth resolver", "err", err)
 		return
@@ -149,33 +150,8 @@
 
 	connectionsRepository := repositories.NewConnections()
 
-<<<<<<< HEAD
 	rhsFactory := reverse_hash.NewFactory(*networkResolver, reverse_hash.DefaultRHSTimeOut)
 	revocationStatusResolver := revocation_status.NewRevocationStatusResolver(*networkResolver)
-
-	identityService := services.NewIdentity(keyStore, identityRepo, mtRepo, identityStateRepo, mtService, qrService, claimsRepo, revocationRepository, connectionsRepository, storage, nil, nil, pubsub.NewMock(), *networkResolver, rhsFactory, revocationStatusResolver)
-	claimsService := services.NewClaim(claimsRepo, identityService, qrService, mtService, identityStateRepo, schemaLoader, storage, cfg.APIUI.ServerURL, ps, cfg.IPFS.GatewayURL, revocationStatusResolver)
-=======
-	commonClient, err := ethclient.Dial(cfg.Ethereum.URL)
-	if err != nil {
-		panic("Error dialing with ethclient: " + err.Error())
-	}
-
-	cl := eth.NewClient(commonClient, &eth.ClientConfig{
-		DefaultGasLimit:        cfg.Ethereum.DefaultGasLimit,
-		ConfirmationTimeout:    cfg.Ethereum.ConfirmationTimeout,
-		ConfirmationBlockCount: cfg.Ethereum.ConfirmationBlockCount,
-		ReceiptTimeout:         cfg.Ethereum.ReceiptTimeout,
-		MinGasPrice:            big.NewInt(int64(cfg.Ethereum.MinGasPrice)),
-		MaxGasPrice:            big.NewInt(int64(cfg.Ethereum.MaxGasPrice)),
-		GasLess:                cfg.Ethereum.GasLess,
-		RPCResponseTimeout:     cfg.Ethereum.RPCResponseTimeout,
-		WaitReceiptCycleTime:   cfg.Ethereum.WaitReceiptCycleTime,
-		WaitBlockCycleTime:     cfg.Ethereum.WaitBlockCycleTime,
-	}, keyStore)
-
-	rhsFactory := reverse_hash.NewFactory(cfg.CredentialStatus.RHS.GetURL(), cl, common.HexToAddress(cfg.CredentialStatus.OnchainTreeStore.SupportedTreeStoreContract), reverse_hash.DefaultRHSTimeOut)
-	revocationStatusResolver := revocation_status.NewRevocationStatusResolver(cfg.CredentialStatus)
 
 	mediaTypeManager := services.NewMediaTypeManager(
 		map[iden3comm.ProtocolMessage][]string{
@@ -185,9 +161,8 @@
 		*cfg.MediaTypeManager.Enabled,
 	)
 
-	identityService := services.NewIdentity(keyStore, identityRepo, mtRepo, identityStateRepo, mtService, qrService, claimsRepo, revocationRepository, connectionsRepository, storage, nil, nil, pubsub.NewMock(), cfg.CredentialStatus, rhsFactory, revocationStatusResolver)
+	identityService := services.NewIdentity(keyStore, identityRepo, mtRepo, identityStateRepo, mtService, qrService, claimsRepo, revocationRepository, connectionsRepository, storage, nil, nil, pubsub.NewMock(), *networkResolver, rhsFactory, revocationStatusResolver)
 	claimsService := services.NewClaim(claimsRepo, identityService, qrService, mtService, identityStateRepo, schemaLoader, storage, cfg.APIUI.ServerURL, ps, cfg.IPFS.GatewayURL, revocationStatusResolver, mediaTypeManager)
->>>>>>> 77371388
 
 	circuitsLoaderService := circuitLoaders.NewCircuits(cfg.Circuit.Path)
 	proofService := initProofService(ctx, cfg, circuitsLoaderService)
