--- conflicted
+++ resolved
@@ -39,24 +39,16 @@
 )
 
 func main() {
-<<<<<<< HEAD
-	cfg, _ := config.Load("")
+	cfg, err := config.Load("")
+	if err != nil {
+		log.Error(context.Background(), "cannot load config", "err", err)
+		return
+	}
+
 	ctx := log.NewContext(context.Background(), cfg.Log.Level, cfg.Log.Mode, os.Stdout)
 
 	if err := cfg.SanitizeAdmin(); err != nil {
-		log.Error(ctx, "there are errors in the configuration that prevent server to start", err)
-=======
-	cfg, err := config.Load("")
-	if err != nil {
-		log.Error(context.Background(), "cannot load config", "err", err)
-		return
-	}
-
-	ctx := log.NewContext(context.Background(), cfg.Log.Level, cfg.Log.Mode, os.Stdout)
-
-	if err := cfg.Sanitize(); err != nil {
 		log.Error(ctx, "there are errors in the configuration that prevent server to start", "err", err)
->>>>>>> 523d221e
 		return
 	}
 
@@ -206,11 +198,7 @@
 	go func() {
 		log.Info(ctx, "UI API server started", "port", cfg.APIUI.ServerPort)
 		if err := server.ListenAndServe(); err != nil {
-<<<<<<< HEAD
-			log.Error(ctx, "starting HTTP UI API server", err)
-=======
-			log.Error(ctx, "Starting http admin server", "err", err)
->>>>>>> 523d221e
+			log.Error(ctx, "starting HTTP UI API server", "err", err)
 		}
 	}()
 
