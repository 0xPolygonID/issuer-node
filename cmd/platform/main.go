--- conflicted
+++ resolved
@@ -74,11 +74,7 @@
 	cachex := cache.NewRedisCache(rdb)
 
 	// TODO: Cache only if cfg.APIUI.SchemaCache == true
-<<<<<<< HEAD
-	schemaLoader := loader.NewW3CDocumentLoader(shell.NewShell(cfg.IPFS.GatewayURL), cfg.IPFS.GatewayURL)
-=======
 	schemaLoader := loader.NewDocumentLoader(cfg.IPFS.GatewayURL)
->>>>>>> 54c52c12
 
 	var vaultCli *vault.Client
 	var vaultErr error
@@ -183,12 +179,7 @@
 		return
 	}
 
-	accountService, err := services.NewAccountService(cfg.Ethereum, keyStore)
-	if err != nil {
-		log.Error(ctx, "failed init account service", "err", err)
-		return
-	}
-
+	accountService := services.NewAccountService(cfg.Ethereum, keyStore)
 	serverHealth := health.New(health.Monitors{
 		"postgres": storage.Ping,
 		"redis": func(rdb *redis2.Client) health.Pinger {
