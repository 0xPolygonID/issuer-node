--- conflicted
+++ resolved
@@ -9,6 +9,7 @@
 
 	vault "github.com/hashicorp/vault/api"
 	core "github.com/iden3/go-iden3-core/v2"
+	"github.com/iden3/go-schema-processor/v2/verifiable"
 
 	"github.com/polygonid/sh-id-platform/internal/buildinfo"
 	"github.com/polygonid/sh-id-platform/internal/config"
@@ -45,11 +46,6 @@
 
 	if err := cfg.Sanitize(ctx); err != nil {
 		log.Error(ctx, "there are errors in the configuration that prevent server to start", "err", err)
-		return
-	}
-
-	if err := services.RegisterCustomDIDMethods(ctx, cfg.CustomDIDMethods); err != nil {
-		log.Error(ctx, "cannot register custom DID methods. Server cannot start", "err", err)
 		return
 	}
 
@@ -119,59 +115,30 @@
 
 	// services initialization
 	mtService := services.NewIdentityMerkleTrees(mtRepository)
-	cfg.CredentialStatus.SingleIssuer = true
 
-	// this is needed to create the did with the correct auth core claim revocation status URL
-	cfg.CredentialStatus.DirectStatus.URL = cfg.APIUI.ServerURL
-	networkResolver, err := network.NewResolver(ctx, *cfg, keyStore)
+	reader, err := network.ReadFile(ctx, cfg.NetworkResolverPath)
+	if err != nil {
+		log.Error(ctx, "cannot read network resolver file", "err", err)
+		return
+	}
+	networkResolver, err := network.NewResolver(ctx, *cfg, keyStore, reader)
 	if err != nil {
 		log.Error(ctx, "failed init eth resolver", "err", err)
 		return
 	}
 
-<<<<<<< HEAD
+	cfg.CredentialStatus.SingleIssuer = false
 	rhsFactory := reverse_hash.NewFactory(*networkResolver, reverse_hash.DefaultRHSTimeOut)
 	revocationStatusResolver := revocation_status.NewRevocationStatusResolver(*networkResolver)
+	cfg.CredentialStatus.SingleIssuer = true
 	identityService := services.NewIdentity(keyStore, identityRepository, mtRepository, identityStateRepository, mtService, nil, claimsRepository, nil, nil, storage, nil, nil, nil, *networkResolver, rhsFactory, revocationStatusResolver)
-
-	resolverPrefix := fmt.Sprintf("%s:%s", cfg.APIUI.IdentityBlockchain, cfg.APIUI.IdentityNetwork)
-	rhsSettings, err := networkResolver.GetRhsSettings(resolverPrefix)
-	if err != nil {
-		log.Error(ctx, "error getting rhs settings", "err", err)
-		return
-	}
-=======
-	ethConn := eth.NewClient(commonClient, &eth.ClientConfig{
-		DefaultGasLimit:        cfg.Ethereum.DefaultGasLimit,
-		ConfirmationTimeout:    cfg.Ethereum.ConfirmationTimeout,
-		ConfirmationBlockCount: cfg.Ethereum.ConfirmationBlockCount,
-		ReceiptTimeout:         cfg.Ethereum.ReceiptTimeout,
-		MinGasPrice:            big.NewInt(int64(cfg.Ethereum.MinGasPrice)),
-		MaxGasPrice:            big.NewInt(int64(cfg.Ethereum.MaxGasPrice)),
-		GasLess:                cfg.Ethereum.GasLess,
-		RPCResponseTimeout:     cfg.Ethereum.RPCResponseTimeout,
-		WaitReceiptCycleTime:   cfg.Ethereum.WaitReceiptCycleTime,
-		WaitBlockCycleTime:     cfg.Ethereum.WaitBlockCycleTime,
-	}, keyStore)
-
-	// this is needed to create the did with the correct auth core claim revocation status URL
-	cfg.CredentialStatus.Iden3CommAgentStatus.URL = cfg.APIUI.ServerURL
-	rhsFactory := reverse_hash.NewFactory(cfg.CredentialStatus.RHS.GetURL(), ethConn, common.HexToAddress(cfg.CredentialStatus.OnchainTreeStore.SupportedTreeStoreContract), reverse_hash.DefaultRHSTimeOut)
-	revocationStatusResolver := revocation_status.NewRevocationStatusResolver(cfg.CredentialStatus)
-	cfg.CredentialStatus.SingleIssuer = true
-	identityService := services.NewIdentity(keyStore, identityRepository, mtRepository, identityStateRepository, mtService, nil, claimsRepository, nil, nil, storage, nil, nil, nil, cfg.CredentialStatus, rhsFactory, revocationStatusResolver)
->>>>>>> 77371388
 
 	didCreationOptions := &ports.DIDCreationOptions{
 		Method:                  core.DIDMethod(cfg.APIUI.IdentityMethod),
 		Network:                 core.NetworkID(cfg.APIUI.IdentityNetwork),
 		Blockchain:              core.Blockchain(cfg.APIUI.IdentityBlockchain),
 		KeyType:                 kms.KeyType(cfg.APIUI.KeyType),
-<<<<<<< HEAD
-		AuthBJJCredentialStatus: verifiable.CredentialStatusType(rhsSettings.CredentialStatusType),
-=======
-		AuthBJJCredentialStatus: cfg.CredentialStatus.CredentialStatusType,
->>>>>>> 77371388
+		AuthBJJCredentialStatus: verifiable.Iden3commRevocationStatusV1, // TODO: change to config
 	}
 
 	identity, err := identityService.Create(ctx, cfg.APIUI.ServerURL, didCreationOptions)
