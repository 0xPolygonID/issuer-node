openapi: 3.0.0
info:
  title: Privado ID - Issuer
  description: |
    Documentation for the Issuer Node
  version: "1"

tags:
  - name: Identity
    description: Collection of endpoints related to Identity
  - name: Credentials
    description: Collection of endpoints related to Credentials
  - name: Agent
    description: Collection of endpoints related to Mobile

paths:

  /status:
    get:
      summary: Healthcheck
      operationId: Health
      tags:
        - Config
      responses:
        '200':
          description: All services are running
          content:
            application/json:
              schema:
                $ref: '#/components/schemas/Health'
        '500':
          $ref: '#/components/responses/500'
<<<<<<< HEAD

  /config:
    get:
      summary: Get Config
      operationId: GetConfig
      security:
        - basicAuth: [ ]
      responses:
        '200':
          description: Config
          content:
            application/json:
              schema:
                $ref: '#/components/schemas/Config'
        '500':
          $ref: '#/components/responses/500'
=======
>>>>>>> d8667dfc

  /v1/supported-networks:
    get:
      summary: Get Supported Networks
      operationId: GetSupportedNetworks
      description: get supported blockchains and networks
      security:
        - basicAuth: [ ]
      tags:
        - Network
      responses:
        '200':
          description: Supported Networks
          content:
            application/json:
              schema:
                type: array
                items:
                  $ref: '#/components/schemas/SupportedNetworks'
        '400':
          $ref: '#/components/responses/400'
        '401':
          $ref: '#/components/responses/401'
        '404':
          $ref: '#/components/responses/404'
        '500':
          $ref: '#/components/responses/500'

  #authentication
  /v1/authentication/sessions/{id}:
    get:
      summary: Get Authentication Connection
      operationId: getAuthenticationConnection
      description: get authentication connection
      parameters:
        - $ref: '#/components/parameters/id'
      tags:
        - Auth
        - Connection
      security:
        - basicAuth: [ ]
      responses:
        '200':
          description: ok
          content:
            application/json:
              schema:
                $ref: '#/components/schemas/GetAuthenticationConnectionResponse'
        '400':
          $ref: '#/components/responses/400'
        '401':
          $ref: '#/components/responses/401'
        '404':
          $ref: '#/components/responses/404'
        '500':
          $ref: '#/components/responses/500'

  /v1/{identifier}/authentication/qrcode:
    post:
      summary: Get Connection QRCode
      operationId: authQRCode
      description: Authentication qrcode
      tags:
        - Auth
      parameters:
        - $ref: '#/components/parameters/pathIdentifier'
        - name: type
          in: query
          required: false
          description: >
            Type:
              * `link` - (default value) Return a QR code with a link redirection to the raw content. Easier to scan.   
              * `raw` - Return the raw QR code.
          schema:
            type: string
            enum: [ raw, link ]

      responses:
        '200':
          description: ok
          content:
            application/json:
              schema:
                $ref: '#/components/schemas/QrCodeLinkShortResponse'
        '400':
          $ref: '#/components/responses/400'
        '500':
          $ref: '#/components/responses/500'

  /v1/authentication/callback:
    post:
      summary: Authentication Callback
      operationId: authCallback
      description: Authentication callback
      tags:
        - Auth
      parameters:
        - $ref: '#/components/parameters/sessionID'
      requestBody:
        required: true
        content:
          text/plain:
            schema:
              type: string
              example: jwz-token
      responses:
        '200':
          description: ok
        '400':
          $ref: '#/components/responses/400'
        '500':
          $ref: '#/components/responses/500'


  #identity:
  /v1/identities:
    post:
      summary: Create Identity
      operationId: CreateIdentity
      description: | 
        Endpoint to create an identity to issue credentials.
        Issuer node supports two types of keys (field `type`):
        * BJJ Keys
        * ETH Keys
        
        `credentialStatusType` field is optional and and defines how the auth core claim will be evaluated during 
        the process to verify that it has not been revoked.
      tags:
        - Identity
      security:
        - basicAuth: [ ]
      requestBody:
        required: true
        content:
          application/json:
            schema:
              $ref: '#/components/schemas/CreateIdentityRequest'
      responses:
        '201':
          description: Identity created
          content:
            application/json:
              schema:
                $ref: '#/components/schemas/CreateIdentityResponse'
        '400':
          $ref: '#/components/responses/400'
        '401':
          $ref: '#/components/responses/401'
        '403':
          $ref: '#/components/responses/403'
        '500':
          $ref: '#/components/responses/500'
    get:
      summary: Get Identities
      operationId: GetIdentities
      description: Endpoint to get all the identities
      tags:
        - Identity
      security:
        - basicAuth: [ ]
      responses:
        '200':
          description: all good
          content:
            application/json:
              schema:
                type: array
                x-omitempty: false
                items:
                  $ref: '#/components/schemas/GetIdentitiesResponse'
        '401':
          $ref: '#/components/responses/401'
        '500':
          $ref: '#/components/responses/500'

  /v1/identities/{identifier}:
    patch:
      summary: Update Identity
      operationId: UpdateIdentity
      description: |
        Endpoint to update the identity.
        The displayName field is used to identify the identity in the UI.
      tags:
        - Identity
      security:
        - basicAuth: [ ]
      parameters:
        - $ref: '#/components/parameters/pathIdentifier'
      requestBody:
        required: true
        content:
          application/json:
            schema:
              type: object
              required:
                - displayName
              properties:
                displayName:
                  type: string
                  example: "KYCAgeCredential Issuer identity"
      responses:
        '200':
          description: Identity updated
          content:
            application/json:
              schema:
                $ref: '#/components/schemas/GenericMessage'
        '400':
          $ref: '#/components/responses/400'
        '401':
          $ref: '#/components/responses/401'
        '403':
          $ref: '#/components/responses/403'
        '500':
          $ref: '#/components/responses/500-CreateIdentity'
    
  /v1/identities/{identifier}/details:
    get:
      summary: Get Identity Detail
      operationId: GetIdentityDetails
      description: Endpoint to get an identity details
      tags:
        - Identity
      security:
        - basicAuth: [ ]
      parameters:
        - $ref: '#/components/parameters/pathIdentifier'
      responses:
        '200':
          description: Identity top up successfully
          content:
            application/json:
              schema:
                $ref: '#/components/schemas/GetIdentityDetailsResponse'
        '400':
          $ref: '#/components/responses/400'
        '401':
          $ref: '#/components/responses/401'
        '500':
          $ref: '#/components/responses/500'

  /v1/identities/{identifier}/state/retry:
    post:
      summary: Retry Publish Identity State
      operationId: RetryPublishState
      description: Endpoint to retry publish identity state. If the publish state failed, this endpoint can be used to retry the publish.
      security:
        - basicAuth: [ ]
      parameters:
        - $ref: '#/components/parameters/pathIdentifier'
      tags:
        - Identity
      responses:
        '202':
          description: Publish state successfully
          content:
            application/json:
              schema:
                $ref: '#/components/schemas/PublishIdentityStateResponse'
        '400':
          $ref: '#/components/responses/400'
        '500':
          $ref: '#/components/responses/500'

  /v1/identities/{identifier}/state/publish:
    post:
      summary: Publish Identity State
      operationId: PublishIdentityState
      description: Endpoint to publish identity state.
      tags:
        - Identity
      security:
        - basicAuth: [ ]
      parameters:
        - $ref: '#/components/parameters/pathIdentifier'
      responses:
        '200':
          description: No transactions to process to the given identity
          content:
            application/json:
              schema:
                $ref: '#/components/schemas/GenericMessage'
        '202':
          description: Transaction ID of the published  state
          content:
            application/json:
              schema:
                $ref: '#/components/schemas/PublishIdentityStateResponse'
        '400':
          $ref: '#/components/responses/400'
        '401':
          $ref: '#/components/responses/401'
        '500':
          $ref: '#/components/responses/500'

  /v1/identities/{identifier}/state/transactions:
    get:
      summary: Get Identity State Transactions
      operationId: GetStateTransactions
      description: |
        Endpoint to get identity state transactions.
        To get all transactions, use the filter `all`. To get the latest transaction, use the filter `latest`.
        The transactions are paginated for `filter=all`. If the filter is not provided, the default is `all`.
      security:
        - basicAuth: [ ]
      tags:
        - Identity
      parameters:
        - $ref: '#/components/parameters/pathIdentifier'
        - in: query
          name: filter
          schema:
            type: string
            enum: [ all, latest ]
        - in: query
          name: page
          schema:
            type: integer
            format: uint
            minimum: 1
            example: 5
          description: Page to fetch. First is 1. If not provided, default is 1.
        - in: query
          name: max_results
          schema:
            type: integer
            format: uint
            example: 10
            default: 10
          description: Number of items to fetch on each page. Default is 10.
      responses:
        '200':
          description: State transactions
          content:
            application/json:
              schema:
                $ref: '#/components/schemas/StateTransactionsResponse'
        '400':
          $ref: '#/components/responses/400'
        '500':
          $ref: '#/components/responses/500'

  /v1/identities/{identifier}/state/status:
    get:
      summary: Get Identity State Status
      operationId: GetStateStatus
      description: |
        Endpoint to get identity state status, if the identity status is published or not.
        If the status is `pendingActions` is true it means that the identity has pending actions to be published.
      security:
        - basicAuth: [ ]
      tags:
        - Identity
      parameters:
        - $ref: '#/components/parameters/pathIdentifier'
      responses:
        '200':
          description: State status
          content:
            application/json:
              schema:
                $ref: '#/components/schemas/StateStatusResponse'
        '400':
          $ref: '#/components/responses/400'
        '500':
          $ref: '#/components/responses/500'

  #connections:
  /v1/{identifier}/connections/{id}:
    get:
      summary: Get Connection
      operationId: getConnection
      description: get connection
      tags:
        - Connection
      security:
        - basicAuth: [ ]
      parameters:
        - $ref: '#/components/parameters/pathIdentifier'
        - $ref: '#/components/parameters/id'
      responses:
        '200':
          description: ok
          content:
            application/json:
              schema:
                $ref: '#/components/schemas/GetConnectionResponse'
        '400':
          $ref: '#/components/responses/400'
        '500':
          $ref: '#/components/responses/500'
    delete:
      summary: Delete Connection
      operationId: deleteConnection
      description: delete connection
      tags:
        - Connection
      security:
        - basicAuth: [ ]
      parameters:
        - $ref: '#/components/parameters/pathIdentifier'
        - $ref: '#/components/parameters/id'
        - name: revokeCredentials
          in: query
          required: false
          description: |
            Set revokeCredentials to true if you want to revoke the credentials of the connection
          schema:
            type: boolean
        - name: deleteCredentials
          in: query
          required: false
          description: |
            Set deleteCredentials to true if you want to delete the credentials of the connection
          schema:
            type: boolean
      responses:
        '200':
          description: ok
          content:
            application/json:
              schema:
                $ref: '#/components/schemas/GenericMessage'
        '400':
          $ref: '#/components/responses/400'
        '500':
          $ref: '#/components/responses/500'

  /v1/{identifier}/connections/{id}/credentials:
    delete:
      summary: Delete Connection Credentials
      operationId: deleteConnectionCredentials
      description: delete connection credentials
      tags:
        - Connection
      security:
        - basicAuth: [ ]
      parameters:
        - $ref: '#/components/parameters/pathIdentifier'
        - $ref: '#/components/parameters/id'
      responses:
        '200':
          description: ok
          content:
            application/json:
              schema:
                $ref: '#/components/schemas/GenericMessage'
        '400':
          $ref: '#/components/responses/400'
        '500':
          $ref: '#/components/responses/500'

  /v1/{identifier}/connections:
    get:
      summary: Get Connections
      operationId: getConnections
      description: get connections
      tags:
        - Connection
      security:
        - basicAuth: [ ]
      parameters:
        - $ref: '#/components/parameters/pathIdentifier'
        - in: query
          name: query
          schema:
            type: string
          description: Query string to do full text search in connections.
        - in: query
          name: credentials
          schema:
            type: boolean
          description: credentials=true to include the connection credentials.
        - in: query
          name: page
          schema:
            type: integer
            format: uint
            minimum: 1
            example: 1
          description: Page to fetch. First is one. If omitted, all results will be returned.
        - in: query
          name: max_results
          schema:
            type: integer
            format: uint
            example: 50
            default: 50
          description: Number of items to fetch on each page. Minimum is 10. Default is 50. No maximum by the moment.
        - in: query
          name: sort
          style: form
          explode: false
          schema:
            type: array
            items:
              type: string
              enum: [ "createdAt", "-createdAt", "userID", "-userID" ]
              default: "-createdAt"

            description: >
              The minus sign (-) before createdAt means descending order.

      responses:
        '200':
          description: ok
          content:
            application/json:
              schema:
                $ref: '#/components/schemas/ConnectionsPaginated'
        '400':
          $ref: '#/components/responses/400'
        '500':
          $ref: '#/components/responses/500'
    post:
      summary: Create Connection
      operationId: createConnection
      description: create connection
      tags:
        - Connection
      security:
        - basicAuth: [ ]
      parameters:
        - $ref: '#/components/parameters/pathIdentifier'
      requestBody:
        required: true
        content:
          application/json:
            schema:
              $ref: '#/components/schemas/CreateConnectionRequest'
      responses:
        '201':
          description: Connection Created
          content:
            application/json:
              schema:
                $ref: '#/components/schemas/GenericMessage'
        '400':
          $ref: '#/components/responses/400'
        '500':
          $ref: '#/components/responses/500'

  /v1/{identifier}/connections/{id}/credentials/revoke:
    post:
      summary: Revoke Connection Credentials
      operationId: revokeConnectionCredentials
      description: revoke connection credentials
      tags:
        - Connection
      security:
        - basicAuth: [ ]
      parameters:
        - $ref: '#/components/parameters/pathIdentifier'
        - $ref: '#/components/parameters/id'
      responses:
        '202':
          description: Accepted
          content:
            application/json:
              schema:
                $ref: '#/components/schemas/GenericMessage'
        '400':
          $ref: '#/components/responses/400'
        '500':
          $ref: '#/components/responses/500'

  #credentials:
  /v1/{identifier}/credentials:
    post:
      summary: Create Credential
      operationId: CreateCredential
      description: Endpoint to create a Credential
      tags:
        - Credentials
      security:
        - basicAuth: [ ]
      parameters:
        - $ref: '#/components/parameters/pathIdentifier'
      requestBody:
        required: true
        content:
          application/json:
            schema:
              $ref: '#/components/schemas/CreateCredentialRequest'
      responses:
        '201':
          description: Credential Created
          content:
            application/json:
              schema:
                $ref: '#/components/schemas/CreateCredentialResponse'
        '400':
          $ref: '#/components/responses/400'
        '401':
          $ref: '#/components/responses/401'
        '422':
          $ref: '#/components/responses/422'
        '500':
          $ref: '#/components/responses/500'
    get:
      summary: Get Credentials
      operationId: GetCredentials
      description: |
        Endpoint to retrieve Credentials 
        > ⚠️ **self** and **subject** filter cannot be used together
      tags:
        - Claim
      security:
        - basicAuth: [ ]
      parameters:
        - $ref: '#/components/parameters/pathIdentifier'
        - in: query
          name: schemaType
          schema:
            type: string
          description: Filter per schema type. Example - KYCAgeCredential
        - in: query
          name: schemaHash
          schema:
            type: string
          description: Filter per schema hash. Example - c9b2370371b7fa8b3dab2a5ba81b6838
        - in: query
          name: subject
          schema:
            type: string
          description: Filter per subject. Example - did:polygonid:polygon:amoy:2qE1BZ7gcmEoP2KppvFPCZqyzyb5tK9T6Gec5HFANQ
        - in: query
          name: revoked
          schema:
            type: boolean
          description: Filter per credentials revoked or not - Example - true.
        - in: query
          name: self
          schema:
            type: boolean
          description: Filter per retrieve credentials of the provided identifier. Example - true
        - in: query
          name: query_field
          schema:
            type: string
          description: Filter this field inside the data of the claim
        - in: query
          name: query_value
          schema:
            type: string
          description: Filter this value inside the data of the claim for the specified field in query_field
      responses:
        '200':
          description: Credentials found
          content:
            application/json:
              schema:
                $ref: '#/components/schemas/GetClaimsResponse'
        '400':
          $ref: '#/components/responses/400'
        '401':
          $ref: '#/components/responses/401'
        '500':
          $ref: '#/components/responses/500'

  /v1/{identifier}/credentials/search:
    get:
      summary: Get Credentials Paginated
      operationId: GetCredentialsPaginated
      description: |
        Return all the credentials for page.
        Filter between all | revoked | expired credentials and also perform a full text search with the query parameter.
      tags:
        - Credentials
      security:
        - basicAuth: [ ]
      parameters:
        - $ref: '#/components/parameters/pathIdentifier'
        - in: query
          name: page
          schema:
            type: integer
            format: uint
            minimum: 1
            example: 1
          description: Page to fetch. First is one. If omitted, all results will be returned.
        - in: query
          name: did
          schema:
            type: string
            example: did:polygonid:polygon:amoy:2qFpPHotk6oyaX1fcrpQFT4BMnmg8YszUwxYtaoGoe
        - in: query
          name: status
          schema:
            type: string
            enum: [ all, revoked, expired ]
          description: >
            Credential status:
              * `all` - All Credentials. (default value)
              * `revoked` - Only revoked credentials
              * `expired` - Only expired credentials
        - in: query
          name: query
          schema:
            type: string
          description: Query string to do full text search
        - in: query
          name: max_results
          schema:
            type: integer
            format: uint
            example: 50
            default: 50
          description: Number of items to fetch on each page. Minimum is 10. Default is 50. No maximum by the moment.
        - in: query
          name: sort
          style: form
          explode: false
          schema:
            type: array
            items:
              type: string
              enum: [ "schemaType", "-schemaType", "createdAt", "-createdAt", "expiresAt", "-expiresAt", "revoked", "-revoked" ]
              default: "-createdAt"

            description: >
              The minus sign (-) before createdAt means descending order.

      responses:
        '200':
          description: List of credentials
          content:
            application/json:
              schema:
                $ref: '#/components/schemas/CredentialsPaginated'
        '400':
          $ref: '#/components/responses/400'
        '404':
          $ref: '#/components/responses/404'
        '500':
          $ref: '#/components/responses/500'

  /v1/{identifier}/credentials/{id}:
    get:
      summary: Credential
      operationId: GetCredential
      description: Endpoint to retrieve a created Credential
      tags:
        - Credentials
      security:
        - basicAuth: [ ]
      parameters:
        - $ref: '#/components/parameters/pathIdentifier'
        - $ref: '#/components/parameters/pathClaim'
      responses:
        '200':
          description: Credential found
          content:
            application/json:
              schema:
                $ref: '#/components/schemas/GetCredentialResponse'
        '400':
          $ref: '#/components/responses/400'
        '401':
          $ref: '#/components/responses/401'
        '404':
          $ref: '#/components/responses/404'
        '500':
          $ref: '#/components/responses/500'
    delete:
      summary: Delete Credential
      operationId: DeleteCredential
      description: Endpoint to delete a Credential
      tags:
        - Credentials
      security:
        - basicAuth: [ ]
      parameters:
        - $ref: '#/components/parameters/pathIdentifier'
        - $ref: '#/components/parameters/pathClaim'
      responses:
        '200':
          description: Credential deleted
          content:
            application/json:
              schema:
                $ref: '#/components/schemas/GenericMessage'
        '400':
          $ref: '#/components/responses/400'
        '401':
          $ref: '#/components/responses/401'
        '500':
          $ref: '#/components/responses/500'

  /v1/{identifier}/credentials/revoke/{nonce}:
    post:
      summary: Revoke Credential
      operationId: RevokeCredential
      description: Endpoint to revoke a credential
      tags:
        - Credentials
      security:
        - basicAuth: [ ]
      parameters:
        - $ref: '#/components/parameters/pathIdentifier'
        - $ref: '#/components/parameters/pathNonce'
      responses:
        '202':
          description: Accepted
          content:
            application/json:
              schema:
                $ref: '#/components/schemas/RevokeClaimResponse'
        '400':
          $ref: '#/components/responses/400'
        '401':
          $ref: '#/components/responses/401'
        '404':
          $ref: '#/components/responses/404'
        '500':
          $ref: '#/components/responses/500'

  /v1/{identifier}/credentials/revocation/status/{nonce}:
    get:
      summary: Get Revocation Status
      operationId: GetRevocationStatus
      description: Endpoint to get the revocation status
      tags:
        - Credentials
      parameters:
        - $ref: '#/components/parameters/pathIdentifier'
        - $ref: '#/components/parameters/pathNonce'
      responses:
        '200':
          description: Proof
          content:
            application/json:
              schema:
                $ref: '#/components/schemas/RevocationStatusResponse'
        '400':
          $ref: '#/components/responses/400'
        '500':
          $ref: '#/components/responses/500'

  /v1/{identifier}/credentials/{id}/qrcode:
    get:
      summary: Get Credentials QR code
      operationId: GetCredentialQrCode
      description: Returns a a json that can be used to create the QR Code to scan for accepting a claim.
      tags:
        - Credentials
      security:
        - basicAuth: [ ]
      parameters:
        - $ref: '#/components/parameters/pathIdentifier'
        - $ref: '#/components/parameters/pathClaim'
        - name: type
          in: query
          required: false
          schema:
            type: string
            enum: [ raw, link ]
          description: >
            Type:
              * `link` - (default value) Return a QR code with a link redirection to the raw content. Easier to scan.   
              * `raw` - Return the raw QR code.
      responses:
        '200':
          description: ok
          content:
            application/json:
              schema:
                $ref: '#/components/schemas/QrCodeLinkWithSchemaTypeShortResponse'
        '400':
          $ref: '#/components/responses/400'
        '404':
          $ref: '#/components/responses/404'
        '409':
          $ref: '#/components/responses/409'
        '500':
          $ref: '#/components/responses/500'

  #agent
  /v1/agent:
    post:
      summary: Agent
      operationId: Agent
      description: Identity Agent Endpoint
      tags:
        - Agent
      requestBody:
        required: true
        content:
          text/plain:
            schema:
              type: string
              example: jwz-token
      responses:
        '200':
          description: TBD
          content:
            application/json:
              schema:
                $ref: '#/components/schemas/AgentResponse'
        '400':
          $ref: '#/components/responses/400'
        '500':
          $ref: '#/components/responses/500'

  /v1/qr-store:
    get:
      summary: QrCode body
      operationId: GetQrFromStore
      description: Returns a previously generated QR code via url shortener method
      tags:
        - Agent
      parameters:
        - in: query
          name: id
          schema:
            type: string
            x-go-type: uuid.UUID
            x-go-type-import:
              name: uuid
              path: github.com/google/uuid
            example: 8edd8112-c415-11ed-b036-debe37e1cbd6
      responses:
        '200':
          description: A json to generate a QR code
          content:
            application/json:
              schema:
                type: object
        '400':
          $ref: '#/components/responses/400'
        '404':
          $ref: '#/components/responses/404'
        '500':
          $ref: '#/components/responses/500'

  #schemas:
  /v1/{identifier}/schemas:
    post:
      summary: Import JSON schema
      operationId: ImportSchema
      security:
        - basicAuth: [ ]
      tags:
        - Schemas
      parameters:
        - $ref: '#/components/parameters/pathIdentifier'
      requestBody:
        required: true
        content:
          application/json:
            schema:
              $ref: '#/components/schemas/ImportSchemaRequest'
      responses:
        '201':
          description: Schema imported
          content:
            application/json:
              schema:
                $ref: '#/components/schemas/UUIDResponse'
        '400':
          $ref: '#/components/responses/400'
        '500':
          $ref: '#/components/responses/500'
    get:
      summary: Get Schemas
      operationId: GetSchemas
      security:
        - basicAuth: [ ]
      tags:
        - Schemas
      parameters:
        - $ref: '#/components/parameters/pathIdentifier'
        - in: query
          name: query
          schema:
            type: string
          description: Query string to do full text search in schema types and attributes.
      responses:
        '200':
          description: Schema collection
          content:
            application/json:
              schema:
                type: array
                items:
                  $ref: '#/components/schemas/Schema'
        '400':
          $ref: '#/components/responses/400'
        '500':
          $ref: '#/components/responses/500'

  /v1/{identifier}/schemas/{id}:
    get:
      summary: Get Schema
      operationId: GetSchema
      security:
        - basicAuth: [ ]
      tags:
        - Schemas
      parameters:
        - $ref: '#/components/parameters/pathIdentifier'
        - $ref: '#/components/parameters/id'
      responses:
        '200':
          description: Schema information
          content:
            application/json:
              schema:
                $ref: '#/components/schemas/Schema'
        '400':
          $ref: '#/components/responses/400'
        '404':
          $ref: '#/components/responses/404'
        '500':
          $ref: '#/components/responses/500'


  # Links
  /v1/{identifier}/credentials/links:
    get:
      summary: Get Links
      operationId: GetLinks
      security:
        - basicAuth: [ ]
      tags:
        - Links
      parameters:
        - $ref: '#/components/parameters/pathIdentifier'
        - in: query
          name: query
          schema:
            type: string
          description: Query string to do full text search in schema types and attributes.
        - in: query
          name: status
          schema:
            type: string
            enum: [ all, active, inactive, exceeded ]
          description: >
            Schema type:
              * `all` - All links. (default value)
              * `active` - Only active links. (Not expired, no issuance exceeded and not deactivated
              * `inactive` - Only deactivated links
              * `exceeded` - Expired or maximum issuance exceeded
      responses:
        '200':
          description: Link collection
          content:
            application/json:
              schema:
                type: array
                items:
                  $ref: '#/components/schemas/Link'
        '400':
          $ref: '#/components/responses/400'
        '404':
          $ref: '#/components/responses/404'
        '500':
          $ref: '#/components/responses/500'

    post:
      summary: Create Link
      operationId: CreateLink
      security:
        - basicAuth: [ ]
      tags:
        - Links
      parameters:
        - $ref: '#/components/parameters/pathIdentifier'
      requestBody:
        required: true
        content:
          application/json:
            schema:
              $ref: '#/components/schemas/CreateLinkRequest'
      responses:
        '201':
          description: Link created
          content:
            application/json:
              schema:
                $ref: '#/components/schemas/UUIDResponse'
        '400':
          $ref: '#/components/responses/400'
        '500':
          $ref: '#/components/responses/500'

  /v1/{identifier}/credentials/links/{id}:
    get:
      summary: Get Link
      operationId: GetLink
      security:
        - basicAuth: [ ]
      tags:
        - Links
      parameters:
        - $ref: '#/components/parameters/pathIdentifier'
        - $ref: '#/components/parameters/id'
      responses:
        '200':
          description: Credential link response
          content:
            application/json:
              schema:
                $ref: '#/components/schemas/Link'
        '400':
          $ref: '#/components/responses/400'
        '404':
          $ref: '#/components/responses/404'
        '500':
          $ref: '#/components/responses/500'

    patch:
      summary: Activate | Deactivate Link
      operationId: ActivateLink
      security:
        - basicAuth: [ ]
      parameters:
        - $ref: '#/components/parameters/pathIdentifier'
        - $ref: '#/components/parameters/id'
      tags:
        - Links
      requestBody:
        required: true
        content:
          application/json:
            schema:
              type: object
              required:
                - active
              properties:
                active:
                  type: boolean
                  example: true
      responses:
        '200':
          description: Link updated
          content:
            application/json:
              schema:
                $ref: '#/components/schemas/GenericMessage'
        '400':
          $ref: '#/components/responses/400'
        '500':
          $ref: '#/components/responses/500'

    delete:
      summary: Delete Link
      operationId: DeleteLink
      security:
        - basicAuth: [ ]
      parameters:
        - $ref: '#/components/parameters/pathIdentifier'
        - $ref: '#/components/parameters/id'
      tags:
        - Links
      responses:
        '200':
          description: Link deleted
          content:
            application/json:
              schema:
                $ref: '#/components/schemas/GenericMessage'
        '400':
          $ref: '#/components/responses/400'
        '500':
          $ref: '#/components/responses/500'


  /v1/{identifier}/credentials/links/{id}/qrcode:
    post:
      summary: Create Authentication Link QRCode
      operationId: CreateLinkQrCode
      parameters:
        - $ref: '#/components/parameters/pathIdentifier'
        - $ref: '#/components/parameters/id'
      tags:
        - Links
      responses:
        '200':
          description: Link qrcode generated
          content:
            application/json:
              schema:
                $ref: '#/components/schemas/CredentialLinkQrCodeResponse'
        '400':
          $ref: '#/components/responses/400'
        '404':
          $ref: '#/components/responses/404'
        '500':
          $ref: '#/components/responses/500'

  /v1/credentials/links/callback:
    post:
      summary: Create Link QR Code Callback
      operationId: CreateLinkQrCodeCallback
      description: Create Link QR Code Callback
      tags:
        - Auth
      parameters:
        - $ref: '#/components/parameters/sessionID'
        - $ref: '#/components/parameters/linkID'
        - $ref: '#/components/parameters/credentialStatusType'
      requestBody:
        required: true
        content:
          text/plain:
            schema:
              type: string
              example: jwz-token
      responses:
        '200':
          description: |
            Return the offer for fetching the credential if the link was created for a Signature Credential or just 200 http status if the link was created for MTP Credential.
          content:
            application/json:
              schema:
                $ref: '#/components/schemas/Offer'
        '400':
          $ref: '#/components/responses/400'
        '500':
          $ref: '#/components/responses/500'

components:
  securitySchemes:
    basicAuth:
      type: http
      scheme: basic

  schemas:
    KeyValue:
      type: object
      required:
        - key
        - value
      properties:
        key:
          type: string
        value:
          type: string

    Config:
      type: array
      items:
        $ref: '#/components/schemas/KeyValue'
    Health:
      type: object
      x-omitempty: false
      additionalProperties:
        type: boolean

    UUIDString:
      type: string
      x-omitempty: false
      example: b7144f1c-d54e-4f67-a4f1-f2e7ff1beb07

    UUIDResponse:
      type: object
      required:
        - id
      properties:
        id:
          type: string
          x-omitempty: false
          example: c79c9c04-8c98-40f2-a7a0-5eeabf08d836

    GenericMessage:
      type: object
      required:
        - message
      properties:
        message:
          type: string

    GenericErrorMessage:
      type: object
      required:
        - message
      properties:
        message:
          type: string
          example: 'Something happen'

    #identity
    CreateIdentityRequest:
      type: object
      required:
        - didMetadata
      properties:
        didMetadata:
          type: object
          required:
            - method
            - blockchain
            - network
            - type
          properties:
            method:
              type: string
              x-omitempty: false
              example: "polygonid"
            blockchain:
              type: string
              x-omitempty: false
              example: "polygon"
            network:
              type: string
              x-omitempty: false
              example: "amoy"
            type:
              type: string
              x-omitempty: false
              example: "BJJ"
              enum: [ BJJ, ETH ]
        credentialStatusType:
          type: string
          x-omitempty: true
          example: "Iden3ReverseSparseMerkleTreeProof"
          enum: [ Iden3commRevocationStatusV1.0, Iden3ReverseSparseMerkleTreeProof, Iden3OnchainSparseMerkleTreeProof2023 ]
        displayName:
              type: string
              x-omitempty: true
              example: "KYCAgeCredential Issuer identity"

    CreateIdentityResponse:
      type: object
      required:
        - identity
        - status
        - keyType
      properties:
        identifier:
          type: string
        displayName:
          type: string
        state:
          $ref: '#/components/schemas/IdentityState'
        address:
          type: string
          x-omitempty: true
        balance:
          type: string
          x-omitempty: true
        keyType:
          type: string


    GetIdentityDetailsResponse:
      type: object
      required:
        - identity
        - status
        - keyType
      properties:
        identifier:
          type: string
        displayName:
          type: string
        state:
          $ref: '#/components/schemas/IdentityState'
        address:
          type: string
          x-omitempty: true
        balance:
          type: string
          x-omitempty: true
        keyType:
          type: string

    authCoreClaimRevocationStatus:
      type: object
      required:
        - ID
        - type
        - revocationNonce
      properties:
        ID:
          type: string
        type:
          type: string
        revocationNonce:
          type: integer

    IdentityState:
      type: object
      required:
        - stateID
        - identifier
        - status
        - modifiedAt
        - createdAt
      properties:
        stateID:
          type: integer
          format: int64
          x-go-json-ignore: true
        identifier:
          type: string
          x-go-json-ignore: true
        state:
          type: string
        rootOfRoots:
          type: string
        claimsTreeRoot:
          type: string
        revocationTreeRoot:
          type: string
        blockTimestamp:
          type: integer
        blockNumber:
          type: integer
        txID:
          type: string
        previousState:
          type: string
        status:
          type: string
        modifiedAt:
          $ref: '#/components/schemas/TimeUTC'
        createdAt:
          $ref: '#/components/schemas/TimeUTC'

    PublishIdentityStateResponse:
      type: object
      properties:
        txID:
          type: string
        claimsTreeRoot:
          type: string
        state:
          type: string
        revocationTreeRoot:
          type: string
        rootOfRoots:
          type: string

    StateTransactionsResponse:
      type: object
      required:
        - total
        - transactions
      properties:
        total:
          type: integer
        transactions:
          type: array
          items:
            $ref: '#/components/schemas/StateTransaction'

    StateStatusResponse:
      type: object
      required:
        - pendingActions
      properties:
        pendingActions:
          type: boolean
          example: true

    StateTransaction:
      type: object
      required:
        - id
        - txID
        - state
        - publishDate
        - status
      properties:
        id:
          type: integer
          format: int64
          example: 1
        txID:
          type: string
          example: 0x8f271174b45ba7892d83...
        state:
          type: string
          example: 13f9aadd4801d775e85a7ef45c2f6d02cdf83f0d724250417b165ff9cd88ee21
        publishDate:
          $ref: '#/components/schemas/TimeUTC'
        status:
          type: string
          enum: [ created, pending, published, failed ]
          example: published
    ConnectionsPaginated:
      type: object
      required: [ items, meta ]
      properties:
        items:
          $ref: '#/components/schemas/GetConnectionsResponse'
        meta:
          $ref: '#/components/schemas/PaginatedMetadata'

    GetConnectionsResponse:
      type: array
      items:
        $ref: '#/components/schemas/GetConnectionResponse'

    GetIdentitiesResponse:
      type: object
      required:
        - identifier
        - method
        - blockchain
        - network
      properties:
        identifier:
          type: string
          x-omitempty: false
          example: did:polygonid:polygon:amoy:2qMZrfBsXuGFTwSqkqYki78zF3pe1vtXoqH4yRLsfs
        authBJJCredentialStatus:
          type: string
          x-omitempty: true
          example: "Iden3ReverseSparseMerkleTreeProof"
          enum: [ Iden3commRevocationStatusV1.0, Iden3ReverseSparseMerkleTreeProof, Iden3OnchainSparseMerkleTreeProof2023 ]
        method:
          type: string
          x-omitempty: false
          example: "polygonid"
        blockchain:
          type: string
          x-omitempty: false
          example: "polygon"
        network:
          type: string
          x-omitempty: false
          example: "amoy"
        displayName:
          type: string
          x-omitempty: true
          example: "KYCAgeCredential Issuer identity"

    GetConnectionResponse:
      type: object
      required:
        - id
        - userID
        - issuerID
        - createdAt
        - credentials
      properties:
        id:
          type: string
          x-omitempty: false
          example: 7fff8112-c415-11ed-b036-debe37e1cbd6
        userID:
          type: string
          x-omitempty: false
          example: did:polygonid:polygon:amoy:2qMZrfBsXuGFTwSqkqYki78zF3pe1vtXoqH4yRLsfs
        issuerID:
          type: string
          x-omitempty: false
          example: did:polygonid:polygon:amoy:2qFpPHotk6oyaX1fcrpQFT4BMnmg8YszUwxYtaoGoe
        createdAt:
          $ref: '#/components/schemas/TimeUTC'
        credentials:
          type: array
          x-omitempty: false
          items:
            $ref: '#/components/schemas/Credential'

    # refresh service
    RefreshService:
      type: object
      required:
        - id
        - type
      properties:
        id:
          type: string
          x-omitempty: false
        type:
          type: string
          x-omitempty: false
          enum:
            - "Iden3RefreshService2023"

    PaginatedMetadata:
      type: object
      required:
        - total
        - page
        - max_results
      properties:
        total:
          type: integer
          format: uint
          example: 1
        page:
          type: integer
          format: uint
          example: 1
        max_results:
          type: integer
          format: uint
          example: 50

    ImportSchemaRequest:
      type: object
      required:
        - url
        - schemaType
        - version
      properties:
        url:
          type: string
          example: "https://raw.githubusercontent.com/iden3/claim-schema-vocab/main/schemas/json/KYCAgeCredential-v3.json"
        schemaType:
          type: string
          example: "vaccinationCertificate"
        title:
          type: string
          example: "KYC Age Credential"
        description:
          type: string
          example: "KYC Age Credential description"
        version:
          type: string
          example: "1.0.0"

    Schema:
      type: object
      required:
        - id
        - hash
        - bigInt
        - url
        - type
        - createdAt
        - version
      properties:
        id:
          type: string
          x-omitempty: false
          example: c79c9c04-8c98-40f2-a7a0-5eeabf08d836
        hash:
          type: string
          x-omitempty: false
          example: 18f30714a35a5db88ca24728c0c53dfd
        bigInt:
          type: string
          x-omitempty: false
          example: "336615423900919464193075592850483704600"
        url:
          type: string
          x-omitempty: false
          example: https://raw.githubusercontent.com/iden3/claim-schema-vocab/main/schemas/json/KYCAgeCredential-v3.json
        type:
          type: string
          x-omitempty: false
          example: KYCCountryOfResidenceCredential
        createdAt:
          $ref: '#/components/schemas/TimeUTC'
          x-omitempty: false
        title:
          type: string
          x-omitempty: false
          example: "KYC Age Credential"
        description:
          type: string
          x-omitempty: false
          example: "KYC Age Credential description"
        version:
          type: string
          x-omitempty: false
          example: "1.0.0"

    # display method
    DisplayMethod:
      type: object
      required:
        - id
        - type
      properties:
        id:
          type: string
          x-omitempty: false
        type:
          type: string
          x-omitempty: false
          enum:
            - "Iden3BasicDisplayMethodV1"

    #Credentials
    CreateCredentialRequest:
      type: object
      required:
        - credentialSchema
        - type
        - credentialSubject
      properties:
        credentialSchema:
          type: string
          x-omitempty: false
        claimID:
          type: string
          x-go-type: uuid.UUID
          x-omitempty: false
        type:
          type: string
          x-omitempty: false
        credentialSubject:
          type: object
          x-omitempty: false
        expiration:
          type: integer
          format: int64
        version:
          type: integer
          format: uint32
        revNonce:
          type: integer
          format: uint64
        subjectPosition:
          type: string
        merklizedRootPosition:
          type: string
        refreshService:
          $ref: '#/components/schemas/RefreshService'
        displayMethod:
          $ref: '#/components/schemas/DisplayMethod'
        proofs:
          type: array
          items:
            type: string
            x-omitempty: false
            example: "BJJSignature2021"
            enum: [ BJJSignature2021, Iden3SparseMerkleTreeProof ]
        credentialStatusType:
          type: string
          x-omitempty: true
          example: "Iden3ReverseSparseMerkleTreeProof"
          enum: [ Iden3commRevocationStatusV1.0, Iden3ReverseSparseMerkleTreeProof, Iden3OnchainSparseMerkleTreeProof2023 ]
      example:
        credentialSchema: "https://raw.githubusercontent.com/iden3/claim-schema-vocab/main/schemas/json/KYCAgeCredential-v3.json"
        type: "KYCAgeCredential"
        credentialSubject:
          id: "fill with did"
          birthday: 19960424
          documentType: 2
        expiration: 1903357766

    CreateCredentialResponse:
      type: object
      required:
        - id
      properties:
        id:
          type: string
          x-omitempty: false

    Credential:
      type: object
      required:
        - id
        - proofTypes
        - createdAt
        - expired
        - schemaHash
        - schemaType
        - schemaUrl
        - revNonce
        - credentialSubject
        - revoked
        - userID
      properties:
        id:
          type: string
          x-go-type: uuid.UUID
          x-go-type-import:
            name: uuid
            path: github.com/google/uuid
          example: 8edd8112-c415-11ed-b036-debe37e1cbd6
        proofTypes:
          type: array
          items:
            type: string
          example: [ "BJJSignature2021" ]
        createdAt:
          $ref: '#/components/schemas/TimeUTC'
        expiresAt:
          $ref: '#/components/schemas/TimeUTC'
        expired:
          type: boolean
          example: true
        schemaHash:
          type: string
          example: "c9b2370371b7fa8b3dab2a5ba81b6838"
        schemaType:
          type: string
          example: "KYCAgeCredential"
        schemaUrl:
          type: string
          example: "https://raw.githubusercontent.com/iden3/claim-schema-vocab/main/schemas/json/KYCAgeCredential-v3.json"
        revoked:
          type: boolean
          example: false
        revNonce:
          type: integer
          format: uint64
          example: 2136005230
        credentialSubject:
          type: object
          x-omitempty: false
          example:
            birthday: 19960424
            documentType: 2
            id: "did:polygonid:polygon:amoy:2qDDDKmo436EZGCBAvkqZjADYoNRJszkG7UymZeCHQ"
        userID:
          type: string
          example: did:polygonid:polygon:amoy:2qFpPHotk6oyaX1fcrpQFT4BMnmg8YszUwxYtaoGoe
        refreshService:
          $ref: '#/components/schemas/RefreshService'
        displayMethod:
          $ref: '#/components/schemas/DisplayMethod'

    AuthenticationConnection:
      type: object
      required:
        - id
        - userID
        - issuerID
        - createdAt
        - modifiedAt
      properties:
        id:
          $ref: '#/components/schemas/UUIDString'
        userID:
          $ref: '#/components/schemas/UUIDString'
        issuerID:
          $ref: '#/components/schemas/UUIDString'
        createdAt:
          $ref: '#/components/schemas/TimeUTC'
        modifiedAt:
          $ref: '#/components/schemas/TimeUTC'

    GetAuthenticationConnectionResponse:
      type: object
      required:
        - connection
      properties:
        connection:
          $ref: '#/components/schemas/AuthenticationConnection'

    GetClaimsResponse:
      type: array
      items:
        $ref: '#/components/schemas/GetCredentialResponse'

    GetCredentialResponse:
      type: object
      required:
        - id
        - "@context"
        - type
        - credentialSubject
        - credentialStatus
        - issuer
        - credentialSchema
        - proof
      properties:
        id:
          type: string
          x-omitempty: false
        "@context":
          type: array
          x-omitempty: false
          items:
            type: string
        type:
          type: array
          x-omitempty: false
          items:
            type: string
        expirationDate:
          $ref: '#/components/schemas/TimeUTC'
        issuanceDate:
          $ref: '#/components/schemas/TimeUTC'
        credentialSubject:
          type: object
          x-omitempty: false
        credentialStatus:
          type: null
        issuer:
          type: string
          x-omitempty: false
        credentialSchema:
          $ref: '#/components/schemas/CredentialSchema'
          x-omitempty: false
        proof:
          type: null
        displayMethod:
          $ref: '#/components/schemas/DisplayMethod'
        refreshService:
          $ref: '#/components/schemas/RefreshService'

    QrCodeLinkShortResponse:
      type: object
      required:
        - qrCodeLink
        - sessionID
      properties:
        qrCodeLink:
          type: string
          example: iden3comm://?request_uri=https%3A%2F%2Fissuer-demo.privado.id%2Fapi%2Fqr-store%3Fid%3Df780a169-8959-4380-9461-f7200e2ed3f4
        sessionID:
          $ref: '#/components/schemas/UUIDString'

    GetClaimQrCodeResponse:
      type: object
      required:
        - body
        - id
        - typ
        - type
        - thid
        - from
        - to
      properties:
        id:
          type: string
        typ:
          type: string
        type:
          type: string
        thid:
          type: string
        body:
          type: object
          required:
            - url
            - credentials
          properties:
            url:
              type: string
            credentials:
              type: array
              items:
                type: object
                required:
                  - id
                  - description
                properties:
                  id:
                    type: string
                  description:
                    type: string
        from:
          type: string
        to:
          type: string

    CredentialSchema:
      type: object
      required:
        - id
        - type
      properties:
        id:
          type: string
          x-omitempty: false
        type:
          type: string
          x-omitempty: false
      
    QrCodeLinkWithSchemaTypeShortResponse:
      type: object
      required:
        - qrCodeLink
        - schemaType
      properties:
        qrCodeLink:
          type: string
          example: iden3comm://?request_uri=https%3A%2F%2Fissuer-demo.polygonid.me%2Fapi%2Fqr-store%3Fid%3Df780a169-8959-4380-9461-f7200e2ed3f4
        schemaType:
          type: string
          example: "vaccinationCertificate"
      
    CredentialsPaginated:
      type: object
      required: [ items, meta ]
      properties:
        items:
          type: array
          items:
            $ref: '#/components/schemas/Credential'
        meta:
          $ref: '#/components/schemas/PaginatedMetadata'

    RevokeClaimResponse:
      type: object
      required:
        - message
      properties:
        message:
          type: string
          x-omitempty: false
          example: pending

    RevocationStatusResponse:
      type: object
      required:
        - issuer
        - mtp
      properties:
        issuer:
          type: object
          properties:
            state:
              type: string
            rootOfRoots:
              type: string
            claimsTreeRoot:
              type: string
            revocationTreeRoot:
              type: string
        mtp:
          type: object
          required:
            - existence
          properties:
            existence:
              type: boolean
            siblings:
              type: array
              x-omitempty: false
              items:
                type: string

            node_aux:
              type: object
              properties:
                key:
                  type: string
                value:
                  type: string

    ByteArray:
      type: string
      format: byte

    #Agent
    AgentResponse:
      type: object
      required:
        - body
        - id
        - typ
        - type
        - threadID
        - from
        - to
      properties:
        id:
          type: string
        typ:
          type: string
        type:
          type: string
        threadID:
          type: string
        body:
          type: null
        from:
          type: string
        to:
          type: string

    TimeUTC:
      type: string
      x-go-type: timeapi.Time
      x-go-type-import:
        name: timeapi
        path: github.com/polygonid/sh-id-platform/internal/timeapi
      example: '2023-10-26T10:59:08Z'
      x-omitempty: false

    Link:
      type: object
      required:
        - id
        - schemaUrl
        - schemaType
        - credentialSubject
        - issuedClaims
        - active
        - status
        - proofTypes
        - schemaHash
        - createdAt
      properties:
        id:
          type: string
          x-go-type: uuid.UUID
          x-go-type-import:
            name: uuid
            path: github.com/google/uuid
          example: 8edd8112-c415-11ed-b036-debe37e1cbd6
        schemaUrl:
          type: string
          example: https://someValidURL.com
        schemaType:
          type: string
          example: KYCAgeCredential
        schemaHash:
          type: string
          example: c9b2370371b7fa8b3dab2a5ba81b6838
        credentialSubject:
          $ref: '#/components/schemas/CredentialSubject'
        maxIssuance:
          type: integer
          x-omitempty: false
          nullable: true
        issuedClaims:
          type: integer
        expiration:
          $ref: '#/components/schemas/TimeUTC'
          x-omitempty: false
          nullable: true
        credentialExpiration:
          $ref: '#/components/schemas/TimeUTC'
          x-omitempty: false
          nullable: true
        createdAt:
          $ref: '#/components/schemas/TimeUTC'
        active:
          type: boolean
        status:
          type: string
          enum: [ active, inactive, exceeded ]
        proofTypes:
          type: array
          items:
            type: string
          example: [ "BJJSignature2021" ]
        refreshService:
          $ref: '#/components/schemas/RefreshService'
        displayMethod:
          $ref: '#/components/schemas/DisplayMethod'

    CredentialSubject:
      type: object
      x-omitempty: false
      example:
        birthday: 19960424
        documentType: 2
        type: "KYCAgeCredential"

    CreateLinkRequest:
      type: object
      required:
        - schemaID
        - signatureProof
        - mtProof
        - credentialSubject
      properties:
        schemaID:
          type: string
          x-go-type: uuid.UUID
          x-omitempty: false
        credentialExpiration:
          type: string
          format: date-time
          example: 2025-04-17T11:40:43.681857-03:00
        expiration:
          type: string
          format: date-time
          example: 2025-04-17T11:40:43.681857-03:00
        limitedClaims:
          type: integer
          example: 5
          x-omitempty: false
        signatureProof:
          type: boolean
          example: true
        mtProof:
          type: boolean
          example: false
        credentialSubject:
          $ref: '#/components/schemas/CredentialSubject'
        refreshService:
          $ref: '#/components/schemas/RefreshService'
        displayMethod:
          $ref: '#/components/schemas/DisplayMethod'

    CredentialLinkQrCodeResponse:
      type: object
      required:
        - issuer
        - qrCodeLink
        - qrCodeRaw
        - sessionID
        - linkID
        - linkDetail
      properties:
        issuer:
          $ref: '#/components/schemas/IssuerDescription'
        qrCodeRaw:
          type: string
        qrCodeLink:
          type: string
          example: iden3comm://?request_uri=https%3A%2F%2Fissuer-demo.privado.id%2Fapi%2Fqr-store%3Fid%3Df780a169-8959-4380-9461-f7200e2ed3f4
        sessionID:
          type: string
          example: ab5d5dbf-aaaa-bbbb-b983-f48afea64e05
        linkDetail:
          $ref: '#/components/schemas/LinkSimple'

    GetLinkQrCodeResponse:
      type: object
      required:
        - linkDetail
      properties:
        qrCode:
          type: string
          example: iden3comm://?request_uri=https%3A%2F%2Fissuer-demo.privado.id%2Fapi%2Fqr-store%3Fid%3Df780a169-8959-4380-9461-f7200e2ed3f4
        status:
          type: string
          example: done | pending | pendingPublish
        linkDetail:
          $ref: '#/components/schemas/LinkSimple'


    IssuerDescription:
      type: object
      required:
        - displayName
        - logo
      properties:
        displayName:
          type: string
          example: my issuer
        logo:
          type: string
          example: "http://my-public-logo/logo.jpg"

    LinkSimple:
      type: object
      required:
        - id
        - schemaUrl
        - schemaType
        - proofTypes
        - schemaHash
      properties:
        id:
          type: string
          x-go-type: uuid.UUID
          x-go-type-import:
            name: uuid
            path: github.com/google/uuid
          example: 8edd8112-c415-11ed-b036-debe37e1cbd6
        schemaUrl:
          type: string
          example: https://someValidURL.com
        schemaType:
          type: string
          example: KYCAgeCredential
        schemaHash:
          type: string
          example: c9b2370371b7fa8b3dab2a5ba81b6838
        proofTypes:
          type: array
          items:
            type: string
          example: [ "BJJSignature2021" ]
    CreateConnectionRequest:
      type: object
      required: [ userDID, userDoc, issuerDoc ]
      properties:
        userDID:
          type: string
          example: did:polygonid:polygon:amoy:2qMZrfBsXuGFTwSqkqYki78zF3pe1vtXoqH4yRLsfs
        userDoc:
          type: object
          format: byte
        issuerDoc:
          type: object
          format: byte
    
    SupportedNetworks:
      type: object
      x-omitempty: false
      required:
        - blockchain
        - networks
      properties:
        blockchain:
          type: string
          example: "polygon"
        networks:
          type: array
          items:
            type: string
          example: ["amoy", "mumbai"]

    Offer:
      type: object
      x-go-type: protocol.CredentialsOfferMessage
      x-go-type-import:
        name: protocol
        path: github.com/iden3/iden3comm/v2/protocol

  parameters:
    credentialStatusType:
      name: credentialStatusType
      in: query
      required: false
      description: |
        credential status type, e.g: Iden3ReverseSparseMerkleTreeProof
      schema:
        type: string

    id:
      name: id
      in: path
      required: true
      description: |
        UUID parameter, e.g: 8edd8112-c415-11ed-b036-debe37e1cbd6
      schema:
        type: string
        x-go-type: uuid.UUID
        x-go-type-import:
          name: uuid
          path: github.com/google/uuid

    linkID:
      name: linkID
      in: query
      required: true
      description: |
        Session ID e.g: 89d298fa-15a6-4a1d-ab13-d1069467eedd
      schema:
        type: string
        x-go-type: uuid.UUID
        x-go-type-import:
          name: uuid
          path: github.com/google/uuid

    sessionID:
      name: sessionID
      in: query
      required: true
      description: |
        Session ID e.g: 89d298fa-15a6-4a1d-ab13-d1069467eedd
      schema:
        type: string
        x-go-type: uuid.UUID
        x-go-type-import:
          name: uuid
          path: github.com/google/uuid

    pathIdentifier:
      name: identifier
      in: path
      required: true
      description: Issuer identifier
      schema:
        type: string

    pathClaim:
      name: id
      in: path
      required: true
      description: Claim identifier
      schema:
        type: string

    pathNonce:
      name: nonce
      in: path
      required: true
      description: Claim nonce
      schema:
        type: integer
        format: int64

  responses:
    '400':
      description: 'Bad Request'
      content:
        application/json:
          schema:
            $ref: '#/components/schemas/GenericErrorMessage'
    '401':
      description: 'Unauthorized'
      content:
        application/json:
          schema:
            $ref: '#/components/schemas/GenericErrorMessage'
    '402':
      description: 'Payment Required'
      content:
        application/json:
          schema:
            $ref: '#/components/schemas/GenericErrorMessage'
    '403':
      description: 'Permission Denied'
      content:
        application/json:
          schema:
            $ref: '#/components/schemas/GenericErrorMessage'
    '404':
      description: 'Not found'
      content:
        application/json:
          schema:
            $ref: '#/components/schemas/GenericErrorMessage'
    '409':
      description: 'Conflict'
      content:
        application/json:
          schema:
            $ref: '#/components/schemas/GenericErrorMessage'
    '407':
      description: 'Proxy Authentication Required'
      content:
        application/json:
          schema:
            $ref: '#/components/schemas/GenericErrorMessage'
    '422':
      description: 'Unprocessable Content'
      content:
        application/json:
          schema:
            $ref: '#/components/schemas/GenericErrorMessage'
    '500':
      description: 'Internal Server  error'
      content:
        application/json:
          schema:
            $ref: '#/components/schemas/GenericErrorMessage'
    '500-CreateIdentity':
      description: 'Internal Server error'
      content:
        application/json:
          schema:
            type: object
            properties:
              requestID:
                type: string
              code:
                type: integer
              error:
                type: string<|MERGE_RESOLUTION|>--- conflicted
+++ resolved
@@ -30,25 +30,6 @@
                 $ref: '#/components/schemas/Health'
         '500':
           $ref: '#/components/responses/500'
-<<<<<<< HEAD
-
-  /config:
-    get:
-      summary: Get Config
-      operationId: GetConfig
-      security:
-        - basicAuth: [ ]
-      responses:
-        '200':
-          description: Config
-          content:
-            application/json:
-              schema:
-                $ref: '#/components/schemas/Config'
-        '500':
-          $ref: '#/components/responses/500'
-=======
->>>>>>> d8667dfc
 
   /v1/supported-networks:
     get:
