--- conflicted
+++ resolved
@@ -2,10 +2,6 @@
 info:
   title: Privado ID - Issuer
   description: |
-<<<<<<< HEAD
-    Documentation for the Issuer Node
-  version: "2"
-=======
     The Issuer Node Core API is ideal for users who need multiple identities and for integrator profiles, who want to 
     create solutions based on Privado ID functionalities and might be interested in having access to low level 
     information such as Merkle Trees.
@@ -20,7 +16,6 @@
     * Call Agent Endpoint using the Wallet App
     * Handle connections.
   version: "1"
->>>>>>> e3078e9c
 
 tags:
   - name: Identity
