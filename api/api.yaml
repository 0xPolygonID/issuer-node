--- conflicted
+++ resolved
@@ -99,30 +99,7 @@
           $ref: '#/components/responses/401'
         '500':
           $ref: '#/components/responses/500'
-<<<<<<< HEAD
-  /v1/identities/state:
-    post:
-      summary: Publish State On-Chain
-      operationId: PublishState
-      description: Endpoint to publish state on-chain
-      tags:
-        - Identity
-      security:
-        - basicAuth: [ ]
-      responses:
-        '200':
-          description: State published
-          content:
-            application/json:
-              schema:
-                $ref: '#/components/schemas/PublishStateResponse'
-        '401':
-          $ref: '#/components/responses/401'
-        '500':
-          $ref: '#/components/responses/500'
-=======
-
->>>>>>> d6c7c513
+
   /v1/{identifier}/state/update:
     get:
       summary: Update Identity State
