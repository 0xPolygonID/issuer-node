openapi: 3.0.0
info:
  title: Privado ID - Issuer
  description: |
    The Issuer Node Core API is ideal for users who need multiple identities and for integrator profiles, who want to 
    create solutions based on Privado ID functionalities and might be interested in having access to low level 
    information such as Merkle Trees.
    The Issuer Node API provide the following functionalities:
    * Create and retrieve Identities
    * Create a Verifiable Credential (VC)
    * Retrieve a Verifiable Credential or a list of Verifiable Credentials
    * Generate JSON to create a QR Code and use that to accept credentials in a wallet
    * Revoke a Verifiable Credential
    * Check revocation status of a Verifiable Credential
    * Retrieve the Revocation Status of a Verifiable Credential
    * Call Agent Endpoint using the Wallet App
    * Handle connections.
  version: "1"

tags:
  - name: Identity
    description: Collection of endpoints related to Identity
  - name: Credentials
    description: Collection of endpoints related to Credentials
  - name: Agent
    description: Collection of endpoints related to Mobile
  - name: config
    description: Collection of endpoints related to Config

paths:

  /status:
    get:
      summary: Healthcheck
      operationId: Health
      tags:
        - Config
      responses:
        '200':
          description: All services are running
          content:
            application/json:
              schema:
                $ref: '#/components/schemas/Health'
        '500':
          $ref: '#/components/responses/500'

  /v2/supported-networks:
    get:
      summary: Get Supported Networks
      operationId: GetSupportedNetworks
      description: get supported blockchains and networks
      security:
        - basicAuth: [ ]
      tags:
        - Config
      responses:
        '200':
          description: Supported Networks
          content:
            application/json:
              schema:
                type: array
                items:
                  $ref: '#/components/schemas/SupportedNetworks'
        '400':
          $ref: '#/components/responses/400'
        '401':
          $ref: '#/components/responses/401'
        '404':
          $ref: '#/components/responses/404'
        '500':
          $ref: '#/components/responses/500'

  #authentication
  /v2/authentication/sessions/{id}:
    get:
      summary: Get Authentication Connection
      operationId: getAuthenticationConnection
      description: get authentication connection
      parameters:
        - $ref: '#/components/parameters/id'
      tags:
        - Auth
        - Connection
      security:
        - basicAuth: [ ]
      responses:
        '200':
          description: ok
          content:
            application/json:
              schema:
                $ref: '#/components/schemas/GetAuthenticationConnectionResponse'
        '400':
          $ref: '#/components/responses/400'
        '401':
          $ref: '#/components/responses/401'
        '404':
          $ref: '#/components/responses/404'
        '500':
          $ref: '#/components/responses/500'

  /v2/{identifier}/authentication:
    post:
      summary: Get Authentication Message
      operationId: Authentication
      description: This endpoint returns an authentication message
      tags:
        - Auth
      parameters:
        - $ref: '#/components/parameters/pathIdentifier'
        - name: type
          in: query
          required: false
          description: >
            Type:
              * `link` - (default value) Return a link redirection to the raw content. Easier to scan.   
              * `raw` - Return the raw QR code.
          schema:
            type: string
            enum: [ raw, link ]

      responses:
        '200':
          description: ok
          content:
            application/json:
              schema:
                $ref: '#/components/schemas/AuthenticationResponse'
        '400':
          $ref: '#/components/responses/400'
        '500':
          $ref: '#/components/responses/500'

  /v2/authentication/callback:
    post:
      summary: Authentication Callback
      operationId: authCallback
      description: This endpoint is called when the QR code is scanned and the user is authenticated. A connection is created.
      tags:
        - Auth
      parameters:
        - $ref: '#/components/parameters/sessionID'
      requestBody:
        required: true
        content:
          text/plain:
            schema:
              type: string
              example: jwz-token
      responses:
        '200':
          description: ok
        '400':
          $ref: '#/components/responses/400'
        '500':
          $ref: '#/components/responses/500'


  #identity:
  /v2/identities:
    post:
      summary: Create Identity
      operationId: CreateIdentity
      description: |
        Endpoint to create an identity to issue credentials.
        Issuer node supports two types of keys (field `type`):
        * BJJ Keys
        * ETH Keys
        
        `credentialStatusType` field is optional and and defines how the auth core claim will be evaluated during 
        the process to verify that it has not been revoked.
      tags:
        - Identity
      security:
        - basicAuth: [ ]
      requestBody:
        required: true
        content:
          application/json:
            schema:
              $ref: '#/components/schemas/CreateIdentityRequest'
      responses:
        '201':
          description: Identity created
          content:
            application/json:
              schema:
                $ref: '#/components/schemas/CreateIdentityResponse'
        '400':
          $ref: '#/components/responses/400'
        '401':
          $ref: '#/components/responses/401'
        '403':
          $ref: '#/components/responses/403'
        '409':
          $ref: '#/components/responses/409'
        '500':
          $ref: '#/components/responses/500'
    get:
      summary: Get Identities
      operationId: GetIdentities
      description: Endpoint to get all the identities
      tags:
        - Identity
      security:
        - basicAuth: [ ]
      responses:
        '200':
          description: all good
          content:
            application/json:
              schema:
                type: array
                x-omitempty: false
                items:
                  $ref: '#/components/schemas/GetIdentitiesResponse'
        '401':
          $ref: '#/components/responses/401'
        '500':
          $ref: '#/components/responses/500'

  /v2/identities/{identifier}:
    patch:
      summary: Update Identity
      operationId: UpdateIdentity
      description: |
        Endpoint to update the identity.
        The displayName field is used to identify the identity in the UI.
      tags:
        - Identity
      security:
        - basicAuth: [ ]
      parameters:
        - $ref: '#/components/parameters/pathIdentifier'
      requestBody:
        required: true
        content:
          application/json:
            schema:
              type: object
              required:
                - displayName
              properties:
                displayName:
                  type: string
                  example: "KYCAgeCredential Issuer identity"
      responses:
        '200':
          description: Identity updated
          content:
            application/json:
              schema:
                $ref: '#/components/schemas/GenericMessage'
        '400':
          $ref: '#/components/responses/400'
        '401':
          $ref: '#/components/responses/401'
        '403':
          $ref: '#/components/responses/403'
        '500':
          $ref: '#/components/responses/500-CreateIdentity'

    get:
      summary: Get Identity Detail
      operationId: GetIdentityDetails
      description: Endpoint to get an identity details
      tags:
        - Identity
      security:
        - basicAuth: [ ]
      parameters:
        - $ref: '#/components/parameters/pathIdentifier'
      responses:
        '200':
          description: Identity top up successfully
          content:
            application/json:
              schema:
                $ref: '#/components/schemas/GetIdentityDetailsResponse'
        '400':
          $ref: '#/components/responses/400'
        '401':
          $ref: '#/components/responses/401'
        '500':
          $ref: '#/components/responses/500'

  /v2/identities/{identifier}/state/retry:
    post:
      summary: Retry Publish Identity State
      operationId: RetryPublishState
      description: Endpoint to retry publish identity state. If the publish state failed, this endpoint can be used to retry the publish.
      security:
        - basicAuth: [ ]
      parameters:
        - $ref: '#/components/parameters/pathIdentifier'
      tags:
        - Identity
      responses:
        '202':
          description: Publish state successfully
          content:
            application/json:
              schema:
                $ref: '#/components/schemas/PublishIdentityStateResponse'
        '400':
          $ref: '#/components/responses/400'
        '500':
          $ref: '#/components/responses/500'

  /v2/identities/{identifier}/state/publish:
    post:
      summary: Publish Identity State
      operationId: PublishIdentityState
      description: Endpoint to publish identity state.
      tags:
        - Identity
      security:
        - basicAuth: [ ]
      parameters:
        - $ref: '#/components/parameters/pathIdentifier'
      responses:
        '200':
          description: No transactions to process to the given identity
          content:
            application/json:
              schema:
                $ref: '#/components/schemas/GenericMessage'
        '202':
          description: Transaction ID of the published  state
          content:
            application/json:
              schema:
                $ref: '#/components/schemas/PublishIdentityStateResponse'
        '400':
          $ref: '#/components/responses/400'
        '401':
          $ref: '#/components/responses/401'
        '500':
          $ref: '#/components/responses/500'

  /v2/identities/{identifier}/state/transactions:
    get:
      summary: Get Identity State Transactions
      operationId: GetStateTransactions
      description: |
        Endpoint to get identity state transactions.
        To get all transactions, use the filter `all`. To get the latest transaction, use the filter `latest`.
        The transactions are paginated for `filter=all`. If the filter is not provided, the default is `all`.
      security:
        - basicAuth: [ ]
      tags:
        - Identity
      parameters:
        - $ref: '#/components/parameters/pathIdentifier'
        - in: query
          name: filter
          schema:
            type: string
            enum: [ all, latest ]
            default: all
        - in: query
          name: page
          schema:
            type: integer
            format: uint
            minimum: 1
            example: 5
          description: Page to fetch. First is 1. If not provided, default is 1.
        - in: query
          name: max_results
          schema:
            type: integer
            format: uint
            example: 10
            default: 50
          description: Number of items to fetch on each page. Default is 10.
        - in: query
          name: sort
          style: form
          explode: false
          schema:
            type: array
            items:
              type: string
              enum: [ "publishDate", "-publishDate", "status", "-status" ]
              default: "-publishDate"
            description: >
              The minus sign (-) before createdAt means descending order.
      responses:
        '200':
          description: State transactions
          content:
            application/json:
              schema:
                $ref: '#/components/schemas/StateTransactionsPaginated'
        '400':
          $ref: '#/components/responses/400'
        '500':
          $ref: '#/components/responses/500'

  /v2/identities/{identifier}/state/status:
    get:
      summary: Get Identity State Status
      operationId: GetStateStatus
      description: |
        Endpoint to get identity state status, if the identity status is published or not.
        If the status is `pendingActions` is true it means that the identity has pending actions to be published.
      security:
        - basicAuth: [ ]
      tags:
        - Identity
      parameters:
        - $ref: '#/components/parameters/pathIdentifier'
      responses:
        '200':
          description: State status
          content:
            application/json:
              schema:
                $ref: '#/components/schemas/StateStatusResponse'
        '400':
          $ref: '#/components/responses/400'
        '500':
          $ref: '#/components/responses/500'

  #connections:
  /v2/identities/{identifier}/connections/{id}:
    get:
      summary: Get Connection
      operationId: getConnection
      description: Returns a connection of the provided identity by connection id.
      tags:
        - Connection
      security:
        - basicAuth: [ ]
      parameters:
        - $ref: '#/components/parameters/pathIdentifier'
        - $ref: '#/components/parameters/id'
      responses:
        '200':
          description: ok
          content:
            application/json:
              schema:
                $ref: '#/components/schemas/GetConnectionResponse'
        '400':
          $ref: '#/components/responses/400'
        '500':
          $ref: '#/components/responses/500'
    delete:
      summary: Delete Connection
      operationId: deleteConnection
      description: Removes a specific connection of the provided identity.
      tags:
        - Connection
      security:
        - basicAuth: [ ]
      parameters:
        - $ref: '#/components/parameters/pathIdentifier'
        - $ref: '#/components/parameters/id'
        - name: revokeCredentials
          in: query
          required: false
          description: |
            Set revokeCredentials to true if you want to revoke the credentials of the connection
          schema:
            type: boolean
        - name: deleteCredentials
          in: query
          required: false
          description: |
            Set deleteCredentials to true if you want to delete the credentials of the connection
          schema:
            type: boolean
      responses:
        '200':
          description: ok
          content:
            application/json:
              schema:
                $ref: '#/components/schemas/GenericMessage'
        '400':
          $ref: '#/components/responses/400'
        '500':
          $ref: '#/components/responses/500'

  /v2/identities/{identifier}/connections/{id}/credentials:
    delete:
      summary: Delete Connection Credentials
      operationId: deleteConnectionCredentials
      description: Delete a connection and its credentials for a specific identity.
      tags:
        - Connection
      security:
        - basicAuth: [ ]
      parameters:
        - $ref: '#/components/parameters/pathIdentifier'
        - $ref: '#/components/parameters/id'
      responses:
        '200':
          description: ok
          content:
            application/json:
              schema:
                $ref: '#/components/schemas/GenericMessage'
        '400':
          $ref: '#/components/responses/400'
        '500':
          $ref: '#/components/responses/500'

  /v2/identities/{identifier}/connections:
    get:
      summary: Get Connections
      operationId: getConnections
      description: Get all the connections of the provided identity.
      tags:
        - Connection
      security:
        - basicAuth: [ ]
      parameters:
        - $ref: '#/components/parameters/pathIdentifier'
        - in: query
          name: query
          schema:
            type: string
          description: Query string to do full text search in connections.
        - in: query
          name: credentials
          schema:
            type: boolean
          description: credentials=true to include the connection credentials.
        - in: query
          name: page
          schema:
            type: integer
            format: uint
            minimum: 1
            example: 1
          description: Page to fetch. First is one. If omitted, all results will be returned.
        - in: query
          name: max_results
          schema:
            type: integer
            format: uint
            example: 50
            default: 50
          description: Number of items to fetch on each page. Minimum is 10. Default is 50. No maximum by the moment.
        - in: query
          name: sort
          style: form
          explode: false
          schema:
            type: array
            items:
              type: string
              enum: [ "createdAt", "-createdAt", "userID", "-userID" ]
              default: "-createdAt"

            description: >
              The minus sign (-) before createdAt means descending order.

      responses:
        '200':
          description: ok
          content:
            application/json:
              schema:
                $ref: '#/components/schemas/ConnectionsPaginated'
        '400':
          $ref: '#/components/responses/400'
        '500':
          $ref: '#/components/responses/500'
    post:
      summary: Create Connection
      operationId: createConnection
      description: Creates a connection between two identities.
      tags:
        - Connection
      security:
        - basicAuth: [ ]
      parameters:
        - $ref: '#/components/parameters/pathIdentifier'
      requestBody:
        required: true
        content:
          application/json:
            schema:
              $ref: '#/components/schemas/CreateConnectionRequest'
      responses:
        '201':
          description: Connection Created
          content:
            application/json:
              schema:
                $ref: '#/components/schemas/GenericMessage'
        '400':
          $ref: '#/components/responses/400'
        '500':
          $ref: '#/components/responses/500'

  /v2/identities/{identifier}/connections/{id}/credentials/revoke:
    post:
      summary: Revoke Connection Credentials
      operationId: revokeConnectionCredentials
      description: Revoke all the credentials of a connection for a specific identity.
      tags:
        - Connection
      security:
        - basicAuth: [ ]
      parameters:
        - $ref: '#/components/parameters/pathIdentifier'
        - $ref: '#/components/parameters/id'
      responses:
        '202':
          description: Accepted
          content:
            application/json:
              schema:
                $ref: '#/components/schemas/GenericMessage'
        '400':
          $ref: '#/components/responses/400'
        '500':
          $ref: '#/components/responses/500'

  #credentials:
  /v2/identities/{identifier}/credentials:
    post:
      summary: Create Credential
      operationId: CreateCredential
      description: Creates a credential for the provided identity.
      tags:
        - Credentials
      security:
        - basicAuth: [ ]
      parameters:
        - $ref: '#/components/parameters/pathIdentifier'
      requestBody:
        required: true
        content:
          application/json:
            schema:
              $ref: '#/components/schemas/CreateCredentialRequest'
      responses:
        '201':
          description: Credential Created
          content:
            application/json:
              schema:
                $ref: '#/components/schemas/CreateCredentialResponse'
        '400':
          $ref: '#/components/responses/400'
        '401':
          $ref: '#/components/responses/401'
        '422':
          $ref: '#/components/responses/422'
        '500':
          $ref: '#/components/responses/500'

    get:
      summary: Get Credentials
      operationId: GetCredentials
      description: |
        Returns a list of credentials for the provided identity. Results are paginated.
        Filter between all | revoked | expired credentials and also perform a full text search with the query parameter.
      tags:
        - Credentials
      security:
        - basicAuth: [ ]
      parameters:
        - $ref: '#/components/parameters/pathIdentifier'
        - in: query
          name: page
          schema:
            type: integer
            format: uint
            minimum: 1
            example: 1
          description: Page to fetch. First is one. If omitted, all results will be returned.
        - in: query
          name: credentialSubject
          schema:
            type: string
            example: did:polygonid:polygon:amoy:2qFpPHotk6oyaX1fcrpQFT4BMnmg8YszUwxYtaoGoe
        - in: query
          name: status
          schema:
            type: string
            enum: [ all, revoked, expired ]
          description: >
            Credential status:
              * `all` - All Credentials. (default value)
              * `revoked` - Only revoked credentials
              * `expired` - Only expired credentials
        - in: query
          name: query
          schema:
            type: string
          description: Query string to do full text search
        - in: query
          name: max_results
          schema:
            type: integer
            format: uint
            example: 50
            default: 50
          description: Number of items to fetch on each page. Minimum is 10. Default is 50. No maximum by the moment.
        - in: query
          name: sort
          style: form
          explode: false
          schema:
            type: array
            items:
              type: string
              enum: [ "schemaType", "-schemaType", "createdAt", "-createdAt", "expiresAt", "-expiresAt", "revoked", "-revoked" ]
              default: "-createdAt"

            description: >
              The minus sign (-) before createdAt means descending order.

      responses:
        '200':
          description: List of credentials
          content:
            application/json:
              schema:
                $ref: '#/components/schemas/CredentialsPaginated'
        '400':
          $ref: '#/components/responses/400'
        '404':
          $ref: '#/components/responses/404'
        '500':
          $ref: '#/components/responses/500'

  /v2/identities/{identifier}/credentials/{id}:
    get:
      summary: Get Credential
      operationId: GetCredential
      description: Get a specific credential for the provided identity.
      tags:
        - Credentials
      security:
        - basicAuth: [ ]
      parameters:
        - $ref: '#/components/parameters/pathIdentifier'
        - $ref: '#/components/parameters/pathClaim'
      responses:
        '200':
          description: Credential found
          content:
            application/json:
              schema:
                $ref: '#/components/schemas/Credential'
        '400':
          $ref: '#/components/responses/400'
        '401':
          $ref: '#/components/responses/401'
        '404':
          $ref: '#/components/responses/404'
        '500':
          $ref: '#/components/responses/500'
    delete:
      summary: Delete Credential
      operationId: DeleteCredential
      description: Remove a specific credential for the provided identity.
      tags:
        - Credentials
      security:
        - basicAuth: [ ]
      parameters:
        - $ref: '#/components/parameters/pathIdentifier'
        - $ref: '#/components/parameters/pathClaim'
      responses:
        '200':
          description: Credential deleted
          content:
            application/json:
              schema:
                $ref: '#/components/schemas/GenericMessage'
        '400':
          $ref: '#/components/responses/400'
        '401':
          $ref: '#/components/responses/401'
        '500':
          $ref: '#/components/responses/500'

  /v2/identities/{identifier}/credentials/revoke/{nonce}:
    post:
      summary: Revoke Credential
      operationId: RevokeCredential
      description: Revokes a specific credential for the provided identity.
      tags:
        - Credentials
      security:
        - basicAuth: [ ]
      parameters:
        - $ref: '#/components/parameters/pathIdentifier'
        - $ref: '#/components/parameters/pathNonce'
      responses:
        '202':
          description: Accepted
          content:
            application/json:
              schema:
                $ref: '#/components/schemas/RevokeClaimResponse'
        '400':
          $ref: '#/components/responses/400'
        '401':
          $ref: '#/components/responses/401'
        '404':
          $ref: '#/components/responses/404'
        '500':
          $ref: '#/components/responses/500'

  /v1/{identifier}/claims/revocation/status/{nonce}:
    get:
      summary: Get Revocation Status V1
      operationId: GetRevocationStatus
      deprecated: true
      description: Endpoint to get the revocation status
      tags:
        - Credentials
      parameters:
        - $ref: '#/components/parameters/pathIdentifier'
        - $ref: '#/components/parameters/pathNonce'
      responses:
        '200':
          description: Proof
          content:
            application/json:
              schema:
                $ref: '#/components/schemas/RevocationStatusResponse'
        '400':
          $ref: '#/components/responses/400'
        '500':
          $ref: '#/components/responses/500'

  /v2/identities/{identifier}/credentials/revocation/status/{nonce}:
    get:
      summary: Get Revocation Status
      operationId: GetRevocationStatusV2
      description: Endpoint to get the revocation status
      tags:
        - Credentials
      parameters:
        - $ref: '#/components/parameters/pathIdentifier'
        - $ref: '#/components/parameters/pathNonce'
      responses:
        '200':
          description: Proof
          content:
            application/json:
              schema:
                $ref: '#/components/schemas/RevocationStatusResponse'
        '400':
          $ref: '#/components/responses/400'
        '500':
          $ref: '#/components/responses/500'

  /v2/identities/{identifier}/credentials/{id}/offer:
    get:
      summary: Get Credentials Offer
      operationId: GetCredentialOffer
      description: Returns a universal/deep link to an offer or raw offer message that can be used for accepting a claim. |
        Response can be in 3 formats `universalLink`, `deepLink` or `raw`. Default is `universalLink`. Raw is the raw QR code and link is a QR code with a link to the raw content.
        Regardless of the type, the field will always be called universalLink.
      tags:
        - Credentials
      security:
        - basicAuth: [ ]
      parameters:
        - $ref: '#/components/parameters/pathIdentifier'
        - $ref: '#/components/parameters/pathClaim'
        - name: type
          in: query
          required: false
          schema:
            type: string
            enum: [ universalLink, deepLink, raw ]
          description: >
            Type:
              * `universalLink` - (default value) Returns a universal link. The preferred and more standard way to access the offer message  
              * `deepLink` -  Returns a deeplink with a link redirection to the original message.   
              * `raw` - Returns the raw offer message.
      responses:
        '200':
          description: ok
          content:
            application/json:
              schema:
                $ref: '#/components/schemas/CredentialOfferResponse'
        '400':
          $ref: '#/components/responses/400'
        '404':
          $ref: '#/components/responses/404'
        '409':
          $ref: '#/components/responses/409'
        '500':
          $ref: '#/components/responses/500'

  #agent
  /v2/agent:
    post:
      summary: Agent
      operationId: Agent
      description: Identity Agent Endpoint
      tags:
        - Agent
      requestBody:
        required: true
        content:
          text/plain:
            schema:
              type: string
              example: jwz-token
      responses:
        '200':
          description: TBD
          content:
            application/json:
              schema:
                $ref: '#/components/schemas/AgentResponse'
        '400':
          $ref: '#/components/responses/400'
        '500':
          $ref: '#/components/responses/500'

  /v1/agent:
    post:
      summary: Agent V1
      operationId: AgentV1
      description: Identity Agent Endpoint for v1.
      deprecated: true
      tags:
        - Agent
      requestBody:
        required: true
        content:
          text/plain:
            schema:
              type: string
              example: jwz-token
      responses:
        '200':
          description: TBD
          content:
            application/json:
              schema:
                $ref: '#/components/schemas/AgentResponse'
        '400':
          $ref: '#/components/responses/400'
        '500':
          $ref: '#/components/responses/500'


  /v2/qr-store:
    get:
      summary: Get QrCode from store
      operationId: GetQrFromStore
      description: Returns a previously generated QR code via url shortener method
      tags:
        - QR Store
      parameters:
        - in: query
          name: id
          schema:
            type: string
            x-go-type: uuid.UUID
            x-go-type-import:
              name: uuid
              path: github.com/google/uuid
            example: 8edd8112-c415-11ed-b036-debe37e1cbd6
        - in: query
          name: issuer
          schema:
            type: string

      responses:
        '200':
          description: A json to generate a QR code
          content:
            application/json:
              schema:
                type: object
        '400':
          $ref: '#/components/responses/400'
        '410':
          $ref: '#/components/responses/410'
        '404':
          $ref: '#/components/responses/404'
        '500':
          $ref: '#/components/responses/500'

  #schemas:
  /v2/identities/{identifier}/schemas:
    post:
      summary: Import JSON schema
      operationId: ImportSchema
      description: Import a JSON schema to be used in the credentials.
      security:
        - basicAuth: [ ]
      tags:
        - Schemas
      parameters:
        - $ref: '#/components/parameters/pathIdentifier'
      requestBody:
        required: true
        content:
          application/json:
            schema:
              $ref: '#/components/schemas/ImportSchemaRequest'
      responses:
        '201':
          description: Schema imported
          content:
            application/json:
              schema:
                $ref: '#/components/schemas/UUIDResponse'
        '400':
          $ref: '#/components/responses/400'
        '500':
          $ref: '#/components/responses/500'
    get:
      summary: Get Schemas
      operationId: GetSchemas
      security:
        - basicAuth: [ ]
      tags:
        - Schemas
      parameters:
        - $ref: '#/components/parameters/pathIdentifier'
        - in: query
          name: query
          schema:
            type: string
          description: Query string to do full text search in schema types and attributes.
      responses:
        '200':
          description: Schema collection
          content:
            application/json:
              schema:
                type: array
                items:
                  $ref: '#/components/schemas/Schema'
        '400':
          $ref: '#/components/responses/400'
        '500':
          $ref: '#/components/responses/500'

  /v2/identities/{identifier}/schemas/{id}:
    get:
      summary: Get Schema
      operationId: GetSchema
      description: Get a specific schema for the provided identity.
      security:
        - basicAuth: [ ]
      tags:
        - Schemas
      parameters:
        - $ref: '#/components/parameters/pathIdentifier'
        - $ref: '#/components/parameters/id'
      responses:
        '200':
          description: Schema information
          content:
            application/json:
              schema:
                $ref: '#/components/schemas/Schema'
        '400':
          $ref: '#/components/responses/400'
        '404':
          $ref: '#/components/responses/404'
        '500':
          $ref: '#/components/responses/500'


  # Links
  /v2/identities/{identifier}/credentials/links:
    get:
      summary: Get Links
      operationId: GetLinks
      description: |
        Returns a list of links for the provided identity.
        Filter between all | active | inactive | exceeded links and also perform a full text search with the query parameter.
      security:
        - basicAuth: [ ]
      tags:
        - Links
      parameters:
        - $ref: '#/components/parameters/pathIdentifier'
        - in: query
          name: query
          schema:
            type: string
          description: Query string to do full text search in schema types and attributes.
        - in: query
          name: status
          schema:
            type: string
            enum: [ all, active, inactive, exceeded ]
          description: >
            Schema type:
              * `all` - All links. (default value)
              * `active` - Only active links. (Not expired, no issuance exceeded and not deactivated
              * `inactive` - Only deactivated links
              * `exceeded` - Expired or maximum issuance exceeded
      responses:
        '200':
          description: Link collection
          content:
            application/json:
              schema:
                type: array
                items:
                  $ref: '#/components/schemas/Link'
        '400':
          $ref: '#/components/responses/400'
        '404':
          $ref: '#/components/responses/404'
        '500':
          $ref: '#/components/responses/500'

    post:
      summary: Create Link
      operationId: CreateLink
      description: Create a link for the provided identity. With this link, the identity can issue credentials.
      security:
        - basicAuth: [ ]
      tags:
        - Links
      parameters:
        - $ref: '#/components/parameters/pathIdentifier'
      requestBody:
        required: true
        content:
          application/json:
            schema:
              $ref: '#/components/schemas/CreateLinkRequest'
      responses:
        '201':
          description: Link created
          content:
            application/json:
              schema:
                $ref: '#/components/schemas/UUIDResponse'
        '400':
          $ref: '#/components/responses/400'
        '500':
          $ref: '#/components/responses/500'

  /v2/identities/{identifier}/credentials/links/{id}:
    get:
      summary: Get Link
      operationId: GetLink
      description: |
        Get a specific link for the provided identity.
        `deepLink` and `universalLink` fields are returned if the credential has an associated protocol message. <br/>
        To create an offer for the link, use the endpoint `/v2/identities/{identifier}/credentials/links/{id}/offer`.
      security:
        - basicAuth: [ ]
      tags:
        - Links
      parameters:
        - $ref: '#/components/parameters/pathIdentifier'
        - $ref: '#/components/parameters/id'
      responses:
        '200':
          description: Credential link response
          content:
            application/json:
              schema:
                $ref: '#/components/schemas/Link'
        '400':
          $ref: '#/components/responses/400'
        '404':
          $ref: '#/components/responses/404'
        '500':
          $ref: '#/components/responses/500'

    patch:
      summary: Activate | Deactivate Link
      operationId: ActivateLink
      security:
        - basicAuth: [ ]
      parameters:
        - $ref: '#/components/parameters/pathIdentifier'
        - $ref: '#/components/parameters/id'
      tags:
        - Links
      requestBody:
        required: true
        content:
          application/json:
            schema:
              type: object
              required:
                - active
              properties:
                active:
                  type: boolean
                  example: true
      responses:
        '200':
          description: Link updated
          content:
            application/json:
              schema:
                $ref: '#/components/schemas/GenericMessage'
        '400':
          $ref: '#/components/responses/400'
        '500':
          $ref: '#/components/responses/500'

    delete:
      summary: Delete Link
      operationId: DeleteLink
      description: Remove a specific link for the provided identity.
      security:
        - basicAuth: [ ]
      parameters:
        - $ref: '#/components/parameters/pathIdentifier'
        - $ref: '#/components/parameters/id'
      tags:
        - Links
      responses:
        '200':
          description: Link deleted
          content:
            application/json:
              schema:
                $ref: '#/components/schemas/GenericMessage'
        '400':
          $ref: '#/components/responses/400'
        '500':
          $ref: '#/components/responses/500'


  /v2/identities/{identifier}/credentials/links/{id}/offer:
    post:
      summary: Create a credential offer for a link
      operationId: CreateLinkOffer
      description: Create a credential offer for the provided link
      parameters:
        - $ref: '#/components/parameters/pathIdentifier'
        - $ref: '#/components/parameters/id'
      tags:
        - Links
      responses:
        '200':
          description: Link offer generated
          content:
            application/json:
              schema:
                $ref: '#/components/schemas/CredentialLinkQrCodeResponse'
        '400':
          $ref: '#/components/responses/400'
        '404':
          $ref: '#/components/responses/404'
        '500':
          $ref: '#/components/responses/500'

  /v2/identities/{identifier}/credentials/links/callback:
    post:
      summary: Create Link QR Code Callback
      operationId: CreateLinkQrCodeCallback
      description: Process the callback from the QR code link
      tags:
        - Links
      parameters:
        - $ref: '#/components/parameters/pathIdentifier'
        - $ref: '#/components/parameters/linkID'
      requestBody:
        required: true
        content:
          text/plain:
            schema:
              type: string
              example: jwz-token
      responses:
        '200':
          description: |
            Return the offer for fetching the credential if the link was created for a Signature Credential or just 200 http status if the link was created for MTP Credential.
          content:
            application/json:
              schema:
                $ref: '#/components/schemas/Offer'
        '400':
          $ref: '#/components/responses/400'
        '500':
          $ref: '#/components/responses/500'

<<<<<<< HEAD
  /v2/identities/{identifier}/payment-request:
    post:
      summary: Create Payment Request
      operationId: CreatePaymentRequest
      description: Create a payment request for the provided identity.
      tags:
        - Payment
      security:
        - basicAuth: [ ]
=======
  # Display Methods
  /v2/identities/{identifier}/display-method:
    post:
      summary: Create Display Method
      operationId: CreateDisplayMethod
      description: Create a display method for the provided identity.
      security:
        - basicAuth: [ ]
      tags:
        - Display Methods
>>>>>>> 2a923971
      parameters:
        - $ref: '#/components/parameters/pathIdentifier'
      requestBody:
        required: true
        content:
          application/json:
            schema:
<<<<<<< HEAD
              $ref: '#/components/schemas/CreatePaymentRequest'
      responses:
        '201':
          description: Payment Request Created
          content:
            application/json:
              schema:
                $ref: '#/components/schemas/CreatePaymentRequestResponse'
        '400':
          $ref: '#/components/responses/400'
        '401':
          $ref: '#/components/responses/401'
        '500':
          $ref: '#/components/responses/500'

  /v2/payment/settings:
    get:
      summary: Return payment settings
      operationId: GetPaymentSettings
      description: Get the payment settings
      tags:
        - Payment
      security:
        - basicAuth: [ ]
      responses:
        '200':
          description: Payment settings
          content:
            application/json:
              schema:
                $ref: '#/components/schemas/PaymentOptionConfig'

  /v2/identities/{identifier}/payment/options:
    get:
      summary: Get Payment Options
      operationId: GetPaymentOptions
      description: Get the payment options for the provided identity.
      tags:
        - Payment
      security:
        - basicAuth: [ ]
      parameters:
        - $ref: '#/components/parameters/pathIdentifier'
      responses:
        '200':
          description: Payment options
          content:
            application/json:
              schema:
                $ref: '#/components/schemas/PaymentOptionsPaginated'
        '400':
          $ref: '#/components/responses/400'
        '401':
          $ref: '#/components/responses/401'
        '500':
          $ref: '#/components/responses/500'
    post:
      summary: Create Payment Option
      operationId: CreatePaymentOption
      description: Create a payment option for the provided identity.
      tags:
        - Payment
      security:
        - basicAuth: [ ]
      parameters:
        - $ref: '#/components/parameters/pathIdentifier'
      requestBody:
        required: true
        content:
          application/json:
            schema:
              $ref: '#/components/schemas/PaymentOptionRequest'
      responses:
        '201':
          description: Payment Option Created
          content:
            application/json:
              schema:
                $ref: '#/components/schemas/UUIDResponse'
        '400':
          $ref: '#/components/responses/400'
        '401':
          $ref: '#/components/responses/401'
        '500':
          $ref: '#/components/responses/500'

  /v2/identities/{identifier}/payment/options/{id}:
    get:
      summary: Get Payment Option
      operationId: GetPaymentOption
      description: Get a specific payment option for the provided identity.
      tags:
        - Payment
      security:
        - basicAuth: [ ]
=======
              $ref: '#/components/schemas/CreateDisplayMethodRequest'
      responses:
        '201':
          description: Display Method Created
          content:
            application/json:
              schema:
                $ref: '#/components/schemas/UUIDResponse'
        '400':
          $ref: '#/components/responses/400'
        '500':
          $ref: '#/components/responses/500'

    get:
      summary: Get All Display Methods
      operationId: GetAllDisplayMethods
      description: |
        Get all the display methods for the provided identity.
      security:
        - basicAuth: [ ]
      tags:
        - Display Methods
      parameters:
        - $ref: '#/components/parameters/pathIdentifier'
        - in: query
          name: page
          schema:
            type: integer
            format: uint
            minimum: 1
            example: 1
        - in: query
          name: max_results
          schema:
            type: integer
            format: uint
            example: 50
            default: 50
          description: Number of items to fetch on each page. Minimum is 10. Default is 50. No maximum by the moment.
        - in: query
          name: sort
          style: form
          explode: false
          schema:
            type: array
            items:
              type: string
              enum: [ "created_at", "-created_at", "name", "-name", "type", "-type" ]
              default: "-created_at"
            description: >
              The minus sign (-) before field means descending order.
      responses:
        '200':
          description: Display Method list response
          content:
            application/json:
              schema:
                $ref: '#/components/schemas/DisplayMethodPaginated'
        '400':
          $ref: '#/components/responses/400'
        '404':
          $ref: '#/components/responses/404'
        '500':
          $ref: '#/components/responses/500'

  /v2/identities/{identifier}/display-method/{id}:
    get:
      summary: Get Display Method
      operationId: GetDisplayMethod
      description: |
        Get a specific display method for the provided identity.
      security:
        - basicAuth: [ ]
      tags:
        - Display Methods
>>>>>>> 2a923971
      parameters:
        - $ref: '#/components/parameters/pathIdentifier'
        - $ref: '#/components/parameters/id'
      responses:
        '200':
<<<<<<< HEAD
          description: Payment option
          content:
            application/json:
              schema:
                $ref: '#/components/schemas/PaymentOption'
=======
          description: Display Method response
          content:
            application/json:
              schema:
                $ref: '#/components/schemas/DisplayMethodEntity'
>>>>>>> 2a923971
        '400':
          $ref: '#/components/responses/400'
        '404':
          $ref: '#/components/responses/404'
        '500':
          $ref: '#/components/responses/500'
<<<<<<< HEAD
    delete:
      summary: Delete Payment Option
      operationId: DeletePaymentOption
      description: Remove a specific payment option for the provided identity.
      tags:
        - Payment
      security:
        - basicAuth: [ ]
      parameters:
        - $ref: '#/components/parameters/pathIdentifier'
        - $ref: '#/components/parameters/id'
      responses:
        '200':
          description: Payment option deleted
=======

    patch:
      summary: Update Display Method
      operationId: UpdateDisplayMethod
      description: |
        Update a specific display method for the provided identity.
      security:
        - basicAuth: [ ]
      tags:
        - Display Methods
      parameters:
        - $ref: '#/components/parameters/pathIdentifier'
        - $ref: '#/components/parameters/id'
      requestBody:
        required: true
        content:
          application/json:
            schema:
              type: object
              properties:
                name:
                  type: string
                  example: "New Display Method Name"
                url:
                  type: string
                  example: "https://new-display-method.com"
                type:
                  type: string
                  example: "Iden3BasicDisplayMethodV1"

      responses:
        '200':
          description: Display Method updated
>>>>>>> 2a923971
          content:
            application/json:
              schema:
                $ref: '#/components/schemas/GenericMessage'
        '400':
          $ref: '#/components/responses/400'
<<<<<<< HEAD
        '500':
          $ref: '#/components/responses/500'


  /v2/identities/{identifier}/payment/verify/{nonce}:
    post:
      summary: Verify Payment
      operationId: VerifyPayment
      description: Verify a payment by nonce.
      tags:
        - Payment
      security:
        - basicAuth: [ ]
      parameters:
        - name: identifier
          schema:
            type: string
          required: true
          in: path
        - name: nonce
          schema:
            type: string
          in: path
          required: true
      requestBody:
        required: true
        content:
          application/json:
            schema:
              $ref: '#/components/schemas/PaymentVerifyRequest'
      responses:
        '200':
          description: Payment verified
          content:
            application/json:
              schema:
                $ref: '#/components/schemas/PaymentStatus'
        '400':
          $ref: '#/components/responses/400'
        '401':
          $ref: '#/components/responses/401'
=======
        '404':
          $ref: '#/components/responses/404'
        '500':
          $ref: '#/components/responses/500'

    delete:
      summary: Delete Display Method
      operationId: DeleteDisplayMethod
      description: |
        Delete a specific display method for the provided identity.
      security:
        - basicAuth: [ ]
      tags:
        - Display Methods
      parameters:
        - $ref: '#/components/parameters/pathIdentifier'
        - $ref: '#/components/parameters/id'
      responses:
        '200':
          description: Display Method updated
          content:
            application/json:
              schema:
                $ref: '#/components/schemas/GenericMessage'
        '400':
          $ref: '#/components/responses/400'
        '404':
          $ref: '#/components/responses/404'
>>>>>>> 2a923971
        '500':
          $ref: '#/components/responses/500'

components:
  securitySchemes:
    basicAuth:
      type: http
      scheme: basic

  schemas:
    Health:
      type: object
      x-omitempty: false
      additionalProperties:
        type: boolean

    UUIDString:
      type: string
      x-omitempty: false
      example: b7144f1c-d54e-4f67-a4f1-f2e7ff1beb07

    UUIDResponse:
      type: object
      required:
        - id
      properties:
        id:
          type: string
          x-omitempty: false
          example: c79c9c04-8c98-40f2-a7a0-5eeabf08d836

    GenericMessage:
      type: object
      required:
        - message
      properties:
        message:
          type: string

    GenericErrorMessage:
      type: object
      required:
        - message
      properties:
        message:
          type: string
          example: 'Something happen'

    #identity
    CreateIdentityRequest:
      type: object
      required:
        - didMetadata
      properties:
        didMetadata:
          type: object
          required:
            - method
            - blockchain
            - network
            - type
          properties:
            method:
              type: string
              x-omitempty: false
              example: "polygonid"
            blockchain:
              type: string
              x-omitempty: false
              example: "polygon"
            network:
              type: string
              x-omitempty: false
              example: "amoy"
            type:
              type: string
              x-omitempty: false
              example: "BJJ"
              enum: [ BJJ, ETH ]
        credentialStatusType:
          type: string
          x-omitempty: true
          example: "Iden3ReverseSparseMerkleTreeProof"
          enum: [ Iden3commRevocationStatusV1.0, Iden3ReverseSparseMerkleTreeProof, Iden3OnchainSparseMerkleTreeProof2023 ]
        displayName:
          type: string
          x-omitempty: false
          example: "KYCAgeCredential Issuer identity"

    CreateIdentityResponse:
      type: object
      required:
        - identity
        - status
        - keyType
        - credentialStatusType
      properties:
        identifier:
          type: string
        displayName:
          type: string
        state:
          $ref: '#/components/schemas/IdentityState'
        address:
          type: string
          x-omitempty: true
        balance:
          type: string
          x-omitempty: true
        keyType:
          type: string
        credentialStatusType:
          type: string
          example: "Iden3ReverseSparseMerkleTreeProof"
          enum: [ Iden3commRevocationStatusV1.0, Iden3ReverseSparseMerkleTreeProof, Iden3OnchainSparseMerkleTreeProof2023 ]

    GetIdentityDetailsResponse:
      type: object
      required:
        - identifier
        - state
        - status
        - keyType
        - credentialStatusType
      properties:
        identifier:
          type: string
        displayName:
          x-omitempty: false
          type: string
        state:
          $ref: '#/components/schemas/IdentityState'
        address:
          type: string
          x-omitempty: true
        balance:
          type: string
          x-omitempty: true
        keyType:
          type: string
        credentialStatusType:
          type: string
          example: "Iden3ReverseSparseMerkleTreeProof"
          enum: [ Iden3commRevocationStatusV1.0, Iden3ReverseSparseMerkleTreeProof, Iden3OnchainSparseMerkleTreeProof2023 ]

    IdentityState:
      type: object
      required:
        - stateID
        - identifier
        - status
        - modifiedAt
        - createdAt
      properties:
        stateID:
          type: integer
          format: int64
          x-go-json-ignore: true
        identifier:
          type: string
          x-go-json-ignore: true
        state:
          type: string
        rootOfRoots:
          type: string
        claimsTreeRoot:
          type: string
        revocationTreeRoot:
          type: string
        blockTimestamp:
          type: integer
        blockNumber:
          type: integer
        txID:
          type: string
        previousState:
          type: string
        status:
          type: string
        modifiedAt:
          $ref: '#/components/schemas/TimeUTC'
        createdAt:
          $ref: '#/components/schemas/TimeUTC'

    PublishIdentityStateResponse:
      type: object
      properties:
        txID:
          type: string
        claimsTreeRoot:
          type: string
        state:
          type: string
        revocationTreeRoot:
          type: string
        rootOfRoots:
          type: string

    StateTransactionsPaginated:
      type: object
      required: [ items, meta ]
      properties:
        items:
          $ref: '#/components/schemas/StateTransactions'
        meta:
          $ref: '#/components/schemas/PaginatedMetadata'

    StateTransactions:
      type: array
      items:
        $ref: '#/components/schemas/StateTransaction'

    StateStatusResponse:
      type: object
      required:
        - pendingActions
      properties:
        pendingActions:
          type: boolean
          example: true

    StateTransaction:
      type: object
      required:
        - id
        - txID
        - state
        - publishDate
        - status
      properties:
        id:
          type: integer
          format: int64
          example: 1
        txID:
          type: string
          example: 0x8f271174b45ba7892d83...
        state:
          type: string
          example: 13f9aadd4801d775e85a7ef45c2f6d02cdf83f0d724250417b165ff9cd88ee21
        publishDate:
          $ref: '#/components/schemas/TimeUTC'
        status:
          type: string
          enum: [ created, pending, published, failed ]
          example: published

    ConnectionsPaginated:
      type: object
      required: [ items, meta ]
      properties:
        items:
          $ref: '#/components/schemas/GetConnectionsResponse'
        meta:
          $ref: '#/components/schemas/PaginatedMetadata'

    GetConnectionsResponse:
      type: array
      items:
        $ref: '#/components/schemas/GetConnectionResponse'

    GetIdentitiesResponse:
      type: object
      required:
        - identifier
        - method
        - blockchain
        - network
      properties:
        identifier:
          type: string
          x-omitempty: false
          example: did:polygonid:polygon:amoy:2qMZrfBsXuGFTwSqkqYki78zF3pe1vtXoqH4yRLsfs
        credentialStatusType:
          type: string
          x-omitempty: true
          example: "Iden3ReverseSparseMerkleTreeProof"
          enum: [ Iden3commRevocationStatusV1.0, Iden3ReverseSparseMerkleTreeProof, Iden3OnchainSparseMerkleTreeProof2023 ]
        method:
          type: string
          x-omitempty: false
          example: "polygonid"
        blockchain:
          type: string
          x-omitempty: false
          example: "polygon"
        network:
          type: string
          x-omitempty: false
          example: "amoy"
        displayName:
          type: string
          x-omitempty: false
          example: "KYCAgeCredential Issuer identity"

    GetConnectionResponse:
      type: object
      required:
        - id
        - userID
        - issuerID
        - createdAt
        - credentials
      properties:
        id:
          type: string
          x-omitempty: false
          example: 7fff8112-c415-11ed-b036-debe37e1cbd6
        userID:
          type: string
          x-omitempty: false
          example: did:polygonid:polygon:amoy:2qMZrfBsXuGFTwSqkqYki78zF3pe1vtXoqH4yRLsfs
        issuerID:
          type: string
          x-omitempty: false
          example: did:polygonid:polygon:amoy:2qFpPHotk6oyaX1fcrpQFT4BMnmg8YszUwxYtaoGoe
        createdAt:
          $ref: '#/components/schemas/TimeUTC'
        credentials:
          type: array
          x-omitempty: false
          items:
            $ref: '#/components/schemas/Credential'

    # refresh service
    RefreshService:
      type: object
      required:
        - id
        - type
      properties:
        id:
          type: string
          x-omitempty: false
        type:
          type: string
          x-omitempty: false
          enum:
            - "Iden3RefreshService2023"

    PaginatedMetadata:
      type: object
      required:
        - total
        - page
        - max_results
      properties:
        total:
          type: integer
          format: uint
          example: 1
        page:
          type: integer
          format: uint
          example: 1
        max_results:
          type: integer
          format: uint
          example: 50

    ImportSchemaRequest:
      type: object
      required:
        - url
        - schemaType
        - version
      properties:
        url:
          type: string
          example: "https://raw.githubusercontent.com/iden3/claim-schema-vocab/main/schemas/json/KYCAgeCredential-v3.json"
        schemaType:
          type: string
          example: "vaccinationCertificate"
        title:
          type: string
          example: "KYC Age Credential"
        description:
          type: string
          example: "KYC Age Credential description"
        version:
          type: string
          example: "1.0.0"

    Schema:
      type: object
      required:
        - id
        - hash
        - bigInt
        - url
        - type
        - contextURL
        - createdAt
        - version
      properties:
        id:
          type: string
          x-omitempty: false
          example: c79c9c04-8c98-40f2-a7a0-5eeabf08d836
        hash:
          type: string
          x-omitempty: false
          example: 18f30714a35a5db88ca24728c0c53dfd
        bigInt:
          type: string
          x-omitempty: false
          example: "336615423900919464193075592850483704600"
        url:
          type: string
          x-omitempty: false
          example: https://raw.githubusercontent.com/iden3/claim-schema-vocab/main/schemas/json/KYCAgeCredential-v3.json
        type:
          type: string
          x-omitempty: false
          example: KYCCountryOfResidenceCredential
        contextURL:
          type: string
        createdAt:
          $ref: '#/components/schemas/TimeUTC'
          x-omitempty: false
        title:
          type: string
          x-omitempty: false
          example: "KYC Age Credential"
        description:
          type: string
          x-omitempty: false
          example: "KYC Age Credential description"
        version:
          type: string
          x-omitempty: false
          example: "1.0.0"

    # display method
    DisplayMethod:
      type: object
      required:
        - id
        - type
      properties:
        id:
          type: string
          x-omitempty: false
        type:
          type: string
          x-omitempty: false
          enum:
            - "Iden3BasicDisplayMethodV1"

    #Credentials
    CreateCredentialRequest:
      type: object
      required:
        - credentialSchema
        - type
        - credentialSubject
      properties:
        credentialSchema:
          type: string
          x-omitempty: false
        claimID:
          type: string
          x-go-type: uuid.UUID
          x-omitempty: false
        type:
          type: string
          x-omitempty: false
        credentialSubject:
          type: object
          x-omitempty: false
        expiration:
          type: integer
          format: int64
        version:
          type: integer
          format: uint32
        revNonce:
          type: integer
          format: uint64
        subjectPosition:
          type: string
        merklizedRootPosition:
          type: string
        refreshService:
          $ref: '#/components/schemas/RefreshService'
        displayMethod:
          $ref: '#/components/schemas/DisplayMethod'
        proofs:
          type: array
          items:
            type: string
            x-omitempty: false
            example: "BJJSignature2021"
            enum: [ BJJSignature2021, Iden3SparseMerkleTreeProof ]
        credentialStatusType:
          type: string
          x-omitempty: true
          example: "Iden3ReverseSparseMerkleTreeProof"
          enum: [ Iden3commRevocationStatusV1.0, Iden3ReverseSparseMerkleTreeProof, Iden3OnchainSparseMerkleTreeProof2023 ]
      example:
        credentialSchema: "https://raw.githubusercontent.com/iden3/claim-schema-vocab/main/schemas/json/KYCAgeCredential-v3.json"
        type: "KYCAgeCredential"
        credentialSubject:
          id: "fill with did"
          birthday: 19960424
          documentType: 2
        expiration: 1903357766

    CreateCredentialResponse:
      type: object
      required:
        - id
      properties:
        id:
          type: string
          x-omitempty: false

    AuthenticationConnection:
      type: object
      required:
        - id
        - userID
        - issuerID
        - createdAt
        - modifiedAt
      properties:
        id:
          $ref: '#/components/schemas/UUIDString'
        userID:
          $ref: '#/components/schemas/UUIDString'
        issuerID:
          $ref: '#/components/schemas/UUIDString'
        createdAt:
          $ref: '#/components/schemas/TimeUTC'
        modifiedAt:
          $ref: '#/components/schemas/TimeUTC'

    GetAuthenticationConnectionResponse:
      type: object
      required:
        - connection
      properties:
        connection:
          $ref: '#/components/schemas/AuthenticationConnection'

    Credential:
      type: object
      required:
        - id
        - proofTypes
        - revoked
        - schemaHash
        - vc
      properties:
        id:
          type: string
          x-omitempty: false
        proofTypes:
          type: array
          items:
            type: string
          example: [ "BJJSignature2021" ]
        revoked:
          type: boolean
          example: false
        schemaHash:
          type: string
          example: "c9b2370371b7fa8b3dab2a5ba81b6838"
        vc:
          type: object
          x-go-type: verifiable.W3CCredential
          x-go-type-import:
            name: verifiable
            path: "github.com/iden3/go-schema-processor/v2/verifiable"

    AuthenticationResponse:
      type: object
      required:
        - message
        - sessionID
      properties:
        message:
          type: string
          example: iden3comm://?request_uri=https%3A%2F%2Fissuer-demo.privado.id%2Fapi%2Fqr-store%3Fid%3Df780a169-8959-4380-9461-f7200e2ed3f4
        sessionID:
          $ref: '#/components/schemas/UUIDString'

    CredentialSchema:
      type: object
      required:
        - id
        - type
      properties:
        id:
          type: string
          x-omitempty: false
        type:
          type: string
          x-omitempty: false

    CredentialOfferResponse:
      type: object
      required:
        - universalLink
        - schemaType
      properties:
        universalLink:
          type: string
          example: https://wallet.privado.id#request_uri=https%3A%2F%2Fissuer-demo.polygonid.me%2Fapi%2Fqr-store%3Fid%3Df780a169-8959-4380-9461-f7200e2ed3f4
        schemaType:
          type: string
          example: "vaccinationCertificate"

    CredentialsPaginated:
      type: object
      required: [ items, meta ]
      properties:
        items:
          type: array
          items:
            $ref: '#/components/schemas/Credential'
        meta:
          $ref: '#/components/schemas/PaginatedMetadata'

    RevokeClaimResponse:
      type: object
      required:
        - message
      properties:
        message:
          type: string
          x-omitempty: false
          example: pending

    RevocationStatusResponse:
      type: object
      required:
        - issuer
        - mtp
      properties:
        issuer:
          type: object
          properties:
            state:
              type: string
            rootOfRoots:
              type: string
            claimsTreeRoot:
              type: string
            revocationTreeRoot:
              type: string
        mtp:
          type: object
          required:
            - existence
          properties:
            existence:
              type: boolean
            siblings:
              type: array
              x-omitempty: false
              items:
                type: string

            node_aux:
              type: object
              properties:
                key:
                  type: string
                value:
                  type: string

    PaymentVerifyRequest:
      type: object
      required:
        - txHash
      properties:
        txHash:
          type: string
          example: "0x8f271174b45ba7892d83..."

    BasicMessage:
      type: object
      required:
        - body
        - id
        - typ
        - type
        - threadID
        - from
        - to
      properties:
        id:
          type: string
        typ:
          type: string
        type:
          type: string
        threadID:
          type: string
        body:
          type: null
        from:
          type: string
        to:
          type: string

    AgentResponse:
      $ref: '#/components/schemas/BasicMessage'

    PaymentOptionsPaginated:
      type: object
      required: [ items, meta ]
      properties:
        items:
          $ref: '#/components/schemas/PaymentOptions'
        meta:
          $ref: '#/components/schemas/PaginatedMetadata'

    PaymentOptions:
      type: array
      items:
        $ref: '#/components/schemas/PaymentOption'

    PaymentStatus:
      type: object
      required:
        - status
      properties:
        status:
          type: string
          enum: [ success, failed, pending, canceled ]

    PaymentOption:
      type: object
      required:
        - id
        - issuerDID
        - name
        - description
        - config
        - modifiedAt
        - createdAt
      properties:
        id:
          type: string
          x-go-type: uuid.UUID
          x-go-type-import:
            name: uuid
            path: github.com/google/uuid
        issuerDID:
          type: string
        name:
          type: string
        description:
          type: string
        config:
          $ref: '#/components/schemas/PaymentOptionConfig'
        modifiedAt:
          $ref: '#/components/schemas/TimeUTC'
        createdAt:
          $ref: '#/components/schemas/TimeUTC'

    PaymentOptionConfig:
      type: array
      items:
        $ref: '#/components/schemas/PaymentOptionConfigItem'

    PaymentOptionConfigItem:
      type: object
      required:
        - paymentOptionID
        - amount
        - recipient
        - signingKeyID
      properties:
        paymentOptionID:
         type: integer
        amount:
          type: string
        recipient:
          type: string
        signingKeyID:
          type: string

    PaymentOptionRequest:
      type: object
      required:
        - name
        - description
        - config
      properties:
        name:
          type: string
        description:
          type: string
        config:
          $ref: '#/components/schemas/PaymentOptionConfig'

    CreatePaymentRequest:
      type: object
      required:
        - optionID
        - schemaID
        - description
        - userDID
      properties:
        optionID:
          type: string
          x-go-type: uuid.UUID
          x-go-type-import:
            name: uuid
            path: github.com/google/uuid
        schemaID:
          type: string
          x-go-type: uuid.UUID
          x-go-type-import:
            name: uuid
            path: github.com/google/uuid
        description:
          type: string
          example: "Payment for AML"
        userDID:
          type: string
          example: "<user did>"

    CreatePaymentRequestResponse:
      type: object
      required:
        - id
        - issuerDID
        - recipientDID
        - paymentOptionID
        - payments
        - createdAt
      properties:
        id:
          type: string
          format: uuid
        issuerDID:
          type: string
        recipientDID:
          type: string
        paymentOptionID:
          type: string
          format: uuid
        payments:
          type: array
          items:
            $ref: '#/components/schemas/PaymentRequestInfo'
        createdAt:
          type: string
          format: date-time

    PaymentRequestInfo:
      type: object
      x-go-type: protocol.PaymentRequestInfo
      x-go-type-import:
        name: protocol
        path: github.com/iden3/iden3comm/v2/protocol

    TimeUTC:
      type: string
      x-go-type: timeapi.Time
      x-go-type-import:
        name: timeapi
        path: github.com/polygonid/sh-id-platform/internal/timeapi
      example: '2023-10-26T10:59:08Z'
      x-omitempty: false

    Link:
      type: object
      required:
        - id
        - schemaUrl
        - schemaType
        - credentialSubject
        - issuedClaims
        - active
        - status
        - proofTypes
        - schemaHash
        - createdAt
        - deepLink
        - universalLink
      properties:
        id:
          type: string
          x-go-type: uuid.UUID
          x-go-type-import:
            name: uuid
            path: github.com/google/uuid
          example: 8edd8112-c415-11ed-b036-debe37e1cbd6
        schemaUrl:
          type: string
          example: https://someValidURL.com
        schemaType:
          type: string
          example: KYCAgeCredential
        schemaHash:
          type: string
          example: c9b2370371b7fa8b3dab2a5ba81b6838
        credentialSubject:
          $ref: '#/components/schemas/CredentialSubject'
        maxIssuance:
          type: integer
          x-omitempty: false
          nullable: true
        issuedClaims:
          type: integer
        expiration:
          $ref: '#/components/schemas/TimeUTC'
          x-omitempty: false
          nullable: true
        credentialExpiration:
          $ref: '#/components/schemas/TimeUTC'
          x-omitempty: false
          nullable: true
        createdAt:
          $ref: '#/components/schemas/TimeUTC'
        active:
          type: boolean
        status:
          type: string
          enum: [ active, inactive, exceeded ]
        proofTypes:
          type: array
          items:
            type: string
          example: [ "BJJSignature2021" ]
        refreshService:
          $ref: '#/components/schemas/RefreshService'
        displayMethod:
          $ref: '#/components/schemas/DisplayMethod'
        deepLink:
          type: string
          x-omitempty: false
          example: iden3comm://?request_uri=https%3A%2F%2Fissuer-demo.privado.id%2Fapi%2Fqr-store%3Fid%3Df780a169-8959-4380-9461-f7200e2ed3f4
        universalLink:
          type: string
          x-omitempty: false
          example: https://wallet.privado.id#request_uri=url


    DisplayMethodEntity:
      type: object
      required:
        - id
        - name
        - url
        - type
      properties:
        id:
          type: string
          x-go-type: uuid.UUID
          x-go-type-import:
            name: uuid
            path: github.com/google/uuid
          example: 8edd8112-c415-11ed-b036-debe37e1cbd6
        name:
          type: string
          example: "a display method name"
        url:
          type: string
          example: "https://someValidURL.com"
        type:
          type: string
          example: "Iden3BasicDisplayMethodV1"

    DisplayMethodPaginated:
      type: object
      required: [ items, meta ]
      properties:
        items:
          type: array
          items:
            $ref: '#/components/schemas/DisplayMethodEntity'
        meta:
          $ref: '#/components/schemas/PaginatedMetadata'

    CredentialSubject:
      type: object
      x-omitempty: false
      example:
        birthday: 19960424
        documentType: 2
        type: "KYCAgeCredential"

    CreateLinkRequest:
      type: object
      required:
        - schemaID
        - signatureProof
        - mtProof
        - credentialSubject
      properties:
        schemaID:
          type: string
          x-go-type: uuid.UUID
          x-omitempty: false
        credentialExpiration:
          type: string
          format: date-time
          example: 2025-04-17T11:40:43.681857-03:00
        expiration:
          type: string
          format: date-time
          example: 2025-04-17T11:40:43.681857-03:00
        limitedClaims:
          type: integer
          example: 5
          x-omitempty: false
        signatureProof:
          type: boolean
          example: true
        mtProof:
          type: boolean
          example: false
        credentialSubject:
          $ref: '#/components/schemas/CredentialSubject'
        refreshService:
          $ref: '#/components/schemas/RefreshService'
        displayMethod:
          $ref: '#/components/schemas/DisplayMethod'

    CredentialLinkQrCodeResponse:
      type: object
      required:
        - issuer
        - deepLink
        - universalLink
        - message
        - sessionID
        - linkID
        - linkDetail
      properties:
        issuer:
          $ref: '#/components/schemas/IssuerDescription'
        message:
          type: string
        deepLink:
          type: string
          example: iden3comm://?request_uri=https%3A%2F%2Fissuer-demo.privado.id%2Fapi%2Fqr-store%3Fid%3Df780a169-8959-4380-9461-f7200e2ed3f4
        universalLink:
          type: string
          example: https://wallet.privado.id#request_uri=url
        linkDetail:
          $ref: '#/components/schemas/LinkSimple'

    IssuerDescription:
      type: object
      required:
        - displayName
        - logo
      properties:
        displayName:
          type: string
          example: my issuer
        logo:
          type: string
          example: "http://my-public-logo/logo.jpg"

    LinkSimple:
      type: object
      required:
        - id
        - schemaUrl
        - schemaType
        - proofTypes
        - schemaHash
      properties:
        id:
          type: string
          x-go-type: uuid.UUID
          x-go-type-import:
            name: uuid
            path: github.com/google/uuid
          example: 8edd8112-c415-11ed-b036-debe37e1cbd6
        schemaUrl:
          type: string
          example: https://someValidURL.com
        schemaType:
          type: string
          example: KYCAgeCredential
        schemaHash:
          type: string
          example: c9b2370371b7fa8b3dab2a5ba81b6838
        proofTypes:
          type: array
          items:
            type: string
          example: [ "BJJSignature2021" ]

    CreateConnectionRequest:
      type: object
      required: [ userDID, userDoc, issuerDoc ]
      properties:
        userDID:
          type: string
          example: did:polygonid:polygon:amoy:2qMZrfBsXuGFTwSqkqYki78zF3pe1vtXoqH4yRLsfs
        userDoc:
          type: object
          format: byte
        issuerDoc:
          type: object
          format: byte
    
    SupportedNetworks:
      type: object
      x-omitempty: false
      required:
        - blockchain
        - networks
      properties:
        blockchain:
          type: string
          example: "polygon"
        networks:
          type: array
          items:
            $ref: '#/components/schemas/NetworkData'

    NetworkData:
      type: object
      required:
        - name
        - credentialStatus
      properties:
        name:
          type: string
          example: "amoy"
        credentialStatus:
          type: array
          items:
            type: string
            example: "Iden3commRevocationStatusV1.0"

    Offer:
      type: object
      x-go-type: protocol.CredentialsOfferMessage
      x-go-type-import:
        name: protocol
        path: github.com/iden3/iden3comm/v2/protocol

    CreateDisplayMethodRequest:
        type: object
        required:
          - name
          - url
        properties:
          name:
            type: string
            example: "My Display Method"
          url:
            type: string
            example: "https://my-display-method.com"
          type:
            type: string
            example: "Iden3BasicDisplayMethodV1"
            description: "Display method type (Iden3BasicDisplayMethodV1 is default value)"


  parameters:
    credentialStatusType:
      name: credentialStatusType
      in: query
      required: false
      description: |
        credential status type, e.g: Iden3ReverseSparseMerkleTreeProof
      schema:
        type: string

    id:
      name: id
      in: path
      required: true
      description: |
        UUID parameter, e.g: 8edd8112-c415-11ed-b036-debe37e1cbd6
      schema:
        type: string
        x-go-type: uuid.UUID
        x-go-type-import:
          name: uuid
          path: github.com/google/uuid

    linkID:
      name: linkID
      in: query
      required: true
      description: |
        Session ID e.g: 89d298fa-15a6-4a1d-ab13-d1069467eedd
      schema:
        type: string
        x-go-type: uuid.UUID
        x-go-type-import:
          name: uuid
          path: github.com/google/uuid

    sessionID:
      name: sessionID
      in: query
      required: true
      description: |
        Session ID e.g: 89d298fa-15a6-4a1d-ab13-d1069467eedd
      schema:
        type: string
        x-go-type: uuid.UUID
        x-go-type-import:
          name: uuid
          path: github.com/google/uuid

    pathIdentifier:
      name: identifier
      in: path
      required: true
      description: Issuer identifier
      schema:
        type: string

    pathClaim:
      name: id
      in: path
      required: true
      description: Claim identifier
      schema:
        type: string

    pathNonce:
      name: nonce
      in: path
      required: true
      description: Claim nonce
      schema:
        type: integer
        format: int64

  responses:
    '400':
      description: 'Bad Request'
      content:
        application/json:
          schema:
            $ref: '#/components/schemas/GenericErrorMessage'
    '401':
      description: 'Unauthorized'
      content:
        application/json:
          schema:
            $ref: '#/components/schemas/GenericErrorMessage'
    '402':
      description: 'Payment Required'
      content:
        application/json:
          schema:
            $ref: '#/components/schemas/GenericErrorMessage'
    '403':
      description: 'Permission Denied'
      content:
        application/json:
          schema:
            $ref: '#/components/schemas/GenericErrorMessage'
    '404':
      description: 'Not found'
      content:
        application/json:
          schema:
            $ref: '#/components/schemas/GenericErrorMessage'
    '409':
      description: 'Conflict'
      content:
        application/json:
          schema:
            $ref: '#/components/schemas/GenericErrorMessage'
    '407':
      description: 'Proxy Authentication Required'
      content:
        application/json:
          schema:
            $ref: '#/components/schemas/GenericErrorMessage'
    '410':
      description: 'Gone'
      content:
        application/json:
          schema:
            $ref: '#/components/schemas/GenericErrorMessage'
    '422':
      description: 'Unprocessable Content'
      content:
        application/json:
          schema:
            $ref: '#/components/schemas/GenericErrorMessage'
    '500':
      description: 'Internal Server  error'
      content:
        application/json:
          schema:
            $ref: '#/components/schemas/GenericErrorMessage'
    '500-CreateIdentity':
      description: 'Internal Server error'
      content:
        application/json:
          schema:
            type: object
            properties:
              requestID:
                type: string
              code:
                type: integer
              error:
                type: string<|MERGE_RESOLUTION|>--- conflicted
+++ resolved
@@ -1292,17 +1292,6 @@
         '500':
           $ref: '#/components/responses/500'
 
-<<<<<<< HEAD
-  /v2/identities/{identifier}/payment-request:
-    post:
-      summary: Create Payment Request
-      operationId: CreatePaymentRequest
-      description: Create a payment request for the provided identity.
-      tags:
-        - Payment
-      security:
-        - basicAuth: [ ]
-=======
   # Display Methods
   /v2/identities/{identifier}/display-method:
     post:
@@ -1313,7 +1302,6 @@
         - basicAuth: [ ]
       tags:
         - Display Methods
->>>>>>> 2a923971
       parameters:
         - $ref: '#/components/parameters/pathIdentifier'
       requestBody:
@@ -1321,103 +1309,6 @@
         content:
           application/json:
             schema:
-<<<<<<< HEAD
-              $ref: '#/components/schemas/CreatePaymentRequest'
-      responses:
-        '201':
-          description: Payment Request Created
-          content:
-            application/json:
-              schema:
-                $ref: '#/components/schemas/CreatePaymentRequestResponse'
-        '400':
-          $ref: '#/components/responses/400'
-        '401':
-          $ref: '#/components/responses/401'
-        '500':
-          $ref: '#/components/responses/500'
-
-  /v2/payment/settings:
-    get:
-      summary: Return payment settings
-      operationId: GetPaymentSettings
-      description: Get the payment settings
-      tags:
-        - Payment
-      security:
-        - basicAuth: [ ]
-      responses:
-        '200':
-          description: Payment settings
-          content:
-            application/json:
-              schema:
-                $ref: '#/components/schemas/PaymentOptionConfig'
-
-  /v2/identities/{identifier}/payment/options:
-    get:
-      summary: Get Payment Options
-      operationId: GetPaymentOptions
-      description: Get the payment options for the provided identity.
-      tags:
-        - Payment
-      security:
-        - basicAuth: [ ]
-      parameters:
-        - $ref: '#/components/parameters/pathIdentifier'
-      responses:
-        '200':
-          description: Payment options
-          content:
-            application/json:
-              schema:
-                $ref: '#/components/schemas/PaymentOptionsPaginated'
-        '400':
-          $ref: '#/components/responses/400'
-        '401':
-          $ref: '#/components/responses/401'
-        '500':
-          $ref: '#/components/responses/500'
-    post:
-      summary: Create Payment Option
-      operationId: CreatePaymentOption
-      description: Create a payment option for the provided identity.
-      tags:
-        - Payment
-      security:
-        - basicAuth: [ ]
-      parameters:
-        - $ref: '#/components/parameters/pathIdentifier'
-      requestBody:
-        required: true
-        content:
-          application/json:
-            schema:
-              $ref: '#/components/schemas/PaymentOptionRequest'
-      responses:
-        '201':
-          description: Payment Option Created
-          content:
-            application/json:
-              schema:
-                $ref: '#/components/schemas/UUIDResponse'
-        '400':
-          $ref: '#/components/responses/400'
-        '401':
-          $ref: '#/components/responses/401'
-        '500':
-          $ref: '#/components/responses/500'
-
-  /v2/identities/{identifier}/payment/options/{id}:
-    get:
-      summary: Get Payment Option
-      operationId: GetPaymentOption
-      description: Get a specific payment option for the provided identity.
-      tags:
-        - Payment
-      security:
-        - basicAuth: [ ]
-=======
               $ref: '#/components/schemas/CreateDisplayMethodRequest'
       responses:
         '201':
@@ -1493,47 +1384,22 @@
         - basicAuth: [ ]
       tags:
         - Display Methods
->>>>>>> 2a923971
       parameters:
         - $ref: '#/components/parameters/pathIdentifier'
         - $ref: '#/components/parameters/id'
       responses:
         '200':
-<<<<<<< HEAD
-          description: Payment option
-          content:
-            application/json:
-              schema:
-                $ref: '#/components/schemas/PaymentOption'
-=======
           description: Display Method response
           content:
             application/json:
               schema:
                 $ref: '#/components/schemas/DisplayMethodEntity'
->>>>>>> 2a923971
         '400':
           $ref: '#/components/responses/400'
         '404':
           $ref: '#/components/responses/404'
         '500':
           $ref: '#/components/responses/500'
-<<<<<<< HEAD
-    delete:
-      summary: Delete Payment Option
-      operationId: DeletePaymentOption
-      description: Remove a specific payment option for the provided identity.
-      tags:
-        - Payment
-      security:
-        - basicAuth: [ ]
-      parameters:
-        - $ref: '#/components/parameters/pathIdentifier'
-        - $ref: '#/components/parameters/id'
-      responses:
-        '200':
-          description: Payment option deleted
-=======
 
     patch:
       summary: Update Display Method
@@ -1567,14 +1433,190 @@
       responses:
         '200':
           description: Display Method updated
->>>>>>> 2a923971
           content:
             application/json:
               schema:
                 $ref: '#/components/schemas/GenericMessage'
         '400':
           $ref: '#/components/responses/400'
-<<<<<<< HEAD
+        '404':
+          $ref: '#/components/responses/404'
+        '500':
+          $ref: '#/components/responses/500'
+
+    delete:
+      summary: Delete Display Method
+      operationId: DeleteDisplayMethod
+      description: |
+        Delete a specific display method for the provided identity.
+      security:
+        - basicAuth: [ ]
+      tags:
+        - Display Methods
+      parameters:
+        - $ref: '#/components/parameters/pathIdentifier'
+        - $ref: '#/components/parameters/id'
+      responses:
+        '200':
+          description: Display Method updated
+          content:
+            application/json:
+              schema:
+                $ref: '#/components/schemas/GenericMessage'
+        '400':
+          $ref: '#/components/responses/400'
+        '404':
+          $ref: '#/components/responses/404'
+        '500':
+          $ref: '#/components/responses/500'
+
+  /v2/identities/{identifier}/payment-request:
+    post:
+      summary: Create Payment Request
+      operationId: CreatePaymentRequest
+      description: Create a payment request for the provided identity.
+      tags:
+        - Payment
+      security:
+        - basicAuth: [ ]
+      parameters:
+        - $ref: '#/components/parameters/pathIdentifier'
+      requestBody:
+        required: true
+        content:
+          application/json:
+            schema:
+              $ref: '#/components/schemas/CreatePaymentRequest'
+      responses:
+        '201':
+          description: Payment Request Created
+          content:
+            application/json:
+              schema:
+                $ref: '#/components/schemas/CreatePaymentRequestResponse'
+        '400':
+          $ref: '#/components/responses/400'
+        '401':
+          $ref: '#/components/responses/401'
+        '500':
+          $ref: '#/components/responses/500'
+
+  /v2/payment/settings:
+    get:
+      summary: Return payment settings
+      operationId: GetPaymentSettings
+      description: Get the payment settings
+      tags:
+        - Payment
+      security:
+        - basicAuth: [ ]
+      responses:
+        '200':
+          description: Payment settings
+          content:
+            application/json:
+              schema:
+                $ref: '#/components/schemas/PaymentOptionConfig'
+
+  /v2/identities/{identifier}/payment/options:
+    get:
+      summary: Get Payment Options
+      operationId: GetPaymentOptions
+      description: Get the payment options for the provided identity.
+      tags:
+        - Payment
+      security:
+        - basicAuth: [ ]
+      parameters:
+        - $ref: '#/components/parameters/pathIdentifier'
+      responses:
+        '200':
+          description: Payment options
+          content:
+            application/json:
+              schema:
+                $ref: '#/components/schemas/PaymentOptionsPaginated'
+        '400':
+          $ref: '#/components/responses/400'
+        '401':
+          $ref: '#/components/responses/401'
+        '500':
+          $ref: '#/components/responses/500'
+    post:
+      summary: Create Payment Option
+      operationId: CreatePaymentOption
+      description: Create a payment option for the provided identity.
+      tags:
+        - Payment
+      security:
+        - basicAuth: [ ]
+      parameters:
+        - $ref: '#/components/parameters/pathIdentifier'
+      requestBody:
+        required: true
+        content:
+          application/json:
+            schema:
+              $ref: '#/components/schemas/PaymentOptionRequest'
+      responses:
+        '201':
+          description: Payment Option Created
+          content:
+            application/json:
+              schema:
+                $ref: '#/components/schemas/UUIDResponse'
+        '400':
+          $ref: '#/components/responses/400'
+        '401':
+          $ref: '#/components/responses/401'
+        '500':
+          $ref: '#/components/responses/500'
+
+  /v2/identities/{identifier}/payment/options/{id}:
+    get:
+      summary: Get Payment Option
+      operationId: GetPaymentOption
+      description: Get a specific payment option for the provided identity.
+      tags:
+        - Payment
+      security:
+        - basicAuth: [ ]
+      parameters:
+        - $ref: '#/components/parameters/pathIdentifier'
+        - $ref: '#/components/parameters/id'
+      responses:
+        '200':
+          description: Payment option
+          content:
+            application/json:
+              schema:
+                $ref: '#/components/schemas/PaymentOption'
+        '400':
+          $ref: '#/components/responses/400'
+        '404':
+          $ref: '#/components/responses/404'
+        '500':
+          $ref: '#/components/responses/500'
+    delete:
+      summary: Delete Payment Option
+      operationId: DeletePaymentOption
+      description: Remove a specific payment option for the provided identity.
+      tags:
+        - Payment
+      security:
+        - basicAuth: [ ]
+      parameters:
+        - $ref: '#/components/parameters/pathIdentifier'
+        - $ref: '#/components/parameters/id'
+      responses:
+        '200':
+          description: Payment option deleted
+          content:
+            application/json:
+              schema:
+                $ref: '#/components/schemas/GenericMessage'
+        '400':
+          $ref: '#/components/responses/400'
         '500':
           $ref: '#/components/responses/500'
 
@@ -1616,36 +1658,6 @@
           $ref: '#/components/responses/400'
         '401':
           $ref: '#/components/responses/401'
-=======
-        '404':
-          $ref: '#/components/responses/404'
-        '500':
-          $ref: '#/components/responses/500'
-
-    delete:
-      summary: Delete Display Method
-      operationId: DeleteDisplayMethod
-      description: |
-        Delete a specific display method for the provided identity.
-      security:
-        - basicAuth: [ ]
-      tags:
-        - Display Methods
-      parameters:
-        - $ref: '#/components/parameters/pathIdentifier'
-        - $ref: '#/components/parameters/id'
-      responses:
-        '200':
-          description: Display Method updated
-          content:
-            application/json:
-              schema:
-                $ref: '#/components/schemas/GenericMessage'
-        '400':
-          $ref: '#/components/responses/400'
-        '404':
-          $ref: '#/components/responses/404'
->>>>>>> 2a923971
         '500':
           $ref: '#/components/responses/500'
 
