openapi: 3.1.0
info:
  title: Self Hosted ID Platform
  description: |
    Documentation for the Self Hosted ID Platform
  version: 0.1.0

servers:
  - description: Local
    url: http://127.0.0.1

tags:
  - name: Section 1
    description: Section 1 endpoints
  - name: Section 2
    description: Section 2 endpoints
  - name: Identity
    description: Collection of endpoints related to Identity
  - name: Claim
    description: Collection of endpoints related to Claims

paths:
  /ping:
    get:
      summary: Play Ping Pong
      operationId: Ping
      description: Thanks to this endpoint you can play ping pong
      tags:
        - Section 1
      responses:
        '201':
          description: Updated.
          content:
            application/json:
              schema:
                $ref: '#/components/schemas/Pong'
        '500':
          $ref: '#/components/responses/500'
  /status:
    get:
      summary: Healthcheck
      operationId: Health
      responses:
        '200':
          description: All services are running
          content:
            application/json:
              schema:
                $ref: '#/components/schemas/Health'
        '500':
          $ref: '#/components/responses/500'
  /random:
    get:
      summary: Return random responses and status codes
      operationId: Random
      description: This endpoint returns random responses with no sense
      tags:
        - Section 1
      responses:
        '400':
          $ref: '#/components/responses/400'
        '401':
          $ref: '#/components/responses/401'
        '402':
          $ref: '#/components/responses/402'
        '407':
          $ref: '#/components/responses/407'
        '500':
          $ref: '#/components/responses/500'
#identity:
  /v1/identities:
    post:
      summary: Create Identity
      operationId: CreateIdentity
      description: Endpoint to create an identity
      tags:
        - Identity
      responses:
        '201':
          description: Identity created
          content:
            application/json:
              schema:
                $ref: '#/components/schemas/CreateIdentityResponse'
        '500':
          $ref: '#/components/responses/500-CreateIdentity'
  /v1/identities/state:
    post:
      summary: Publish State On-Chain
      operationId: PublishState
      description: Endpoint to publish state on-chain
      tags:
        - Identity
      responses:
        '200':
          description: State published
          content:
            application/json:
              schema:
                $ref: '#/components/schemas/PublishStateResponse'
        '500':
          $ref: '#/components/responses/500'
#claims:
  /v1/{identifier}/claims:
    post:
      summary: Create Claim
      operationId: CreateClaim
      description: Endpoint to create a Claim
      tags:
        - Claim
      parameters:
        - $ref: '#/components/parameters/pathIdentifier'
      requestBody:
        required: true
        content:
          application/json:
            schema:
              $ref: '#/components/schemas/CreateClaimRequest'
      responses:
        '201':
          description: Claim created
          content:
            application/json:
              schema:
                $ref: '#/components/schemas/CreateClaimResponse'
        '400':
          $ref: '#/components/responses/400'
        '500':
          $ref: '#/components/responses/500'
  /v1/{identifier}/claims/revoke/{nonce}:
    post:
      summary: Revoke Claim
      operationId: RevokeClaim
      description: Endpoint to revoke a claim
      tags:
        - Claim
      parameters:
        - $ref: '#/components/parameters/pathIdentifier'
        - $ref: '#/components/parameters/pathNonce'
      responses:
        '202':
          description: Accepted
          content:
            application/json:
              schema:
                $ref: '#/components/schemas/RevokeClaimResponse'
        '400':
          $ref: '#/components/responses/400'
        '500':
          $ref: '#/components/responses/500'
  /v1/{identifier}/claims/revocation/status/{nonce}:
    get:
      summary: Get Revocation Status
      operationId: GetRevocationStatus
      description: Endpoint to get the revocation status
      tags:
        - Claim
      parameters:
        - $ref: '#/components/parameters/pathIdentifier'
        - $ref: '#/components/parameters/pathNonce'
      responses:
        '200':
          description: Proof
          content:
            application/json:
              schema:
                $ref: '#/components/schemas/RevocationStatusResponse'
        '400':
          $ref: '#/components/responses/400'
        '500':
          $ref: '#/components/responses/500'


  /identity:
    post:
      summary: Return a new Indentity
      operationId: CreateIdentity
      description: This endpoint returns a new Identity
      tags:
        - Identity
      responses:
        '201':
          description: ok
          content:
            application/json:
              schema:
                $ref: '#/components/schemas/Identity'

components:
  schemas:
    Pong:
      type: object
      properties:
        response:
          type: string
    Health:
      type: object
      required:
        - db
        - cache
      properties:
        db:
          type: boolean
          example: true
        cache:
          type: boolean
          example: true
    GenericErrorMessage:
      type: object
      properties:
        message:
          type: string
          example: 'Something happen'
<<<<<<< HEAD
    Identity:
      type: object
      properties:
        identifier:
          type: string
          exaample: 1234567890
        relay:
          type: string
          exaample: 1234567890
        immutable:
          type: boolean
          exaample: true
=======

    #identity
    CreateIdentityResponse:
      type: object
      required:
        - identity
        - relay
        - immutable
        - status
      properties:
        identifier:
          type: string
        relay:
          type: string
        immutable:
          type: boolean
        state:
          type: object
          required:
            - stateID
            - identifier
            - status
            - modifiedAt
            - createdAt
          properties:
            stateID:
              type: integer
              format: int64
              x-go-json-ignore: true
            identifier:
              type: string
              x-go-json-ignore: true
            state:
              type: string
            rootOfRoots:
              type: string
            claimsTreeRoot:
              type: string
            revocationTreeRoot:
              type: string
            blockTimestamp:
              type: integer
            blockNumber:
              type: integer
            txID:
              type: string
            previousState:
              type: string
            status:
              type: string
            modifiedAt:
              type: string
              format: date-time
            createdAt:
              type: string
              format: date-time

    PublishStateResponse:
      type: object
      properties:
        hex:
          type: string

    #claims
    CreateClaimRequest:
      type: object
      required:
        - credentialSchema
        - type
        - credentialSubject
        - expiration
        - version
        - subjectPosition
        - merklizedRootPosition
      properties:
        credentialSchema:
          type: string
          x-omitempty: false
        type:
          type: string
          x-omitempty: false
        credentialSubject:
          type: string
          format: json
          x-omitempty: false
        expiration:
          type: integer
          format: int64
        version:
          type: integer
          format: uint32
        revNonce:
          type: integer
          format: uint64
        subjectPosition:
          type: string
        merklizedRootPosition:
          type: string

    CreateClaimResponse:
      type: object
      required:
        - id
      properties:
        id:
          type: string
          x-omitempty: false

    RevokeClaimResponse:
      type: object
      required:
        - status
      properties:
        status:
          type: string
          x-omitempty: false
          example: pending

    RevocationStatusResponse:
      type: object
      required:
        - issuer
        - mtp
      properties:
        issuer:
          type: object
          properties:
            state:
              type: string
            rootOfRoots:
              type: string
            claimsTreeRoot:
              type: string
            revocationTreeRoot:
              type: string
        mtp:
          type: object
          required:
            - existence
          properties:
            existence:
              type: boolean
            nodeAux:
              type: object
              properties:
                key:
                  type: string
                  x-go-type: merkletree.Hash
                  x-go-type-import:
                    name: Hash
                    path: github.com/iden3/go-merkletree-sql
                value:
                  type: string
                  x-go-type: merkletree.Hash
                  x-go-type-import:
                    name: Hash
                    path: github.com/iden3/go-merkletree-sql


  parameters:
    pathIdentifier:
      name: identifier
      in: path
      required: true
      description: Identity identifier
      schema:
        type: string
        x-go-type: core.DID
        x-go-type-import:
          name: uuid
          path: github.com/iden3/go-iden3-core
    pathNonce:
      name: nonce
      in: path
      required: true
      description: Claim nonce
      schema:
        type: integer
        format: int64


>>>>>>> 1ef04bcc
  responses:
    '400':
      description: 'Bad Request'
      content:
        application/json:
          schema:
            $ref: '#/components/schemas/GenericErrorMessage'
    '401':
      description: 'Unauthorized'
      content:
        application/json:
          schema:
            $ref: '#/components/schemas/GenericErrorMessage'
    '402':
      description: 'Payment Required'
      content:
        application/json:
          schema:
            $ref: '#/components/schemas/GenericErrorMessage'
    '407':
      description: 'Proxy Authentication Required'
      content:
        application/json:
          schema:
            $ref: '#/components/schemas/GenericErrorMessage'
    '500':
      description: 'Internal Server error'
      content:
        application/json:
          schema:
            $ref: '#/components/schemas/GenericErrorMessage'
    '500-CreateIdentity':
      description: 'Internal Server error'
      content:
        application/json:
          schema:
            type: object
            properties:
              requestID:
                type: string
              code:
                type: integer
              error:
                type: string<|MERGE_RESOLUTION|>--- conflicted
+++ resolved
@@ -171,21 +171,6 @@
           $ref: '#/components/responses/500'
 
 
-  /identity:
-    post:
-      summary: Return a new Indentity
-      operationId: CreateIdentity
-      description: This endpoint returns a new Identity
-      tags:
-        - Identity
-      responses:
-        '201':
-          description: ok
-          content:
-            application/json:
-              schema:
-                $ref: '#/components/schemas/Identity'
-
 components:
   schemas:
     Pong:
@@ -211,20 +196,6 @@
         message:
           type: string
           example: 'Something happen'
-<<<<<<< HEAD
-    Identity:
-      type: object
-      properties:
-        identifier:
-          type: string
-          exaample: 1234567890
-        relay:
-          type: string
-          exaample: 1234567890
-        immutable:
-          type: boolean
-          exaample: true
-=======
 
     #identity
     CreateIdentityResponse:
@@ -242,45 +213,48 @@
         immutable:
           type: boolean
         state:
-          type: object
-          required:
-            - stateID
-            - identifier
-            - status
-            - modifiedAt
-            - createdAt
-          properties:
-            stateID:
-              type: integer
-              format: int64
-              x-go-json-ignore: true
-            identifier:
-              type: string
-              x-go-json-ignore: true
-            state:
-              type: string
-            rootOfRoots:
-              type: string
-            claimsTreeRoot:
-              type: string
-            revocationTreeRoot:
-              type: string
-            blockTimestamp:
-              type: integer
-            blockNumber:
-              type: integer
-            txID:
-              type: string
-            previousState:
-              type: string
-            status:
-              type: string
-            modifiedAt:
-              type: string
-              format: date-time
-            createdAt:
-              type: string
-              format: date-time
+          $ref: '#/components/schemas/IdentityState'
+
+    IdentityState:
+      type: object
+      required:
+        - stateID
+        - identifier
+        - status
+        - modifiedAt
+        - createdAt
+      properties:
+        stateID:
+          type: integer
+          format: int64
+          x-go-json-ignore: true
+        identifier:
+          type: string
+          x-go-json-ignore: true
+        state:
+          type: string
+        rootOfRoots:
+          type: string
+        claimsTreeRoot:
+          type: string
+        revocationTreeRoot:
+          type: string
+        blockTimestamp:
+          type: integer
+        blockNumber:
+          type: integer
+        txID:
+          type: string
+        previousState:
+          type: string
+        status:
+          type: string
+        modifiedAt:
+          type: string
+          format: date-time
+        createdAt:
+          type: string
+          format: date-time
 
     PublishStateResponse:
       type: object
@@ -406,7 +380,6 @@
         format: int64
 
 
->>>>>>> 1ef04bcc
   responses:
     '400':
       description: 'Bad Request'
