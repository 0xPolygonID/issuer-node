--- conflicted
+++ resolved
@@ -288,7 +288,6 @@
         '500':
           $ref: '#/components/responses/500'
 
-<<<<<<< HEAD
   /v1/{identifier}/state/status:
     get:
       summary: Get Identity State Status
@@ -333,8 +332,177 @@
         '500':
           $ref: '#/components/responses/500'
 
-=======
->>>>>>> 011d006b
+  #connections:
+  /v1/{identifier}/connections/{id}:
+    get:
+      summary: Get Connection
+      operationId: getConnection
+      description: get connection
+      tags:
+        - Connection
+      security:
+        - basicAuth: [ ]
+      parameters:
+        - $ref: '#/components/parameters/pathIdentifier'
+        - $ref: '#/components/parameters/id'
+      responses:
+        '200':
+          description: ok
+          content:
+            application/json:
+              schema:
+                $ref: '#/components/schemas/GetConnectionResponse'
+        '400':
+          $ref: '#/components/responses/400'
+        '500':
+          $ref: '#/components/responses/500'
+    delete:
+      summary: Delete Connection
+      operationId: deleteConnection
+      description: delete connection
+      tags:
+        - Connection
+      security:
+        - basicAuth: [ ]
+      parameters:
+        - $ref: '#/components/parameters/pathIdentifier'
+        - $ref: '#/components/parameters/id'
+        - name: revokeCredentials
+          in: query
+          required: false
+          description: |
+            Set revokeCredentials to true if you want to revoke the credentials of the connection
+          schema:
+            type: boolean
+        - name: deleteCredentials
+          in: query
+          required: false
+          description: |
+            Set deleteCredentials to true if you want to delete the credentials of the connection
+          schema:
+            type: boolean
+      responses:
+        '200':
+          description: ok
+          content:
+            application/json:
+              schema:
+                $ref: '#/components/schemas/GenericMessage'
+        '400':
+          $ref: '#/components/responses/400'
+        '500':
+          $ref: '#/components/responses/500'
+
+  /v1/{identifier}/connections/{id}/credentials:
+    delete:
+      summary: Delete Connection Credentials
+      operationId: deleteConnectionCredentials
+      description: delete connection credentials
+      tags:
+        - Connection
+      security:
+        - basicAuth: [ ]
+      parameters:
+        - $ref: '#/components/parameters/pathIdentifier'
+        - $ref: '#/components/parameters/id'
+      responses:
+        '200':
+          description: ok
+          content:
+            application/json:
+              schema:
+                $ref: '#/components/schemas/GenericMessage'
+        '400':
+          $ref: '#/components/responses/400'
+        '500':
+          $ref: '#/components/responses/500'
+
+  /v1/{identifier}/connections:
+    get:
+      summary: Get Connections
+      operationId: getConnections
+      description: get connections
+      tags:
+        - Connection
+      security:
+        - basicAuth: [ ]
+      parameters:
+        - $ref: '#/components/parameters/pathIdentifier'
+        - in: query
+          name: query
+          schema:
+            type: string
+          description: Query string to do full text search in connections.
+        - in: query
+          name: credentials
+          schema:
+            type: boolean
+          description: credentials=true to include the connection credentials.
+        - in: query
+          name: page
+          schema:
+            type: integer
+            format: uint
+            minimum: 1
+            example: 1
+          description: Page to fetch. First is one. If omitted, all results will be returned.
+        - in: query
+          name: max_results
+          schema:
+            type: integer
+            format: uint
+            example: 50
+            default: 50
+          description: Number of items to fetch on each page. Minimum is 10. Default is 50. No maximum by the moment.
+        - in: query
+          name: sort
+          style: form
+          explode: false
+          schema:
+            type: array
+            items:
+              type: string
+              enum: [ "createdAt", "-createdAt", "userID", "-userID" ]
+              default: "-createdAt"
+
+            description: >
+              The minus sign (-) before createdAt means descending order.
+
+      responses:
+        '200':
+          description: ok
+          content:
+            application/json:
+              schema:
+                $ref: '#/components/schemas/ConnectionsPaginated'
+        '400':
+          $ref: '#/components/responses/400'
+        '500':
+          $ref: '#/components/responses/500'
+
+  /v1/{identifier}/connections/{id}/credentials/revoke:
+    post:
+      summary: Revoke Connection Credentials
+      operationId: revokeConnectionCredentials
+      description: revoke connection credentials
+      tags:
+        - Connection
+      security:
+        - basicAuth: [ ]
+      parameters:
+        - $ref: '#/components/parameters/pathIdentifier'
+        - $ref: '#/components/parameters/id'
+      responses:
+        '202':
+          description: Accepted
+          content:
+            application/json:
+              schema:
+                $ref: '#/components/schemas/GenericMessage'
+        '400':
+          $ref: '#/components/responses/400'
+        '500':
+          $ref: '#/components/responses/500'
   #connections:
   /v1/{identifier}/connections/{id}:
     get:
