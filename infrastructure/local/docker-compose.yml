version: "3.9"
services:

  ui:
    build:
      context: ../../ui/
      dockerfile: Dockerfile
    ports:
<<<<<<< HEAD
      - "5173:5173"
    environment:
      # TODO - decide on how and where these are configured so that the FE app has them in its Node env
      - API_URL=${UI-BACKEND}
      - API_USERNAME=""
      - API_PASSWORD=""
      - ISSUER_NAME=""
      - ISSUER_LOGO=""
      - ISSUER_DID=""
=======
      - "8080:80"
    env_file:
      - ../../.env-api
      - ../../.env-ui
>>>>>>> 7fd8719f

  api-issuer:
    build:
      context: ../../
      dockerfile: ${DOCKER_FILE}
    ports:
      - "3001:3001"
    depends_on:
      - postgres
      - redis
      - vault
    environment:
<<<<<<< HEAD
      # This environment vars overwrite the ones in config.toml
      #- SH_ID_PLATFORM_DATABASE_URL=postgres://polygonid:polygonid@postgres:5432/platformid?sslmode=disable
      #- SH_ID_PLATFORM_KEY_STORE_ADDRESS=http://vault:8200
      - SH_ID_PLATFORM_KEY_STORE_TOKEN=${KEY_STORE_TOKEN}
      #- SH_ID_PLATFORM_REDIS_URL=redis://@redis:6379/1
=======
      - SH_ID_PLATFORM_KEY_STORE_TOKEN=${KEY_STORE_TOKEN}
    env_file:
      - ../../.env-api
      - ../../.env-issuer
>>>>>>> 7fd8719f
    command: sh -c "sleep 4s && ./migrate && ./platform"

  api-ui:
    build:
      context: ../../
      dockerfile: ${DOCKER_FILE}
    ports:
      - "3002:3002"
    depends_on:
      - postgres
      - redis
      - vault
    environment:
      - SH_ID_PLATFORM_KEY_STORE_TOKEN=${KEY_STORE_TOKEN}
    env_file:
      - ../../.env-api
      - ../../.env-issuer
    command: sh -c "sleep 4s && ./migrate && ./admin"

  pending_publisher:
    build:
      context: ../../
    depends_on:
      - postgres
      - vault
    environment:
      - SH_ID_PLATFORM_KEY_STORE_TOKEN=${KEY_STORE_TOKEN}
    env_file:
      - ../../.env-api
      - ../../.env-issuer
    command: sh -c "sleep 4s &&  ./pending_publisher"

  postgres:
    image: postgres:14-alpine
    hostname: postgres
    environment:
      - PGPORT=5432
      - PGUSER=postgres
      - POSTGRES_HOST_AUTH_METHOD=trust
      - POSTGRES_USER=postgres
    ports:
      - "5432:5432"
    volumes:
      - ./scripts/sql:/docker-entrypoint-initdb.d:ro
    healthcheck:
      test: [ "CMD-SHELL", "pg_isready" ]
      interval: 10s
      timeout: 5s
      retries: 5

  test_postgres:
    image: postgres:14-alpine
    environment:
      - PGPORT=5435
      - PGUSER=postgres
      - POSTGRES_HOST_AUTH_METHOD=trust
      - POSTGRES_USER=postgres
    command: -c fsync=off -c synchronous_commit=off -c full_page_writes=off
    ports:
      - "5435:5435"
    healthcheck:
      test: [ "CMD-SHELL", "pg_isready" ]
      interval: 10s
      timeout: 5s
      retries: 5

  redis:
    image: redis:6-alpine
    ports:
      - "6379:6379"
    healthcheck:
      test: [ "CMD", "redis-cli", "-p", "6379", "ping" ]
      interval: 10s
      timeout: 5s
      retries: 5

  vault:
    image: vault:latest
    container_name: sh-id-platform-test-vault
    volumes:
      - ./.vault/config:/vault/config
      - ./.vault/policies:/vault/policies
      - ./.vault/data:/vault/data
      - ./.vault/file:/vault/file:rw
      - ./.vault/scripts:/vault/scripts
      - ./.vault/plugins:/vault/plugins
    ports:
      - 8200:8200
    environment:
      - VAULT_ADDR=http://0.0.0.0:8200
      - VAULT_API_ADDR=http://0.0.0.0:8200
      - VAULT_ADDRESS=http://0.0.0.0:8200
    cap_add:
      - IPC_LOCK
    command: ./vault/scripts/init.sh<|MERGE_RESOLUTION|>--- conflicted
+++ resolved
@@ -6,22 +6,10 @@
       context: ../../ui/
       dockerfile: Dockerfile
     ports:
-<<<<<<< HEAD
       - "5173:5173"
-    environment:
-      # TODO - decide on how and where these are configured so that the FE app has them in its Node env
-      - API_URL=${UI-BACKEND}
-      - API_USERNAME=""
-      - API_PASSWORD=""
-      - ISSUER_NAME=""
-      - ISSUER_LOGO=""
-      - ISSUER_DID=""
-=======
-      - "8080:80"
     env_file:
       - ../../.env-api
       - ../../.env-ui
->>>>>>> 7fd8719f
 
   api-issuer:
     build:
@@ -34,18 +22,10 @@
       - redis
       - vault
     environment:
-<<<<<<< HEAD
-      # This environment vars overwrite the ones in config.toml
-      #- SH_ID_PLATFORM_DATABASE_URL=postgres://polygonid:polygonid@postgres:5432/platformid?sslmode=disable
-      #- SH_ID_PLATFORM_KEY_STORE_ADDRESS=http://vault:8200
-      - SH_ID_PLATFORM_KEY_STORE_TOKEN=${KEY_STORE_TOKEN}
-      #- SH_ID_PLATFORM_REDIS_URL=redis://@redis:6379/1
-=======
       - SH_ID_PLATFORM_KEY_STORE_TOKEN=${KEY_STORE_TOKEN}
     env_file:
       - ../../.env-api
       - ../../.env-issuer
->>>>>>> 7fd8719f
     command: sh -c "sleep 4s && ./migrate && ./platform"
 
   api-ui:
