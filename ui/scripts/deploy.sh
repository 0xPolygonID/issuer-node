#!/bin/sh
ENV_FILENAME="/app/.env"

# Create .env file
touch $ENV_FILENAME

# API env vars
echo "VITE_API=$API" >> $ENV_FILENAME

# Build app
cd /app && npm run build

# Copy nginx config
<<<<<<< HEAD
cp /app/deployment/nginx.conf /etc/nginx/conf.d/default.conf

=======
cp deployment/nginx.conf /etc/nginx/conf.d/default.conf
echo $ISSUER_UI_AUTH_USERNAME
echo $ISSUER_UI_AUTH_PASSWORD
htpasswd -c -b /etc/nginx/.htpasswd $ISSUER_UI_AUTH_USERNAME $ISSUER_UI_AUTH_PASSWORD
cat /etc/nginx/.htpasswd
>>>>>>> 7fd8719f
# Copy app dist
cp -r /app/dist/. /usr/share/nginx/html

# Delete source code
rm -rf /app

# Run nginx
nginx -g 'daemon off;'<|MERGE_RESOLUTION|>--- conflicted
+++ resolved
@@ -11,16 +11,12 @@
 cd /app && npm run build
 
 # Copy nginx config
-<<<<<<< HEAD
-cp /app/deployment/nginx.conf /etc/nginx/conf.d/default.conf
-
-=======
 cp deployment/nginx.conf /etc/nginx/conf.d/default.conf
 echo $ISSUER_UI_AUTH_USERNAME
 echo $ISSUER_UI_AUTH_PASSWORD
 htpasswd -c -b /etc/nginx/.htpasswd $ISSUER_UI_AUTH_USERNAME $ISSUER_UI_AUTH_PASSWORD
 cat /etc/nginx/.htpasswd
->>>>>>> 7fd8719f
+
 # Copy app dist
 cp -r /app/dist/. /usr/share/nginx/html
 
