FROM nginx:alpine

WORKDIR /app

RUN apk add --update nodejs npm
RUN apk add --update apache2-utils
RUN apk add --update libwebp=1.3.2-r0
<<<<<<< HEAD
RUN apk add --update libx11
=======
#RUN apk add --update libx11=1.8.7-r0
>>>>>>> e3baf86b
RUN apk add --update openssl>3.1.4-r1
COPY package.json package-lock.json ./

RUN npm install


COPY . .

ENTRYPOINT ["/bin/sh", "/app/scripts/deploy.sh"]<|MERGE_RESOLUTION|>--- conflicted
+++ resolved
@@ -5,11 +5,6 @@
 RUN apk add --update nodejs npm
 RUN apk add --update apache2-utils
 RUN apk add --update libwebp=1.3.2-r0
-<<<<<<< HEAD
-RUN apk add --update libx11
-=======
-#RUN apk add --update libx11=1.8.7-r0
->>>>>>> e3baf86b
 RUN apk add --update openssl>3.1.4-r1
 COPY package.json package-lock.json ./
 
