<<<<<<< HEAD
import { CredentialStatusType } from "src/domain/identity";
=======
import { DisplayMethodType } from "src/domain/display-method";
>>>>>>> 241ad973

export type CredentialsTabIDs = "issued" | "links";

export enum ProofType {
  BJJSignature2021 = "BJJSignature2021",
  Iden3SparseMerkleTreeProof = "Iden3SparseMerkleTreeProof",
}

export type RefreshService = {
  id: string;
  type: "Iden3RefreshService2023";
};

export type CredentialDisplayMethod = {
  id: string;
  type: DisplayMethodType;
};

export type CredentialStatus = {
  revocationNonce: number;
  type: CredentialStatusType;
};

export type Credential = {
  credentialStatus: CredentialStatus;
  credentialSubject: Record<string, unknown>;
  displayMethod: CredentialDisplayMethod | null;
  expirationDate: Date | null;
  expired: boolean;
  id: string;
  issuanceDate: Date;
  proofTypes: ProofType[];
  refreshService: RefreshService | null;
  revNonce: number;
  revoked: boolean;
  schemaHash: string;
  schemaType: string;
  schemaUrl: string;
  userID: string;
};

export type IssuedMessage = {
  schemaType: string;
  universalLink: string;
};

export type LinkStatus = "active" | "inactive" | "exceeded";

export type Link = {
  active: boolean;
  createdAt: Date;
  credentialExpiration: Date | null;
  credentialSubject: Record<string, unknown>;
  deepLink: string;
  displayMethod: CredentialDisplayMethod | null;
  expiration: Date | null;
  id: string;
  issuedClaims: number;
  maxIssuance: number | null;
  proofTypes: ProofType[];
  refreshService: RefreshService | null;
  schemaHash: string;
  schemaType: string;
  schemaUrl: string;
  status: LinkStatus;
  universalLink: string;
};<|MERGE_RESOLUTION|>--- conflicted
+++ resolved
@@ -1,9 +1,5 @@
-<<<<<<< HEAD
+import { DisplayMethodType } from "src/domain/display-method";
 import { CredentialStatusType } from "src/domain/identity";
-=======
-import { DisplayMethodType } from "src/domain/display-method";
->>>>>>> 241ad973
-
 export type CredentialsTabIDs = "issued" | "links";
 
 export enum ProofType {
