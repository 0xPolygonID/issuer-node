--- conflicted
+++ resolved
@@ -78,11 +78,7 @@
       );
 
     if (!isUnique) {
-<<<<<<< HEAD
-      return void message.error(`${formValues.displayName} is already exists`);
-=======
-      return void messageAPI.error(`${formValues.displayName} already exists`);
->>>>>>> 451c033d
+      return void message.error(`${formValues.displayName} already exists`);
     }
 
     return void updateIdentityDisplayName({
