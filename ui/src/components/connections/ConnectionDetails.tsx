import {
  Avatar,
  Button,
  Card,
  Radio,
  RadioChangeEvent,
  Row,
  Space,
  Tag,
  Tooltip,
  Typography,
  message,
} from "antd";
import Table, { ColumnsType } from "antd/es/table";
import dayjs, { extend as extendDayJsWith } from "dayjs";
import relativeTime from "dayjs/plugin/relativeTime";
import { useCallback, useEffect, useState } from "react";
import { useParams } from "react-router-dom";

import { APIError } from "src/adapters/api";
<<<<<<< HEAD
import { getConnection } from "src/adapters/api/connections";
import { ReactComponent as IconCreditCardPlus } from "src/assets/icons/credit-card-plus.svg";
=======
import { Connection, getConnection } from "src/adapters/api/connections";
import {
  Credential,
  CredentialType,
  credentialTypeParser,
  getCredentials,
} from "src/adapters/api/credentials";
>>>>>>> 3dd35a6c
import { ReactComponent as IconCreditCardRefresh } from "src/assets/icons/credit-card-refresh.svg";
import { ReactComponent as IconTrash } from "src/assets/icons/trash-01.svg";
import { ConnectionDetailsRowDropdown } from "src/components/connections/ConnectionDetailsRowDropdown";
import { IssueDirectlyButton } from "src/components/connections/IssueDirectlyButton";
import { Detail } from "src/components/shared/Detail";
import { ErrorResult } from "src/components/shared/ErrorResult";
import { LoadingResult } from "src/components/shared/LoadingResult";
import { NoResults } from "src/components/shared/NoResults";
import { SiderLayoutContent } from "src/components/shared/SiderLayoutContent";
import { TableCard } from "src/components/shared/TableCard";
import { useEnvContext } from "src/contexts/env";
import { Connection } from "src/domain";
import { AsyncTask, isAsyncTaskDataAvailable, isAsyncTaskStarting } from "src/utils/async";
import { isAbortedError, makeRequestAbortable } from "src/utils/browser";
import {
  CREDENTIALS,
  DOTS_DROPDOWN_WIDTH,
  IDENTIFIER,
  ISSUE_CREDENTIAL,
  ISSUE_DATE,
} from "src/utils/constants";
import { processZodError } from "src/utils/error";
import { formatDate } from "src/utils/forms";

const obfuscateDID = (did: string) => {
  const didSplit = did.split(":").slice(0, -1).join(":");
  const address = did.split(":").pop();

  return address
    ? `${didSplit}${address.substring(0, 5)}...${address.substring(address.length - 5)}`
    : "-";
};

extendDayJsWith(relativeTime);

export function ConnectionDetails() {
  const env = useEnvContext();

  const [connection, setConnection] = useState<AsyncTask<Connection, APIError>>({
    status: "pending",
  });
  const [credentials, setCredentials] = useState<AsyncTask<Credential[], APIError>>({
    status: "pending",
  });
  const [credentialType, setCredentialType] = useState<CredentialType>("all");
  const [query, setQuery] = useState<string | null>(null);

  const { connectionID } = useParams();

  const tableColumns: ColumnsType<Credential> = [
    {
      dataIndex: "attributes",
      ellipsis: { showTitle: false },
      key: "attributes",
      render: (attributes: Credential["attributes"]) => (
        <Tooltip placement="topLeft" title={attributes.type}>
          <Typography.Text strong>{attributes.type}</Typography.Text>
        </Tooltip>
      ),
      sorter: ({ id: a }, { id: b }) => a.localeCompare(b),
      title: CREDENTIALS,
    },
    {
      dataIndex: "createdAt",
      key: "createdAt",
      render: (createdAt: Credential["createdAt"]) => (
        <Typography.Text>{formatDate(createdAt, true)}</Typography.Text>
      ),
      sorter: ({ createdAt: a }, { createdAt: b }) => a.getTime() - b.getTime(),
      title: ISSUE_DATE,
    },
    {
      dataIndex: "expiresAt",
      key: "expiresAt",
      render: (expiresAt: Credential["expiresAt"], credential: Credential) =>
        expiresAt ? (
          <Tooltip placement="topLeft" title={formatDate(expiresAt, true)}>
            <Typography.Text>
              {credential.expired ? "Expired" : dayjs(expiresAt).fromNow(true)}
            </Typography.Text>
          </Tooltip>
        ) : (
          "-"
        ),
      sorter: ({ expiresAt: a }, { expiresAt: b }) => {
        if (a && b) {
          return a.getTime() - b.getTime();
        } else if (a) {
          return 1;
        } else {
          return -1;
        }
      },
      title: "Expiration",
    },
    {
      dataIndex: "revoked",
      key: "revoked",
      render: (revoked: Credential["revoked"]) => (
        <Typography.Text>{revoked ? "Revoked" : "-"}</Typography.Text>
      ),
      title: "Revocation",
    },
    {
      dataIndex: "id",
      key: "id",
      render: () => <ConnectionDetailsRowDropdown />,
      width: DOTS_DROPDOWN_WIDTH,
    },
  ];

  const fetchConnection = useCallback(
    async (signal: AbortSignal) => {
      if (connectionID) {
        setConnection({ status: "loading" });
        const response = await getConnection({
          env,
          id: connectionID,
          signal,
        });
        if (response.isSuccessful) {
          setConnection({
            data: response.data,
            status: "successful",
          });
        } else {
          if (!isAbortedError(response.error)) {
            setConnection({ error: response.error, status: "failed" });
          }
        }
      }
    },
    [connectionID, env]
  );

  const fetchCredentials = useCallback(
    async (signal: AbortSignal) => {
      if (isAsyncTaskDataAvailable(connection)) {
        setCredentials({ status: "loading" });
        const { userID } = connection.data;
        const response = await getCredentials({
          env,
          params: {
            // TODO should change when PID-498 is done
            query: query ? `${userID} ${query}` : `${userID}`,
            type: credentialType,
          },
          signal,
        });
        if (response.isSuccessful) {
          setCredentials({
            data: response.data,
            status: "successful",
          });
        } else {
          if (!isAbortedError(response.error)) {
            setCredentials({ error: response.error, status: "failed" });
          }
        }
      }
    },
    [connection, env, query, credentialType]
  );

  const handleTypeChange = ({ target: { value } }: RadioChangeEvent) => {
    const parsedCredentialType = credentialTypeParser.safeParse(value);
    if (parsedCredentialType.success) {
      setCredentialType(parsedCredentialType.data);
    } else {
      processZodError(parsedCredentialType.error).forEach((error) => void message.error(error));
    }
  };

  useEffect(() => {
    const { aborter } = makeRequestAbortable(fetchConnection);

    return aborter;
  }, [fetchConnection]);

  useEffect(() => {
    const { aborter } = makeRequestAbortable(fetchCredentials);

    return aborter;
  }, [fetchCredentials]);

  const credentialsList = isAsyncTaskDataAvailable(credentials) ? credentials.data : [];

  const showDefaultContent =
    credentials.status === "successful" && credentialsList.length === 0 && query === null;

  return (
    <SiderLayoutContent
      description="View connection information, credential attribute data. Revoke and delete issued credentials."
      showBackButton
      showDivider
      title="Connection details"
    >
      <Space direction="vertical" size="large">
        <Card>
          {(() => {
            switch (connection.status) {
              case "pending":
              case "loading": {
                return <LoadingResult />;
              }
              case "failed": {
                return <ErrorResult error={connection.error.message} />;
              }
              case "successful":
              case "reloading": {
                return (
                  <Space direction="vertical" size="middle">
                    <Row align="middle" justify="space-between">
                      <Card.Meta title="Connection" />
                      <Button danger icon={<IconTrash />} type="text">
                        Delete connection
                      </Button>
                    </Row>
                    <Card className="background-grey">
                      <Detail
                        copyable
                        data={obfuscateDID(connection.data.userID)}
                        label={IDENTIFIER}
                      />
                      <Detail
                        data={formatDate(connection.data.createdAt, true)}
                        label="Creation date"
                      />
                    </Card>
                  </Space>
                );
              }
            }
          })()}
        </Card>
        {isAsyncTaskDataAvailable(connection) && (
          <TableCard
            defaultContents={
              <>
                <Avatar className="avatar-color-cyan" icon={<IconCreditCardRefresh />} size={48} />

                <Typography.Text strong>
                  No {credentialType !== "all" && credentialType} credentials issued
                </Typography.Text>

                <Typography.Text type="secondary">
                  Credentials for this connection will be listed here.
                </Typography.Text>
              </>
            }
            extraButton={<IssueDirectlyButton />}
            isLoading={isAsyncTaskStarting(credentials)}
            onSearch={setQuery}
            query={query}
            searchPlaceholder="Search credentials, attributes..."
            showDefaultContents={showDefaultContent}
            table={
              <Table
                columns={tableColumns.map(({ title, ...column }) => ({
                  title: (
                    <Typography.Text type="secondary">
                      <>{title}</>
                    </Typography.Text>
                  ),
                  ...column,
                }))}
                dataSource={credentialsList}
                locale={{
                  emptyText:
                    credentials.status === "failed" ? (
                      <ErrorResult error={credentials.error.message} />
                    ) : (
                      <NoResults searchQuery={query} />
                    ),
                }}
                pagination={false}
                rowKey="id"
                showSorterTooltip
                sortDirections={["ascend", "descend"]}
              />
            }
            title={
              <Row align="middle" justify="space-between">
                <Space align="end" size="middle">
                  <Card.Meta title={ISSUE_CREDENTIAL} />

                  <Tag color="blue">{credentialsList.length}</Tag>
                </Space>
                {showDefaultContent && credentialType === "all" ? (
                  <IssueDirectlyButton />
                ) : (
                  <Radio.Group onChange={handleTypeChange} value={credentialType}>
                    <Radio.Button value="all">All</Radio.Button>

                    <Radio.Button value="revoked">Revoked</Radio.Button>

                    <Radio.Button value="expired">Expired</Radio.Button>
                  </Radio.Group>
                )}
              </Row>
            }
          />
        )}
      </Space>
    </SiderLayoutContent>
  );
}<|MERGE_RESOLUTION|>--- conflicted
+++ resolved
@@ -18,18 +18,8 @@
 import { useParams } from "react-router-dom";
 
 import { APIError } from "src/adapters/api";
-<<<<<<< HEAD
 import { getConnection } from "src/adapters/api/connections";
-import { ReactComponent as IconCreditCardPlus } from "src/assets/icons/credit-card-plus.svg";
-=======
-import { Connection, getConnection } from "src/adapters/api/connections";
-import {
-  Credential,
-  CredentialType,
-  credentialTypeParser,
-  getCredentials,
-} from "src/adapters/api/credentials";
->>>>>>> 3dd35a6c
+import { CredentialType, credentialTypeParser, getCredentials } from "src/adapters/api/credentials";
 import { ReactComponent as IconCreditCardRefresh } from "src/assets/icons/credit-card-refresh.svg";
 import { ReactComponent as IconTrash } from "src/assets/icons/trash-01.svg";
 import { ConnectionDetailsRowDropdown } from "src/components/connections/ConnectionDetailsRowDropdown";
@@ -41,7 +31,7 @@
 import { SiderLayoutContent } from "src/components/shared/SiderLayoutContent";
 import { TableCard } from "src/components/shared/TableCard";
 import { useEnvContext } from "src/contexts/env";
-import { Connection } from "src/domain";
+import { Connection, Credential } from "src/domain";
 import { AsyncTask, isAsyncTaskDataAvailable, isAsyncTaskStarting } from "src/utils/async";
 import { isAbortedError, makeRequestAbortable } from "src/utils/browser";
 import {
