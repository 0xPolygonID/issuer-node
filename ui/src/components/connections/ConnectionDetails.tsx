--- conflicted
+++ resolved
@@ -5,13 +5,7 @@
 import { useNavigate, useParams } from "react-router-dom";
 
 import { APIError } from "src/adapters/api";
-<<<<<<< HEAD
-import { Connection, getConnection } from "src/adapters/api/connections";
-=======
 import { getConnection } from "src/adapters/api/connections";
-import { CredentialType, credentialTypeParser, getCredentials } from "src/adapters/api/credentials";
-import { ReactComponent as IconCreditCardRefresh } from "src/assets/icons/credit-card-refresh.svg";
->>>>>>> 2a482763
 import { ReactComponent as IconTrash } from "src/assets/icons/trash-01.svg";
 import { ConnectionDeleteModal } from "src/components/connections/ConnectionDeleteModal";
 import { CredentialsTable } from "src/components/connections/CredentialsTable";
@@ -20,24 +14,11 @@
 import { LoadingResult } from "src/components/shared/LoadingResult";
 import { SiderLayoutContent } from "src/components/shared/SiderLayoutContent";
 import { useEnvContext } from "src/contexts/env";
-import { Connection, Credential } from "src/domain";
-import { AsyncTask, isAsyncTaskDataAvailable, isAsyncTaskStarting } from "src/utils/async";
+import { Connection } from "src/domain";
+import { AsyncTask, isAsyncTaskDataAvailable } from "src/utils/async";
 import { isAbortedError, makeRequestAbortable } from "src/utils/browser";
 import { IDENTIFIER } from "src/utils/constants";
 import { formatDate } from "src/utils/forms";
-<<<<<<< HEAD
-import { AsyncTask, isAsyncTaskDataAvailable } from "src/utils/types";
-=======
-
-const obfuscateDID = (did: string) => {
-  const didSplit = did.split(":").slice(0, -1).join(":");
-  const address = did.split(":").pop();
-
-  return address
-    ? `${didSplit}${address.substring(0, 5)}...${address.substring(address.length - 5)}`
-    : "-";
-};
->>>>>>> 2a482763
 
 extendDayJsWith(relativeTime);
 
@@ -102,6 +83,7 @@
               case "failed": {
                 return <ErrorResult error={connection.error.message} />;
               }
+
               case "successful":
               case "reloading": {
                 return (
