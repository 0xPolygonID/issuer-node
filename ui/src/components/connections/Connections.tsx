--- conflicted
+++ resolved
@@ -55,20 +55,10 @@
       title: "Issued credentials",
     },
     {
-<<<<<<< HEAD
       dataIndex: "id",
       key: "id",
-      render: (id: Connection["id"]) => (
-        <Row justify="end">
-          <ConnectionsRowDropdown id={id} />
-        </Row>
-      ),
-=======
-      dataIndex: "active",
-      key: "active",
-      render: () => <ConnectionsRowDropdown />,
+      render: (id: Connection["id"]) => <ConnectionsRowDropdown id={id} />,
       width: 55,
->>>>>>> f82590d4
     },
   ];
 
