--- conflicted
+++ resolved
@@ -2,12 +2,8 @@
 import { useCallback, useEffect, useState } from "react";
 
 import { generatePath, useNavigate } from "react-router-dom";
-<<<<<<< HEAD
-import { Schema, schemasGetAll } from "src/adapters/api/schemas";
+import { Schema, getSchemas } from "src/adapters/api/schemas";
 import { useEnvContext } from "src/contexts/env";
-=======
-import { Schema, getSchemas } from "src/adapters/api/schemas";
->>>>>>> c9ca4e75
 import { ROUTES } from "src/routes";
 import { isAbortedError, makeRequestAbortable } from "src/utils/browser";
 import { SCHEMA_TYPE } from "src/utils/constants";
@@ -21,8 +17,7 @@
 
   const navigate = useNavigate();
 
-<<<<<<< HEAD
-  const getSchemas = useCallback(
+  const fetchSchemas = useCallback(
     async (signal: AbortSignal) => {
       setSchemas((oldState) =>
         isAsyncTaskDataAvailable(oldState)
@@ -30,24 +25,11 @@
           : { status: "loading" }
       );
 
-      const response = await schemasGetAll({
+      const response = await getSchemas({
         env,
         params: {},
         signal,
       });
-=======
-  const fetchSchemas = useCallback(async (signal: AbortSignal) => {
-    setSchemas((oldState) =>
-      isAsyncTaskDataAvailable(oldState)
-        ? { data: oldState.data, status: "reloading" }
-        : { status: "loading" }
-    );
-
-    const response = await getSchemas({
-      params: {},
-      signal,
-    });
->>>>>>> c9ca4e75
 
       if (response.isSuccessful) {
         setSchemas({ data: response.data.schemas, status: "successful" });
