import { Form, Select, message } from "antd";
import { useCallback, useEffect, useState } from "react";

import { generatePath, useNavigate } from "react-router-dom";
import { Schema, getSchemas } from "src/adapters/api/schemas";
<<<<<<< HEAD
=======
import { useEnvContext } from "src/contexts/env";
>>>>>>> 7a9de638
import { ROUTES } from "src/routes";
import { isAbortedError, makeRequestAbortable } from "src/utils/browser";
import { SCHEMA_TYPE } from "src/utils/constants";
import { AsyncTask, isAsyncTaskDataAvailable } from "src/utils/types";

export function SelectSchema({ schemaID }: { schemaID: string | undefined }) {
  const env = useEnvContext();
  const [schemas, setSchemas] = useState<AsyncTask<Schema[], undefined>>({
    status: "pending",
  });

  const navigate = useNavigate();

<<<<<<< HEAD
  const onGetSchemas = useCallback(async (signal: AbortSignal) => {
    setSchemas((oldState) =>
      isAsyncTaskDataAvailable(oldState)
        ? { data: oldState.data, status: "reloading" }
        : { status: "loading" }
    );

    const response = await getSchemas({
      params: {},
      signal,
    });
=======
  const fetchSchemas = useCallback(
    async (signal: AbortSignal) => {
      setSchemas((oldState) =>
        isAsyncTaskDataAvailable(oldState)
          ? { data: oldState.data, status: "reloading" }
          : { status: "loading" }
      );

      const response = await getSchemas({
        env,
        params: {},
        signal,
      });
>>>>>>> 7a9de638

      if (response.isSuccessful) {
        setSchemas({ data: response.data.schemas, status: "successful" });
      } else {
        if (!isAbortedError(response.error)) {
          setSchemas({ error: undefined, status: "failed" });
          void message.error(response.error.message);
        }
      }
    },
    [env]
  );

  useEffect(() => {
<<<<<<< HEAD
    const { aborter } = makeRequestAbortable(onGetSchemas);

    return aborter;
  }, [onGetSchemas]);
=======
    const { aborter } = makeRequestAbortable(fetchSchemas);

    return aborter;
  }, [fetchSchemas]);
>>>>>>> 7a9de638

  return (
    <Form layout="vertical">
      <Form.Item label="Select schema type" required>
        <Select
          className="full-width"
          loading={!isAsyncTaskDataAvailable(schemas)}
          onChange={(id: string) =>
            navigate(generatePath(ROUTES.issueCredential.path, { schemaID: id }))
          }
          placeholder={SCHEMA_TYPE}
          value={schemaID && isAsyncTaskDataAvailable(schemas) ? schemaID : undefined}
        >
          {isAsyncTaskDataAvailable(schemas) &&
            schemas.data.map(({ id, type }) => (
              <Select.Option key={id} value={id}>
                {type}
              </Select.Option>
            ))}
        </Select>
      </Form.Item>
    </Form>
  );
}<|MERGE_RESOLUTION|>--- conflicted
+++ resolved
@@ -3,10 +3,7 @@
 
 import { generatePath, useNavigate } from "react-router-dom";
 import { Schema, getSchemas } from "src/adapters/api/schemas";
-<<<<<<< HEAD
-=======
 import { useEnvContext } from "src/contexts/env";
->>>>>>> 7a9de638
 import { ROUTES } from "src/routes";
 import { isAbortedError, makeRequestAbortable } from "src/utils/browser";
 import { SCHEMA_TYPE } from "src/utils/constants";
@@ -20,19 +17,6 @@
 
   const navigate = useNavigate();
 
-<<<<<<< HEAD
-  const onGetSchemas = useCallback(async (signal: AbortSignal) => {
-    setSchemas((oldState) =>
-      isAsyncTaskDataAvailable(oldState)
-        ? { data: oldState.data, status: "reloading" }
-        : { status: "loading" }
-    );
-
-    const response = await getSchemas({
-      params: {},
-      signal,
-    });
-=======
   const fetchSchemas = useCallback(
     async (signal: AbortSignal) => {
       setSchemas((oldState) =>
@@ -46,7 +30,6 @@
         params: {},
         signal,
       });
->>>>>>> 7a9de638
 
       if (response.isSuccessful) {
         setSchemas({ data: response.data.schemas, status: "successful" });
@@ -61,17 +44,10 @@
   );
 
   useEffect(() => {
-<<<<<<< HEAD
-    const { aborter } = makeRequestAbortable(onGetSchemas);
-
-    return aborter;
-  }, [onGetSchemas]);
-=======
     const { aborter } = makeRequestAbortable(fetchSchemas);
 
     return aborter;
   }, [fetchSchemas]);
->>>>>>> 7a9de638
 
   return (
     <Form layout="vertical">
