--- conflicted
+++ resolved
@@ -2,12 +2,7 @@
 import { useCallback, useEffect, useState } from "react";
 
 import { generatePath, useNavigate } from "react-router-dom";
-<<<<<<< HEAD
-import { Schema, schemasGetAll } from "src/adapters/api/schemas";
-=======
 import { Schema, getSchemas } from "src/adapters/api/schemas";
-import { useEnvContext } from "src/contexts/env";
->>>>>>> f7adb0be
 import { ROUTES } from "src/routes";
 import { isAbortedError, makeRequestAbortable } from "src/utils/browser";
 import { SCHEMA_TYPE } from "src/utils/constants";
@@ -20,33 +15,17 @@
 
   const navigate = useNavigate();
 
-<<<<<<< HEAD
-  const getSchemas = useCallback(async (signal: AbortSignal) => {
+  const fetchSchemas = useCallback(async (signal: AbortSignal) => {
     setSchemas((oldState) =>
       isAsyncTaskDataAvailable(oldState)
         ? { data: oldState.data, status: "reloading" }
         : { status: "loading" }
     );
 
-    const response = await schemasGetAll({
+    const response = await getSchemas({
       params: {},
       signal,
     });
-=======
-  const fetchSchemas = useCallback(
-    async (signal: AbortSignal) => {
-      setSchemas((oldState) =>
-        isAsyncTaskDataAvailable(oldState)
-          ? { data: oldState.data, status: "reloading" }
-          : { status: "loading" }
-      );
-
-      const response = await getSchemas({
-        env,
-        params: {},
-        signal,
-      });
->>>>>>> f7adb0be
 
     if (response.isSuccessful) {
       setSchemas({ data: response.data.schemas, status: "successful" });
