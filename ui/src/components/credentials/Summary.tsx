--- conflicted
+++ resolved
@@ -124,10 +124,7 @@
               </Row>
 
               {credential.attributeValues.map((attribute, index) => {
-<<<<<<< HEAD
-=======
                 //TODO Credentials epic
->>>>>>> 7a9de638
                 // const formattedValue = formatAttributeValue(attribute, schema.attributes);
                 const formattedValue = formatAttributeValue(attribute, []);
 
