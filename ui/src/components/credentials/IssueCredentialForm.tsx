--- conflicted
+++ resolved
@@ -49,10 +49,7 @@
 
           <Form.Item>
             <Space direction="vertical" size="middle">
-<<<<<<< HEAD
-=======
               {/* //TODO Credentials epic */}
->>>>>>> 7a9de638
               {[].map((schemaAttribute, index) => (
                 <CredentialAttribute index={index} key={index} schemaAttribute={schemaAttribute} />
               ))}
@@ -62,10 +59,7 @@
             label="Credential expiration date"
             name="expirationDate"
             rules={[{ message: DATE_VALIDITY_MESSAGE, required: true }]}
-<<<<<<< HEAD
-=======
             // TODO Credentials epic
->>>>>>> 7a9de638
             // rules={
             //   schema.mandatoryExpiration ? [{ message: DATE_VALIDITY_MESSAGE, required: true }] : []
             // }
