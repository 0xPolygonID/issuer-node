import Ajv, { ErrorObject } from "ajv";
import addFormats from "ajv-formats";
<<<<<<< HEAD
import {
  Button,
  Checkbox,
  DatePicker,
  Divider,
  Form,
  Row,
  Select,
  Space,
  Typography,
  message,
} from "antd";
import { useCallback, useEffect, useState } from "react";
=======
import { Button, Checkbox, Col, DatePicker, Divider, Form, Row, Space, Typography } from "antd";
import { useState } from "react";
>>>>>>> fde66b86

import { getSchemas } from "src/adapters/api/schemas";
import { getJsonSchemaFromUrl } from "src/adapters/jsonSchemas";
import { IssueCredentialFormData, serializeSchemaForm } from "src/adapters/parsers/forms";
import { ReactComponent as IconBack } from "src/assets/icons/arrow-narrow-left.svg";
import { ReactComponent as IconRight } from "src/assets/icons/arrow-narrow-right.svg";
import { ReactComponent as IconCheckMark } from "src/assets/icons/check.svg";
import { ReactComponent as IconCopy } from "src/assets/icons/copy-01.svg";
import { InputErrors, ObjectAttributeForm } from "src/components/credentials/ObjectAttributeForm";
import { ErrorResult } from "src/components/shared/ErrorResult";
import { LoadingResult } from "src/components/shared/LoadingResult";
import { useEnvContext } from "src/contexts/Env";
import { AppError, JsonSchema, ObjectAttribute, Schema } from "src/domain";
import { AsyncTask, isAsyncTaskDataAvailable, isAsyncTaskStarting } from "src/utils/async";
import { isAbortedError, makeRequestAbortable } from "src/utils/browser";
import {
  ISSUE_CREDENTIAL_DIRECT,
  ISSUE_CREDENTIAL_LINK,
  SCHEMA_HASH,
  SCHEMA_TYPE,
  VALUE_REQUIRED,
} from "src/utils/constants";
import { buildAppError, jsonSchemaErrorToString, notifyError } from "src/utils/error";
import {
  extractCredentialSubjectAttributeWithoutId,
  makeAttributeOptional,
} from "src/utils/jsonSchemas";

function addErrorToPath(inputErrors: InputErrors, path: string[], error: string): InputErrors {
  const key = path[0];
  if (path.length > 1) {
    const value = (key && inputErrors[key]) || {};
    return key
      ? {
          ...inputErrors,
          [key]: addErrorToPath(
            typeof value === "string" ? {} : value,
            path.slice(1, path.length),
            error
          ),
        }
      : inputErrors;
  } else {
    return key ? { ...inputErrors, [key]: error } : inputErrors;
  }
}

export function IssueCredentialForm({
  initialValues,
  isLoading,
  onBack,
  onSelectSchema,
  onSubmit,
  type,
}: {
  initialValues: IssueCredentialFormData;
  isLoading: boolean;
  onBack: () => void;
  onSelectSchema: (schema: Schema) => void;
  onSubmit: (params: {
    jsonSchema: JsonSchema;
    schema: Schema;
    values: IssueCredentialFormData;
  }) => void;
  type: "directIssue" | "credentialLink";
}) {
  const env = useEnvContext();

  const [schema, setSchema] = useState<Schema>();
  const [schemas, setSchemas] = useState<AsyncTask<Schema[], undefined>>({
    status: "pending",
  });

  const [jsonSchema, setJsonSchema] = useState<AsyncTask<JsonSchema, AppError>>({
    status: "pending",
  });

  const [inputErrors, setInputErrors] = useState<InputErrors>();

  function isFormValid(value: Record<string, unknown>, objectAttribute: ObjectAttribute): boolean {
    const serializedSchemaForm = serializeSchemaForm({
      attribute: makeAttributeOptional(objectAttribute),
      value,
    });
    if (serializedSchemaForm.success) {
      const { properties, required, type } = objectAttribute.schema;
      try {
        const ajv = new Ajv({ allErrors: true });
        addFormats(ajv);
        const validate = ajv.compile({
          properties,
          required,
          type,
        });
        const valid = validate(serializedSchemaForm.data);

        if (valid) {
          setInputErrors(undefined);
          return true;
        } else if (validate.errors) {
          setInputErrors(
            validate.errors.reduce((acc: InputErrors, curr: ErrorObject): InputErrors => {
              if (curr.keyword === "required") {
                // filtering out required errors since we manage these from the antd form
                return acc;
              } else {
                const errorMsg = curr.message
                  ? curr.message.charAt(0).toUpperCase() + curr.message.slice(1)
                  : "Unknown validation error";
                const path = curr.instancePath
                  .split("/")
                  .filter((segment) => segment !== "/" && segment !== "");
                return addErrorToPath(acc, path, errorMsg);
              }
            }, {})
          );
        }
      } catch (error) {
        notifyError(buildAppError(error));
      }
    } else {
      notifyError(buildAppError(serializedSchemaForm.error));
    }
    return false;
  }

  const fetchJsonSchema = (schema: Schema) => {
    setJsonSchema({ status: "loading" });
    void getJsonSchemaFromUrl({
      url: schema.url,
    }).then((response) => {
      if (response.success) {
        const [jsonSchema] = response.data;
        setJsonSchema({
          data: jsonSchema,
          status: "successful",
        });
      } else {
        if (!isAbortedError(response.error)) {
          setJsonSchema({ error: response.error, status: "failed" });
        }
      }
    });
  };

  const fetchSchemas = useCallback(
    async (signal: AbortSignal) => {
      setSchemas((previousState) =>
        isAsyncTaskDataAvailable(previousState)
          ? { data: previousState.data, status: "reloading" }
          : { status: "loading" }
      );

      const response = await getSchemas({
        env,
        params: {},
        signal,
      });

      if (response.success) {
        setSchemas({ data: response.data.successful, status: "successful" });
        const selectedSchema =
          initialValues.schemaID !== undefined
            ? response.data.successful.find((schema) => schema.id === initialValues.schemaID)
            : undefined;
        if (selectedSchema) {
          setSchema(selectedSchema);
          fetchJsonSchema(selectedSchema);
        }
      } else {
        if (!isAbortedError(response.error)) {
          setSchemas({ error: undefined, status: "failed" });
          void message.error(response.error.message);
        }
      }
    },
    [env, initialValues.schemaID]
  );

  useEffect(() => {
    const { aborter } = makeRequestAbortable(fetchSchemas);

    return aborter;
  }, [fetchSchemas]);

  return (
    <Form
      initialValues={initialValues}
      layout="vertical"
      onFinish={(values: IssueCredentialFormData) => {
        const jsonSchemaData = isAsyncTaskDataAvailable(jsonSchema) ? jsonSchema.data : undefined;
        const credentialSubjectAttributeWithoutId =
          jsonSchemaData && extractCredentialSubjectAttributeWithoutId(jsonSchemaData);

        if (
          jsonSchemaData &&
          credentialSubjectAttributeWithoutId &&
          values.credentialSubject &&
          isFormValid(values.credentialSubject, credentialSubjectAttributeWithoutId) &&
          schema
        ) {
          onSubmit({ jsonSchema: jsonSchemaData, schema, values });
        }
      }}
      onValuesChange={(_, values: IssueCredentialFormData) => {
        const jsonSchemaData = isAsyncTaskDataAvailable(jsonSchema) ? jsonSchema.data : undefined;
        const credentialSubjectAttributeWithoutId =
          jsonSchemaData && extractCredentialSubjectAttributeWithoutId(jsonSchemaData);
        values.credentialSubject &&
          credentialSubjectAttributeWithoutId &&
          isFormValid(values.credentialSubject, credentialSubjectAttributeWithoutId);
      }}
    >
      <Form.Item
        label="Select schema type"
        name="schemaID"
        rules={[{ message: VALUE_REQUIRED, required: true }]}
      >
        <Select
          className="full-width"
          loading={isAsyncTaskStarting(schemas)}
          onChange={(id: string) => {
            const schema =
              isAsyncTaskDataAvailable(schemas) && schemas.data.find((schema) => schema.id === id);
            if (schema) {
              onSelectSchema(schema);
              setSchema(schema);
              fetchJsonSchema(schema);
            }
          }}
          placeholder={SCHEMA_TYPE}
        >
          {isAsyncTaskDataAvailable(schemas) &&
            schemas.data.map(({ id, type }) => (
              <Select.Option key={id} value={id}>
                {type}
              </Select.Option>
            ))}
        </Select>
      </Form.Item>

      {schema && (
        <>
          <Form.Item>
            <Space direction="vertical">
              <Row justify="space-between">
                <Typography.Text type="secondary">{SCHEMA_HASH}</Typography.Text>

                <Typography.Text
                  copyable={{ icon: [<IconCopy key={0} />, <IconCheckMark key={1} />] }}
                >
                  {schema.hash}
                </Typography.Text>
              </Row>
            </Space>
          </Form.Item>

          <Divider />

          <Typography.Paragraph>{schema.type}</Typography.Paragraph>

          {(() => {
            switch (jsonSchema.status) {
              case "pending":
              case "loading":
              case "reloading": {
                return <LoadingResult />;
              }

              case "failed": {
                return <ErrorResult error={jsonSchemaErrorToString(jsonSchema.error)} />;
              }

              case "successful": {
                const credentialSubjectAttributeWithoutId =
                  extractCredentialSubjectAttributeWithoutId(jsonSchema.data);
                return credentialSubjectAttributeWithoutId?.schema.attributes ? (
                  <>
                    {jsonSchema.data.type !== "multi" && jsonSchema.data.schema.description && (
                      <Typography.Paragraph type="secondary">
                        {jsonSchema.data.schema.description}
                      </Typography.Paragraph>
                    )}

                    <Space direction="vertical" size="large">
                      <ObjectAttributeForm
                        attributes={credentialSubjectAttributeWithoutId.schema.attributes}
                        inputErrors={inputErrors}
                      />

                      <Form.Item
                        label="Proof type"
                        name="proofTypes"
                        rules={[{ message: VALUE_REQUIRED, required: true }]}
                      >
                        <Checkbox.Group>
                          <Space direction="vertical">
                            <Checkbox value="SIG">
                              <Typography.Text>Signature-based (SIG)</Typography.Text>

                              <Typography.Text type="secondary">
                                Credential signed by the issuer using a BJJ private key.
                              </Typography.Text>
                            </Checkbox>

                            <Checkbox value="MTP">
                              <Typography.Text>Merkle Tree Proof (MTP)</Typography.Text>

                              <Typography.Text type="secondary">
                                Credential will be added to the issuer&apos;s state tree. The state
                                transition involves an on-chain transaction and gas fees.
                              </Typography.Text>
                            </Checkbox>
                          </Space>
                        </Checkbox.Group>
                      </Form.Item>
                    </Space>

<<<<<<< HEAD
                    <Form.Item label="Credential expiration date" name="credentialExpiration">
                      <DatePicker />
                    </Form.Item>
                  </>
                ) : (
                  <ErrorResult error="An error occurred while getting the credentialSubject attributes of the json schema" />
                );
              }
            }
          })()}
        </>
      )}

      {jsonSchema.status !== "failed" && (
        <>
          <Divider />
          <Row justify="end">
            <Space size="middle">
              <Button icon={<IconBack />} onClick={onBack} type="default">
                Previous step
              </Button>

              <Button htmlType="submit" loading={isLoading} type="primary">
                {type === "directIssue" ? ISSUE_CREDENTIAL_DIRECT : ISSUE_CREDENTIAL_LINK}
                {type === "credentialLink" && <IconRight />}
              </Button>
            </Space>
          </Row>
        </>
      )}
=======
      <Row gutter={[8, 8]} justify="end">
        <Col>
          <Button icon={<IconBack />} onClick={onBack} type="default">
            Previous step
          </Button>
        </Col>

        <Col>
          <Button disabled={!schema} htmlType="submit" loading={loading} type="primary">
            {type === "directIssue" ? ISSUE_CREDENTIAL_DIRECT : ISSUE_CREDENTIAL_LINK}
            {type === "credentialLink" && <IconRight />}
          </Button>
        </Col>
      </Row>
>>>>>>> fde66b86
    </Form>
  );
}<|MERGE_RESOLUTION|>--- conflicted
+++ resolved
@@ -1,9 +1,9 @@
 import Ajv, { ErrorObject } from "ajv";
 import addFormats from "ajv-formats";
-<<<<<<< HEAD
 import {
   Button,
   Checkbox,
+  Col,
   DatePicker,
   Divider,
   Form,
@@ -14,10 +14,6 @@
   message,
 } from "antd";
 import { useCallback, useEffect, useState } from "react";
-=======
-import { Button, Checkbox, Col, DatePicker, Divider, Form, Row, Space, Typography } from "antd";
-import { useState } from "react";
->>>>>>> fde66b86
 
 import { getSchemas } from "src/adapters/api/schemas";
 import { getJsonSchemaFromUrl } from "src/adapters/jsonSchemas";
@@ -336,7 +332,6 @@
                       </Form.Item>
                     </Space>
 
-<<<<<<< HEAD
                     <Form.Item label="Credential expiration date" name="credentialExpiration">
                       <DatePicker />
                     </Form.Item>
@@ -353,36 +348,22 @@
       {jsonSchema.status !== "failed" && (
         <>
           <Divider />
-          <Row justify="end">
-            <Space size="middle">
+          <Row gutter={[8, 8]} justify="end">
+            <Col>
               <Button icon={<IconBack />} onClick={onBack} type="default">
                 Previous step
               </Button>
-
+            </Col>
+
+            <Col>
               <Button htmlType="submit" loading={isLoading} type="primary">
                 {type === "directIssue" ? ISSUE_CREDENTIAL_DIRECT : ISSUE_CREDENTIAL_LINK}
                 {type === "credentialLink" && <IconRight />}
               </Button>
-            </Space>
+            </Col>
           </Row>
         </>
       )}
-=======
-      <Row gutter={[8, 8]} justify="end">
-        <Col>
-          <Button icon={<IconBack />} onClick={onBack} type="default">
-            Previous step
-          </Button>
-        </Col>
-
-        <Col>
-          <Button disabled={!schema} htmlType="submit" loading={loading} type="primary">
-            {type === "directIssue" ? ISSUE_CREDENTIAL_DIRECT : ISSUE_CREDENTIAL_LINK}
-            {type === "credentialLink" && <IconRight />}
-          </Button>
-        </Col>
-      </Row>
->>>>>>> fde66b86
     </Form>
   );
 }