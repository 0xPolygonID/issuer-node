--- conflicted
+++ resolved
@@ -1,11 +1,6 @@
 import { Button, Card, Row, Space, message } from "antd";
 import { useCallback, useEffect, useState } from "react";
-<<<<<<< HEAD
-import { generatePath, useNavigate, useParams } from "react-router-dom";
-=======
 import { generatePath, useNavigate, useSearchParams } from "react-router-dom";
-import { z } from "zod";
->>>>>>> 95b9a6ea
 
 import { createCredential, createLink } from "src/adapters/api/credentials";
 import { getJsonSchemaFromUrl } from "src/adapters/jsonSchemas";
