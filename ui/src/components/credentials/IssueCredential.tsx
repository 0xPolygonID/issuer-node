--- conflicted
+++ resolved
@@ -55,12 +55,8 @@
       if (schemaID) {
         setSchema({ status: "loading" });
 
-<<<<<<< HEAD
-        const response = await schemasGetSingle({
+        const response = await getSchema({
           env,
-=======
-        const response = await getSchema({
->>>>>>> c9ca4e75
           schemaID,
           signal,
         });
