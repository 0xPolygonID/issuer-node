--- conflicted
+++ resolved
@@ -45,8 +45,9 @@
   const env = useEnvContext();
   const { identifier } = useIdentityContext();
   const { notifyChange } = useIssuerStateContext();
+
+  const navigate = useNavigate();
   const { message } = App.useApp();
-  const navigate = useNavigate();
   const [searchParams] = useSearchParams();
 
   const schemaID = searchParams.get(SCHEMA_SEARCH_PARAM) || undefined;
@@ -129,34 +130,13 @@
           payload: serializedCredentialForm.data,
         });
 
-<<<<<<< HEAD
-        if (linkResponse.success) {
-          const authQRResponse = await createAuthQRCode({
-            env,
-            identifier,
-            linkID: linkResponse.data.id,
-          });
-
-          if (authQRResponse.success) {
-            setAuthQRCode({ data: authQRResponse.data, status: "successful" });
-            setStep("summary");
-          } else {
-            setAuthQRCode({ error: authQRResponse.error, status: "failed" });
-            void message.error(authQRResponse.error.message);
-          }
-
-          void message.success("Credential link created");
-        } else {
-          void message.error(linkResponse.error.message);
-=======
         if (response.success) {
           setLinkID({ data: response.data.id, status: "successful" });
           setStep("summary");
-          void messageAPI.success("Credential link created");
+          void message.success("Credential link created");
         } else {
           setLinkID({ error: null, status: "failed" });
-          void messageAPI.error(response.error.message);
->>>>>>> 451c033d
+          void message.error(response.error.message);
         }
       } else {
         notifyParseError(serializedCredentialForm.error);
@@ -287,7 +267,6 @@
                             jsonSchema,
                           });
                         }
-<<<<<<< HEAD
                       } else {
                         notifyParseError(parsedForm.error);
                       }
@@ -297,30 +276,10 @@
                 </Space>
               </Card>
             );
-=======
-                      }}
-                      type={credentialFormInput.issuanceMethod.type}
-                    />
-                  </Space>
-                </Card>
-              );
-            }
-
-            case "summary": {
-              return isAsyncTaskDataAvailable(linkID) && <Summary linkID={linkID.data} />;
-            }
->>>>>>> 451c033d
           }
 
           case "summary": {
-            return (
-              isAsyncTaskDataAvailable(authQRCode) && (
-                <Summary
-                  deepLink={authQRCode.data.deepLink}
-                  universalLink={authQRCode.data.universalLink}
-                />
-              )
-            );
+            return isAsyncTaskDataAvailable(linkID) && <Summary linkID={linkID.data} />;
           }
         }
       })()}
