--- conflicted
+++ resolved
@@ -233,11 +233,7 @@
       const response = await getCredentials({
         env,
         params: {
-<<<<<<< HEAD
-          max_results: paginationMaxResults,
-=======
           maxResults: paginationMaxResults,
->>>>>>> 91a61751
           page: paginationPage,
           query: queryParam || undefined,
           status: credentialStatus,
