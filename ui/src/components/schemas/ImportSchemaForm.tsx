--- conflicted
+++ resolved
@@ -138,10 +138,6 @@
           <Form.Item label="URL to JSON schema" required>
             <Row>
               <Input
-<<<<<<< HEAD
-                autoFocus
-=======
->>>>>>> 7a9de638
                 onChange={(event) => setSchemaUrlInput(event.target.value)}
                 onPressEnter={loadSchema}
                 placeholder="Enter URL"
