import { Button, Card, Row, Space, Typography, message } from "antd";
import { useCallback, useEffect, useState } from "react";
import { generatePath, useNavigate, useParams } from "react-router-dom";

import { getSchema } from "src/adapters/api/schemas";
import { downloadJsonFromUrl } from "src/adapters/json";
import { getJsonSchemaFromUrl, getSchemaJsonLdTypes } from "src/adapters/jsonSchemas";
import { ReactComponent as CreditCardIcon } from "src/assets/icons/credit-card-plus.svg";
import { SchemaViewer } from "src/components/schemas/SchemaViewer";
import { Detail } from "src/components/shared/Detail";
import { ErrorResult } from "src/components/shared/ErrorResult";
import { LoadingResult } from "src/components/shared/LoadingResult";
import { SiderLayoutContent } from "src/components/shared/SiderLayoutContent";
import { useEnvContext } from "src/contexts/Env";
import { AppError, Json, JsonLdType, JsonSchema, Schema } from "src/domain";
import { ROUTES } from "src/routes";
import { AsyncTask, hasAsyncTaskFailed, isAsyncTaskStarting } from "src/utils/async";
import { isAbortedError, makeRequestAbortable } from "src/utils/browser";
<<<<<<< HEAD
import {
  buildAppError,
  jsonLdContextErrorToString,
  jsonSchemaErrorToString,
} from "src/utils/error";
=======
import { SCHEMA_SEARCH_PARAM } from "src/utils/constants";
import { processError, processZodError } from "src/utils/error";
>>>>>>> 95b9a6ea
import { formatDate } from "src/utils/forms";

export function SchemaDetails() {
  const navigate = useNavigate();
  const { schemaID } = useParams();

  const env = useEnvContext();

  const [jsonSchemaTuple, setJsonSchemaTuple] = useState<AsyncTask<[JsonSchema, Json], AppError>>({
    status: "pending",
  });
  const [schema, setSchema] = useState<AsyncTask<Schema, AppError>>({
    status: "pending",
  });
  const [contextTuple, setContextTuple] = useState<AsyncTask<[JsonLdType, Json], AppError>>({
    status: "pending",
  });

  const fetchJsonSchemaFromUrl = useCallback((schema: Schema): void => {
    setJsonSchemaTuple({ status: "loading" });

    void getJsonSchemaFromUrl({
      url: schema.url,
    }).then((jsonSchemaResponse) => {
      if (jsonSchemaResponse.success) {
        const [jsonSchema, rawJsonSchema] = jsonSchemaResponse.data;
        setJsonSchemaTuple({ data: [jsonSchema, rawJsonSchema], status: "successful" });
        setContextTuple({ status: "loading" });
        void getSchemaJsonLdTypes({
          jsonSchema,
        }).then((jsonLdTypesResponse) => {
          if (jsonLdTypesResponse.success) {
            const [jsonLdTypes, rawJsonLdContext] = jsonLdTypesResponse.data;
            const jsonLdType = jsonLdTypes.find((type) => type.name === schema.type);

            if (jsonLdType) {
              setContextTuple({ data: [jsonLdType, rawJsonLdContext], status: "successful" });
            } else {
              setContextTuple({
                error: buildAppError(
                  "Couldn't find the type specified by the schemas API in the context of the schema obtained from the URL"
                ),
                status: "failed",
              });
            }
          } else {
            setContextTuple({
              error: jsonLdTypesResponse.error,
              status: "failed",
            });
          }
        });
      } else {
        setJsonSchemaTuple({
          error: jsonSchemaResponse.error,
          status: "failed",
        });
      }
    });
  }, []);

  const fetchApiSchema = useCallback(
    async (signal: AbortSignal) => {
      if (schemaID) {
        setSchema({ status: "loading" });

        const response = await getSchema({
          env,
          schemaID,
          signal,
        });

        if (response.success) {
          setSchema({ data: response.data, status: "successful" });
          fetchJsonSchemaFromUrl(response.data);
        } else {
          if (!isAbortedError(response.error)) {
            setSchema({ error: response.error, status: "failed" });
          }
        }
      }
    },
    [env, fetchJsonSchemaFromUrl, schemaID]
  );

  useEffect(() => {
    if (schemaID) {
      const { aborter } = makeRequestAbortable(fetchApiSchema);
      return aborter;
    }
    return;
  }, [fetchApiSchema, schemaID]);

  const loading =
    isAsyncTaskStarting(schema) ||
    isAsyncTaskStarting(jsonSchemaTuple) ||
    isAsyncTaskStarting(contextTuple);

  if (!schemaID) {
    return <ErrorResult error="No schema ID provided." />;
  }

  return (
    <SiderLayoutContent
      description="Schema details include a hash, schema URL and attributes. The schema can be viewed formatted by its attributes, as the JSON LD Context or as a JSON."
      showBackButton
      showDivider
      title="Schema details"
    >
      {(() => {
        if (hasAsyncTaskFailed(schema)) {
          return (
            <Card className="centered">
              <ErrorResult
                error={[
                  "An error occurred while downloading or parsing the schema from the API:",
                  schema.error.message,
                ].join("\n")}
              />
            </Card>
          );
        } else if (hasAsyncTaskFailed(jsonSchemaTuple)) {
          return (
            <Card className="centered">
              <ErrorResult error={jsonSchemaErrorToString(jsonSchemaTuple.error)} />
            </Card>
          );
        } else if (hasAsyncTaskFailed(contextTuple)) {
          return (
            <Card className="centered">
              <ErrorResult error={jsonLdContextErrorToString(contextTuple.error)} />
            </Card>
          );
        } else if (loading) {
          return (
            <Card className="centered">
              <LoadingResult />
            </Card>
          );
        } else {
          const { bigInt, createdAt, hash, url } = schema.data;
          const [jsonSchema, rawJsonSchema] = jsonSchemaTuple.data;
          const [jsonLdType, rawJsonLdContext] = contextTuple.data;

          return (
            <SchemaViewer
              actions={
                <Space size="middle">
                  <Button
                    icon={<CreditCardIcon />}
                    onClick={() => {
                      navigate({
                        pathname: generatePath(ROUTES.issueCredential.path),
                        search: `${SCHEMA_SEARCH_PARAM}=${schemaID}`,
                      });
                    }}
                    type="primary"
                  >
                    Issue credential
                  </Button>
                </Space>
              }
              contents={
                <Space direction="vertical">
                  <Typography.Text type="secondary">SCHEMA DETAILS</Typography.Text>

                  <Detail copyable label="BigInt" text={bigInt} />

                  <Detail copyable label="Hash" text={hash} />

                  <Detail copyable label="URL" text={url} />

                  <Detail label="Import date" text={formatDate(createdAt)} />

                  <Row justify="space-between">
                    <Typography.Text type="secondary">Download</Typography.Text>

                    <Button
                      onClick={() => {
                        downloadJsonFromUrl({
                          fileName: jsonSchema.name,
                          url: url,
                        })
                          .then(() => {
                            void message.success("Schema downloaded successfully.");
                          })
                          .catch(() => {
                            void message.error(
                              "An error occurred while downloading the schema. Please try again."
                            );
                          });
                      }}
                      style={{ height: 24, padding: 0 }}
                      type="link"
                    >
                      JSON Schema
                    </Button>
                  </Row>
                </Space>
              }
              jsonLdType={jsonLdType}
              jsonSchema={jsonSchema}
              rawJsonLdContext={rawJsonLdContext}
              rawJsonSchema={rawJsonSchema}
            />
          );
        }
      })()}
    </SiderLayoutContent>
  );
}<|MERGE_RESOLUTION|>--- conflicted
+++ resolved
@@ -16,16 +16,12 @@
 import { ROUTES } from "src/routes";
 import { AsyncTask, hasAsyncTaskFailed, isAsyncTaskStarting } from "src/utils/async";
 import { isAbortedError, makeRequestAbortable } from "src/utils/browser";
-<<<<<<< HEAD
+import { SCHEMA_SEARCH_PARAM } from "src/utils/constants";
 import {
   buildAppError,
   jsonLdContextErrorToString,
   jsonSchemaErrorToString,
 } from "src/utils/error";
-=======
-import { SCHEMA_SEARCH_PARAM } from "src/utils/constants";
-import { processError, processZodError } from "src/utils/error";
->>>>>>> 95b9a6ea
 import { formatDate } from "src/utils/forms";
 
 export function SchemaDetails() {
