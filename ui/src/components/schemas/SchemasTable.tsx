--- conflicted
+++ resolved
@@ -69,12 +69,7 @@
           ? { data: oldState.data, status: "reloading" }
           : { status: "loading" }
       );
-<<<<<<< HEAD
-      const response = await schemasGetAll({
-=======
       const response = await getSchemas({
-        env,
->>>>>>> f7adb0be
         params: {
           query: queryParam || undefined,
         },
