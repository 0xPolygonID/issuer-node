--- conflicted
+++ resolved
@@ -71,12 +71,8 @@
           ? { data: oldState.data, status: "reloading" }
           : { status: "loading" }
       );
-<<<<<<< HEAD
-      const response = await schemasGetAll({
+      const response = await getSchemas({
         env,
-=======
-      const response = await getSchemas({
->>>>>>> c9ca4e75
         params: {
           query: queryParam || undefined,
         },
