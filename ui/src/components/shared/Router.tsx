import { ComponentType } from "react";
import { Navigate, Route, Routes } from "react-router-dom";

import { ConnectionDetails } from "src/components/connections/ConnectionDetails";
import { ConnectionsTable } from "src/components/connections/ConnectionsTable";
import { CreateAuthCredential } from "src/components/credentials/CreateAuthCredential";
import { CredentialDetails } from "src/components/credentials/CredentialDetails";
import { Credentials } from "src/components/credentials/Credentials";
import { IssueCredential } from "src/components/credentials/IssueCredential";
import { LinkDetails } from "src/components/credentials/LinkDetails";
import { CreateDisplayMethod } from "src/components/display-methods/CreateDisplayMethod";
import { DisplayMethodDetails } from "src/components/display-methods/DisplayMethodDetails";
import { DisplayMethods } from "src/components/display-methods/DisplayMethods";
import { CreateIdentity } from "src/components/identities/CreateIdentity";
import { Identities } from "src/components/identities/Identities";
import { Identity } from "src/components/identities/Identity";
import { Onboarding } from "src/components/identities/Onboarding";
import { IssuerState } from "src/components/issuer-state/IssuerState";
import { CreateKey } from "src/components/keys/CreateKey";
import { Key } from "src/components/keys/Key";
import { Keys } from "src/components/keys/Keys";
import { FullWidthLayout } from "src/components/layouts/FullWidthLayout";
import { SiderLayout } from "src/components/layouts/SiderLayout";
import { ImportSchema } from "src/components/schemas/ImportSchema";
import { SchemaDetails } from "src/components/schemas/SchemaDetails";
import { Schemas } from "src/components/schemas/Schemas";
import { NotFound } from "src/components/shared/NotFound";
import { useIdentityContext } from "src/contexts/Identity";
import { Layout, ROUTES, RouteID } from "src/routes";
import { ROOT_PATH } from "src/utils/constants";

const COMPONENTS: Record<RouteID, ComponentType> = {
  connectionDetails: ConnectionDetails,
  connections: ConnectionsTable,
<<<<<<< HEAD
  createAuthCredential: CreateAuthCredential,
=======
  createDisplayMethod: CreateDisplayMethod,
>>>>>>> 241ad973
  createIdentity: CreateIdentity,
  createKey: CreateKey,
  credentialDetails: CredentialDetails,
  credentials: Credentials,
  displayMethodDetails: DisplayMethodDetails,
  displayMethods: DisplayMethods,
  identities: Identities,
  identityDetails: Identity,
  importSchema: ImportSchema,
  issueCredential: IssueCredential,
  issuerState: IssuerState,
  keyDetails: Key,
  keys: Keys,
  linkDetails: LinkDetails,
  notFound: NotFound,
  onboarding: Onboarding,
  schemaDetails: SchemaDetails,
  schemas: Schemas,
};

export function Router() {
  const { identifier } = useIdentityContext();

  const filteredRoutes = identifier
    ? Object.entries(ROUTES).filter(([, { path }]) => path !== ROUTES.onboarding.path)
    : Object.entries(ROUTES).filter(([, { path }]) => path === ROUTES.onboarding.path);

  const getLayoutRoutes = (currentLayout: Layout) =>
    filteredRoutes.reduce((acc: React.ReactElement[], [keyRoute, { layout, path }]) => {
      const componentsEntry = Object.entries(COMPONENTS).find(
        ([keyComponent]) => keyComponent === keyRoute
      );
      const Component = componentsEntry ? componentsEntry[1] : NotFound;

      return layout === currentLayout
        ? [...acc, <Route element={<Component />} key={path} path={path} />]
        : acc;
    }, []);

  return (
    <Routes>
      <Route
        element={<Navigate to={identifier ? ROUTES.schemas.path : ROUTES.onboarding.path} />}
        path={identifier ? ROOT_PATH : "*"}
      />

      <Route element={<FullWidthLayout />}>{getLayoutRoutes("fullWidth")}</Route>

      <Route element={<FullWidthLayout background="bg-light" />}>
        {getLayoutRoutes("fullWidthGrey")}
      </Route>

      <Route element={<SiderLayout />}>{getLayoutRoutes("sider")}</Route>
    </Routes>
  );
}<|MERGE_RESOLUTION|>--- conflicted
+++ resolved
@@ -32,11 +32,8 @@
 const COMPONENTS: Record<RouteID, ComponentType> = {
   connectionDetails: ConnectionDetails,
   connections: ConnectionsTable,
-<<<<<<< HEAD
-  createAuthCredential: CreateAuthCredential,
-=======
+    createAuthCredential: CreateAuthCredential,
   createDisplayMethod: CreateDisplayMethod,
->>>>>>> 241ad973
   createIdentity: CreateIdentity,
   createKey: CreateKey,
   credentialDetails: CredentialDetails,
