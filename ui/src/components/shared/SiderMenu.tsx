<<<<<<< HEAD
import { App, Col, Divider, Menu, Row, Space, Tag, Typography } from "antd";
=======
import { Col, Menu, Row, Space, Tag, Typography, message } from "antd";
>>>>>>> 451c033d
import { useState } from "react";
import { generatePath, matchRoutes, useLocation, useNavigate } from "react-router-dom";

import IconCredentials from "src/assets/icons/credit-card-refresh.svg?react";
import IconFile from "src/assets/icons/file-05.svg?react";
import IconSchema from "src/assets/icons/file-search-02.svg?react";
import IconIdentities from "src/assets/icons/fingerprint-02.svg?react";
import IconLink from "src/assets/icons/link-external-01.svg?react";
import IconSettings from "src/assets/icons/settings-01.svg?react";
import IconIssuerState from "src/assets/icons/switch-horizontal.svg?react";
import IconConnections from "src/assets/icons/users-01.svg?react";
import { LogoLink } from "src/components/shared/LogoLink";
import { SettingsModal } from "src/components/shared/SettingsModal";
import { UserDisplay } from "src/components/shared/UserDisplay";
import { useEnvContext } from "src/contexts/Env";
import { useIdentityContext } from "src/contexts/Identity";
import { useIssuerStateContext } from "src/contexts/IssuerState";
import { ROUTES } from "src/routes";
import { isAsyncTaskDataAvailable } from "src/utils/async";
import {
  CONNECTIONS,
  CREDENTIALS,
  CREDENTIALS_TABS,
  DOCS_URL,
  IDENTITIES,
  ISSUER_STATE,
  SCHEMAS,
} from "src/utils/constants";

export function SiderMenu({
  isBreakpoint,
  onClick,
}: {
  isBreakpoint?: boolean;
  onClick: () => void;
}) {
  const { buildTag } = useEnvContext();
  const { status } = useIssuerStateContext();
  const { identifier } = useIdentityContext();

  const { pathname } = useLocation();
  const navigate = useNavigate();
  const { message } = App.useApp();
  const [isSettingsModalOpen, setIsSettingsModalOpen] = useState<boolean>(false);
  const [isSettingsModalMounted, setIsSettingsModalMounted] = useState<boolean>(false);

  const connectionsPath = ROUTES.connections.path;
  const credentialsPath = ROUTES.credentials.path;
  const issuerStatePath = ROUTES.issuerState.path;
  const schemasPath = ROUTES.schemas.path;
  const identitiesPath = ROUTES.identities.path;

  const getSelectedKey = (): string[] => {
    if (
      matchRoutes(
        [
          { path: schemasPath },
          { path: ROUTES.importSchema.path },
          { path: ROUTES.schemaDetails.path },
        ],
        pathname
      )
    ) {
      return [schemasPath];
    } else if (
      matchRoutes(
        [
          { path: credentialsPath },
          { path: ROUTES.credentialDetails.path },
          { path: ROUTES.issueCredential.path },
          { path: ROUTES.linkDetails.path },
        ],
        pathname
      )
    ) {
      return [credentialsPath];
    } else if (
      matchRoutes([{ path: connectionsPath }, { path: ROUTES.connectionDetails.path }], pathname)
    ) {
      return [connectionsPath];
    } else if (matchRoutes([{ path: issuerStatePath }], pathname)) {
      return [issuerStatePath];
    } else if (
      matchRoutes(
        [
          { path: identitiesPath },
          { path: ROUTES.createIdentity.path },
          { path: ROUTES.identityDetails.path },
        ],
        pathname
      )
    ) {
      return [identitiesPath];
    }

    return [];
  };

  const onMenuClick = (path: string) => {
    onClick();
    navigate(path);
  };

  return (
    <>
      <Row
        className="menu-sider-layout"
        justify="space-between"
        style={{
          padding: isBreakpoint ? "32px 16px" : "96px 16px 32px",
        }}
      >
        <Col>
          <UserDisplay />

          <Menu
            items={[
              {
                disabled: !identifier,
                icon: <IconSchema />,
                key: schemasPath,
                label: SCHEMAS,
                onClick: () => onMenuClick(schemasPath),
                title: "",
              },
              {
                disabled: !identifier,
                icon: <IconCredentials />,
                key: credentialsPath,
                label: CREDENTIALS,
                onClick: () =>
                  onMenuClick(
                    generatePath(credentialsPath, {
                      tabID: CREDENTIALS_TABS[0].tabID,
                    })
                  ),
                title: "",
              },
              {
                disabled: !identifier,
                icon: <IconConnections />,
                key: connectionsPath,
                label: CONNECTIONS,
                onClick: () => onMenuClick(connectionsPath),
                title: "",
              },
              {
                disabled: !identifier,
                icon: <IconIssuerState />,
                key: issuerStatePath,
                label:
                  isAsyncTaskDataAvailable(status) && status.data ? (
                    <Space>
                      {ISSUER_STATE}
                      <Tag style={{ fontSize: 12 }}>Pending actions</Tag>
                    </Space>
                  ) : (
                    ISSUER_STATE
                  ),
                onClick: () => onMenuClick(issuerStatePath),
                title: "",
              },
              {
                icon: <IconIdentities />,
                key: identitiesPath,
                label: IDENTITIES,
                onClick: () => onMenuClick(identitiesPath),
                title: "",
              },
            ]}
            selectedKeys={getSelectedKey()}
            style={{ marginTop: 16 }}
          />
        </Col>

        <Space direction="vertical" size={40}>
          <Menu
            items={[
              {
                icon: <IconSettings />,
                key: "settings",
                label: (
                  <Typography.Link
                    onClick={() => {
                      setIsSettingsModalOpen(true);
                      setIsSettingsModalMounted(true);
                    }}
                  >
                    <Row justify="space-between">Settings</Row>
                  </Typography.Link>
                ),
              },
              {
                icon: <IconFile />,
                key: "documentation",
                label: (
                  <Typography.Link href={DOCS_URL} target="_blank">
                    <Row justify="space-between">
                      <span>Documentation</span>

                      <IconLink className="icon-secondary" height={16} />
                    </Row>
                  </Typography.Link>
                ),
              },
            ]}
            selectable={false}
          />
          {isBreakpoint && (
            <Space>
              <LogoLink />

              {buildTag && <Tag>{buildTag}</Tag>}
            </Space>
          )}
        </Space>
      </Row>

      {isSettingsModalMounted && (
        <SettingsModal
          afterOpenChange={setIsSettingsModalMounted}
          isOpen={isSettingsModalOpen}
          onClose={() => {
            setIsSettingsModalOpen(false);
          }}
          onSave={() => {
            setIsSettingsModalOpen(false);
            void message.success("IPFS gateway successfully changed");
          }}
        />
      )}
    </>
  );
}<|MERGE_RESOLUTION|>--- conflicted
+++ resolved
@@ -1,8 +1,4 @@
-<<<<<<< HEAD
-import { App, Col, Divider, Menu, Row, Space, Tag, Typography } from "antd";
-=======
-import { Col, Menu, Row, Space, Tag, Typography, message } from "antd";
->>>>>>> 451c033d
+import { App, Col, Menu, Row, Space, Tag, Typography } from "antd";
 import { useState } from "react";
 import { generatePath, matchRoutes, useLocation, useNavigate } from "react-router-dom";
 
