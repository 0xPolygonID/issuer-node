--- conflicted
+++ resolved
@@ -2,10 +2,6 @@
 
 // Literals used more than once
 export const ACCESSIBLE_UNTIL = "Accessible until";
-<<<<<<< HEAD
-export const AUTH_CONTEXT_NOT_READY_MESSAGE = "Auth Context is not ready yet";
-=======
->>>>>>> 1db4f840
 export const CONNECTIONS = "Connections";
 export const CREDENTIAL_LINK = "Credential link";
 export const CREDENTIALS = "Credentials";
