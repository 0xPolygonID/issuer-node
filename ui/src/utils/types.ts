import { z } from "zod";

<<<<<<< HEAD
export type Meta = {
=======
export type ResourceMeta = {
>>>>>>> 91a61751
  max_results: number;
  page: number;
  total: number;
};

export type List<T> = {
  failed: z.ZodError<T>[];
  successful: T[];
};

export type Resource<T> = {
  items: List<T>;
<<<<<<< HEAD
  meta: Meta;
=======
  meta: ResourceMeta;
>>>>>>> 91a61751
};

export type Nullable<T> = T | null | undefined;<|MERGE_RESOLUTION|>--- conflicted
+++ resolved
@@ -1,10 +1,6 @@
 import { z } from "zod";
 
-<<<<<<< HEAD
-export type Meta = {
-=======
 export type ResourceMeta = {
->>>>>>> 91a61751
   max_results: number;
   page: number;
   total: number;
@@ -17,11 +13,7 @@
 
 export type Resource<T> = {
   items: List<T>;
-<<<<<<< HEAD
-  meta: Meta;
-=======
   meta: ResourceMeta;
->>>>>>> 91a61751
 };
 
 export type Nullable<T> = T | null | undefined;