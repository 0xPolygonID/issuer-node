<<<<<<< HEAD
import { App } from "antd";
=======
import { Space, message } from "antd";
>>>>>>> 9131fbc1
import {
  PropsWithChildren,
  createContext,
  useCallback,
  useContext,
  useEffect,
  useMemo,
  useState,
} from "react";
import { useLocation, useNavigate, useSearchParams } from "react-router-dom";

import { getIdentities, identifierParser } from "src/adapters/api/identities";
import { ErrorResult } from "src/components/shared/ErrorResult";
import { LoadingResult } from "src/components/shared/LoadingResult";
import { useEnvContext } from "src/contexts/Env";
import { AppError, Identity } from "src/domain";
import { ROUTES } from "src/routes";
import { AsyncTask, isAsyncTaskDataAvailable } from "src/utils/async";
import {
  getStorageByKey,
  isAbortedError,
  makeRequestAbortable,
  setStorageByKey,
} from "src/utils/browser";
import {
  IDENTIFIER_LOCAL_STORAGE_KEY,
  IDENTIFIER_SEARCH_PARAM,
  ROOT_PATH,
} from "src/utils/constants";
import { buildAppError } from "src/utils/error";

type IdentityState = {
  fetchIdentities: (signal: AbortSignal) => void;
  getSelectedIdentity: () => Identity | undefined;
  identifier: string;
  identityList: AsyncTask<Identity[], AppError>;
  selectIdentity: (identifier: string) => void;
};

const defaultIdentityState: IdentityState = {
  fetchIdentities: () => void {},
  getSelectedIdentity: () => void {},
  identifier: "",
  identityList: { status: "pending" },
  selectIdentity: () => void {},
};

const IdentityContext = createContext(defaultIdentityState);

export function IdentityProvider(props: PropsWithChildren) {
  const env = useEnvContext();
  const { message } = App.useApp();
  const navigate = useNavigate();
  const location = useLocation();
  const [identityList, setIdentityList] = useState<AsyncTask<Identity[], AppError>>({
    status: "pending",
  });
  const [identifier, setIdentifier] = useState("");
  const [searchParams, setSearchParams] = useSearchParams();

  const identifierParam = searchParams.get(IDENTIFIER_SEARCH_PARAM);

  const fetchIdentities = useCallback(
    async (signal: AbortSignal) => {
      setIdentityList((previousState) =>
        isAsyncTaskDataAvailable(previousState)
          ? { data: previousState.data, status: "reloading" }
          : { status: "loading" }
      );

      const response = await getIdentities({
        env,
        signal,
      });

      if (response.success) {
        const identities = response.data.successful;

        if (response.data.failed.length) {
          void message.error(
            response.data.failed.map((error) => buildAppError(error).message).join("\n")
          );
        }

        const savedIdentifier = getStorageByKey({
          defaultValue: "",
          key: IDENTIFIER_LOCAL_STORAGE_KEY,
          parser: identifierParser,
        });

        setIdentityList({ data: identities, status: "successful" });
        if (
          identifierParam &&
          identities.some(({ identifier }) => identifier === identifierParam)
        ) {
          setIdentifier(identifierParam);
        } else if (identities.some(({ identifier }) => identifier === savedIdentifier)) {
          setIdentifier(savedIdentifier);
        } else if (identities.length > 0 && identities[0]) {
          setIdentifier(identities[0].identifier);
        }
      } else {
        if (!isAbortedError(response.error)) {
          setIdentityList({ error: response.error, status: "failed" });
<<<<<<< HEAD
          void message.error(response.error.message);
=======
>>>>>>> 9131fbc1
        }
      }
    },
    [env, message, identifierParam]
  );

  const selectIdentity = useCallback(
    (identifier: string) => {
      setIdentifier(identifier);
      navigate(ROUTES.schemas.path);
    },
    [navigate]
  );

  const getSelectedIdentity = useCallback(() => {
    return isAsyncTaskDataAvailable(identityList)
      ? identityList.data.find((identity) => identity.identifier === identifier)
      : undefined;
  }, [identifier, identityList]);

  useEffect(() => {
    if (
      identifierParam &&
      identifier !== identifierParam &&
      isAsyncTaskDataAvailable(identityList) &&
      identityList.data.some((identity) => identity.identifier === identifierParam)
    ) {
      setIdentifier(identifierParam);
    } else if (identifier && identifier !== identifierParam && location.pathname !== ROOT_PATH) {
      setIdentifier(identifier);
      setSearchParams(
        (previousParams) => {
          const params = new URLSearchParams(previousParams);
          params.set(IDENTIFIER_SEARCH_PARAM, identifier);

          return params;
        },
        { replace: true }
      );
      setStorageByKey({ key: IDENTIFIER_LOCAL_STORAGE_KEY, value: identifier });
    }
  }, [identifier, identifierParam, identityList, location, setSearchParams]);

  useEffect(() => {
    const { aborter } = makeRequestAbortable(fetchIdentities);

    return aborter;
  }, [fetchIdentities]);

  const value = useMemo(() => {
    return {
      fetchIdentities,
      getSelectedIdentity,
      identifier,
      identityList,
      selectIdentity,
    };
  }, [identifier, identityList, selectIdentity, fetchIdentities, getSelectedIdentity]);

  return (
<<<<<<< HEAD
    (identityList.status === "successful" || identityList.status === "reloading") && (
      <IdentityContext.Provider value={value} {...props} />
    )
=======
    <>
      {messageContext}

      {(() => {
        switch (identityList.status) {
          case "successful":
          case "reloading": {
            return <IdentityContext.Provider value={value} {...props} />;
          }
          case "failed": {
            return <ErrorResult error={identityList.error.message} />;
          }
          case "pending":
          case "loading": {
            return (
              <Space
                style={{
                  alignItems: "center",
                  display: "flex",
                  height: "100vh",
                  justifyContent: "center",
                  width: "100vw",
                }}
              >
                <LoadingResult />
              </Space>
            );
          }
        }
      })()}
    </>
>>>>>>> 9131fbc1
  );
}

export function useIdentityContext() {
  return useContext(IdentityContext);
}<|MERGE_RESOLUTION|>--- conflicted
+++ resolved
@@ -1,8 +1,4 @@
-<<<<<<< HEAD
-import { App } from "antd";
-=======
-import { Space, message } from "antd";
->>>>>>> 9131fbc1
+import { App, Space } from "antd";
 import {
   PropsWithChildren,
   createContext,
@@ -107,10 +103,6 @@
       } else {
         if (!isAbortedError(response.error)) {
           setIdentityList({ error: response.error, status: "failed" });
-<<<<<<< HEAD
-          void message.error(response.error.message);
-=======
->>>>>>> 9131fbc1
         }
       }
     },
@@ -170,45 +162,31 @@
     };
   }, [identifier, identityList, selectIdentity, fetchIdentities, getSelectedIdentity]);
 
-  return (
-<<<<<<< HEAD
-    (identityList.status === "successful" || identityList.status === "reloading") && (
-      <IdentityContext.Provider value={value} {...props} />
-    )
-=======
-    <>
-      {messageContext}
-
-      {(() => {
-        switch (identityList.status) {
-          case "successful":
-          case "reloading": {
-            return <IdentityContext.Provider value={value} {...props} />;
-          }
-          case "failed": {
-            return <ErrorResult error={identityList.error.message} />;
-          }
-          case "pending":
-          case "loading": {
-            return (
-              <Space
-                style={{
-                  alignItems: "center",
-                  display: "flex",
-                  height: "100vh",
-                  justifyContent: "center",
-                  width: "100vw",
-                }}
-              >
-                <LoadingResult />
-              </Space>
-            );
-          }
-        }
-      })()}
-    </>
->>>>>>> 9131fbc1
-  );
+  switch (identityList.status) {
+    case "successful":
+    case "reloading": {
+      return <IdentityContext.Provider value={value} {...props} />;
+    }
+    case "failed": {
+      return <ErrorResult error={identityList.error.message} />;
+    }
+    case "pending":
+    case "loading": {
+      return (
+        <Space
+          style={{
+            alignItems: "center",
+            display: "flex",
+            height: "100vh",
+            justifyContent: "center",
+            width: "100vw",
+          }}
+        >
+          <LoadingResult />
+        </Space>
+      );
+    }
+  }
 }
 
 export function useIdentityContext() {
