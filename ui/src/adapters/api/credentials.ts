--- conflicted
+++ resolved
@@ -91,21 +91,13 @@
 
 export async function getCredentials({
   env,
-<<<<<<< HEAD
-  params: { did, max_results, page, query, status },
-=======
   params: { did, maxResults, page, query, status },
->>>>>>> 91a61751
   signal,
 }: {
   env: Env;
   params: {
     did?: string;
-<<<<<<< HEAD
-    max_results?: number;
-=======
     maxResults?: number;
->>>>>>> 91a61751
     page?: number;
     query?: string;
     status?: CredentialStatus;
@@ -123,11 +115,7 @@
         ...(did !== undefined ? { did } : {}),
         ...(query !== undefined ? { [QUERY_SEARCH_PARAM]: query } : {}),
         ...(status !== undefined && status !== "all" ? { [STATUS_SEARCH_PARAM]: status } : {}),
-<<<<<<< HEAD
-        ...(max_results !== undefined ? { max_results: max_results.toString() } : {}),
-=======
         ...(maxResults !== undefined ? { max_results: maxResults.toString() } : {}),
->>>>>>> 91a61751
         ...(page !== undefined ? { page: page.toString() } : {}),
       }),
       signal,
@@ -138,11 +126,7 @@
         .transform(({ items: { failed, successful }, meta }) => ({
           items: {
             failed,
-<<<<<<< HEAD
-            successful: successful.sort((a, b) => b.createdAt.getTime() - a.createdAt.getTime()),
-=======
             successful,
->>>>>>> 91a61751
           },
           meta,
         }))
