import axios from "axios";
import { z } from "zod";

import { Response, buildErrorResponse, buildSuccessResponse } from "src/adapters";
import {
  ID,
  IDParser,
  Message,
  Sorter,
  buildAuthorizationHeader,
  messageParser,
  serializeSorters,
} from "src/adapters/api";
import {
  datetimeParser,
  getListParser,
  getResourceParser,
  getStrictParser,
} from "src/adapters/parsers";
import {
  Credential,
<<<<<<< HEAD
  CredentialStatusType,
  DisplayMethod,
=======
  CredentialDisplayMethod,
  DisplayMethodType,
>>>>>>> 241ad973
  Env,
  IssuedMessage,
  Json,
  Link,
  LinkStatus,
  ProofType,
  RefreshService,
} from "src/domain";
import { API_VERSION, QUERY_SEARCH_PARAM, STATUS_SEARCH_PARAM } from "src/utils/constants";
import { List, Resource } from "src/utils/types";

// Credentials

type CredentialInput = Pick<Credential, "id" | "revoked" | "schemaHash"> & {
  proofTypes: ProofType[];
  vc: {
    credentialSchema: {
      id: string;
    } & Record<string, unknown>;
    credentialStatus: {
      revocationNonce: number;
      type: CredentialStatusType;
    } & Record<string, unknown>;
    credentialSubject: Record<string, unknown>;
    displayMethod?: CredentialDisplayMethod | null;
    expirationDate?: string | null;
    issuanceDate: string;
    issuer: string;
    refreshService?: RefreshService | null;
    type: [string, string];
  };
};

export const credentialParser = getStrictParser<CredentialInput, Credential>()(
  z
    .object({
      id: z.string(),
      proofTypes: z.array(z.nativeEnum(ProofType)),
      revoked: z.boolean(),
      schemaHash: z.string(),
      vc: z.object({
        credentialSchema: z
          .object({
            id: z.string(),
          })
          .and(z.record(z.unknown())),
        credentialStatus: z
          .object({
            revocationNonce: z.number(),
            type: z.nativeEnum(CredentialStatusType),
          })
          .and(z.record(z.unknown())),
        credentialSubject: z.record(z.unknown()),
        displayMethod: z
          .object({ id: z.string(), type: z.nativeEnum(DisplayMethodType) })
          .nullable()
          .default(null),
        expirationDate: datetimeParser.nullable().default(null),
        issuanceDate: datetimeParser,
        issuer: z.string(),
        refreshService: z
          .object({ id: z.string(), type: z.literal("Iden3RefreshService2023") })
          .nullable()
          .default(null),
        type: z.tuple([z.string(), z.string()]),
      }),
    })
    .transform(
      ({
        id,
        proofTypes,
        revoked,
        schemaHash,
        vc: {
          credentialSchema,
          credentialStatus,
          credentialSubject,
          displayMethod,
          expirationDate,
          issuanceDate,
          issuer,
          refreshService,
          type,
        },
      }) => {
        const expired = expirationDate ? new Date() > new Date(expirationDate) : false;
        const [, schemaType] = type;

        return {
          credentialStatus,
          credentialSubject,
          displayMethod,
          expirationDate,
          expired,
          id,
          issuanceDate,
          proofTypes,
          refreshService,
          revNonce: credentialStatus.revocationNonce,
          revoked,
          schemaHash,
          schemaType,
          schemaUrl: credentialSchema.id,
          userID: issuer,
        };
      }
    )
);

export type CredentialStatus = "all" | "revoked" | "expired";

export const credentialStatusParser = getStrictParser<CredentialStatus>()(
  z.union([z.literal("all"), z.literal("revoked"), z.literal("expired")])
);

export async function getCredential({
  credentialID,
  env,
  identifier,
  signal,
}: {
  credentialID: string;
  env: Env;
  identifier: string;
  signal?: AbortSignal;
}): Promise<Response<Credential>> {
  try {
    const response = await axios({
      baseURL: env.api.url,
      headers: {
        Authorization: buildAuthorizationHeader(env),
      },
      method: "GET",
      signal,
      url: `${API_VERSION}/identities/${identifier}/credentials/${credentialID}`,
    });
    return buildSuccessResponse(credentialParser.parse(response.data));
  } catch (error) {
    return buildErrorResponse(error);
  }
}

export async function getCredentials({
  env,
  identifier,
  params: { credentialSubject, maxResults, page, query, sorters, status },
  signal,
}: {
  env: Env;
  identifier: string;
  params: {
    credentialSubject?: string;
    maxResults?: number;
    page?: number;
    query?: string;
    sorters?: Sorter[];
    status?: CredentialStatus;
  };
  signal?: AbortSignal;
}): Promise<Response<Resource<Credential>>> {
  try {
    const response = await axios({
      baseURL: env.api.url,
      headers: {
        Authorization: buildAuthorizationHeader(env),
      },
      method: "GET",
      params: new URLSearchParams({
        ...(credentialSubject !== undefined ? { credentialSubject } : {}),
        ...(query !== undefined ? { [QUERY_SEARCH_PARAM]: query } : {}),
        ...(status !== undefined && status !== "all" ? { [STATUS_SEARCH_PARAM]: status } : {}),
        ...(maxResults !== undefined ? { max_results: maxResults.toString() } : {}),
        ...(page !== undefined ? { page: page.toString() } : {}),
        ...(sorters !== undefined && sorters.length ? { sort: serializeSorters(sorters) } : {}),
      }),
      signal,
      url: `${API_VERSION}/identities/${identifier}/credentials`,
    });
    return buildSuccessResponse(getResourceParser(credentialParser).parse(response.data));
  } catch (error) {
    return buildErrorResponse(error);
  }
}

export async function getCredentialsByIDs({
  env,
  identifier,
  IDs,
  signal,
}: {
  IDs: Array<string>;
  env: Env;
  identifier: string;
  signal?: AbortSignal;
}): Promise<Response<List<Credential>>> {
  try {
    const promises = IDs.map((id) =>
      axios({
        baseURL: env.api.url,
        headers: {
          Authorization: buildAuthorizationHeader(env),
        },
        method: "GET",
        signal,
        url: `${API_VERSION}/identities/${identifier}/credentials/${id}`,
      })
    );

    const credentials = await Promise.all(promises);

    return buildSuccessResponse(
      getListParser(credentialParser).parse(credentials.map((credential) => credential.data))
    );
  } catch (error) {
    return buildErrorResponse(error);
  }
}

export type CreateCredential = {
  credentialSchema: string;
  credentialSubject: Json;
  displayMethod: CredentialDisplayMethod | null;
  expiration: number | null;
  proofs: ProofType[];
  refreshService: RefreshService | null;
  type: string;
};

export async function createCredential({
  env,
  identifier,
  payload,
}: {
  env: Env;
  identifier: string;
  payload: CreateCredential;
}): Promise<Response<ID>> {
  try {
    const response = await axios({
      baseURL: env.api.url,
      data: payload,
      headers: {
        Authorization: buildAuthorizationHeader(env),
      },
      method: "POST",
      url: `${API_VERSION}/identities/${identifier}/credentials`,
    });
    return buildSuccessResponse(IDParser.parse(response.data));
  } catch (error) {
    return buildErrorResponse(error);
  }
}

export async function revokeCredential({
  env,
  identifier,
  nonce,
}: {
  env: Env;
  identifier: string;
  nonce: number;
}): Promise<Response<Message>> {
  try {
    const response = await axios({
      baseURL: env.api.url,
      headers: {
        Authorization: buildAuthorizationHeader(env),
      },
      method: "POST",
      url: `${API_VERSION}/identities/${identifier}/credentials/revoke/${nonce}`,
    });
    return buildSuccessResponse(messageParser.parse(response.data));
  } catch (error) {
    return buildErrorResponse(error);
  }
}

export async function deleteCredential({
  env,
  id,
  identifier,
}: {
  env: Env;
  id: string;
  identifier: string;
}): Promise<Response<Message>> {
  try {
    const response = await axios({
      baseURL: env.api.url,
      headers: {
        Authorization: buildAuthorizationHeader(env),
      },
      method: "DELETE",
      url: `${API_VERSION}/identities/${identifier}/credentials/${id}`,
    });
    return buildSuccessResponse(messageParser.parse(response.data));
  } catch (error) {
    return buildErrorResponse(error);
  }
}

// Links

export const linkStatusParser = getStrictParser<LinkStatus>()(
  z.union([z.literal("active"), z.literal("inactive"), z.literal("exceeded")])
);

type LinkInput = Omit<
  Link,
  | "proofTypes"
  | "createdAt"
  | "credentialExpiration"
  | "expiration"
  | "displayMethod"
  | "refreshService"
> & {
  createdAt: string;
  credentialExpiration: string | null;
  displayMethod?: CredentialDisplayMethod | null;
  expiration: string | null;
  proofTypes: ProofType[];
  refreshService?: RefreshService | null;
};

const linkParser = getStrictParser<LinkInput, Link>()(
  z.object({
    active: z.boolean(),
    createdAt: datetimeParser,
    credentialExpiration: datetimeParser.nullable(),
    credentialSubject: z.record(z.unknown()),
    deepLink: z.string(),
    displayMethod: z
      .object({ id: z.string(), type: z.nativeEnum(DisplayMethodType) })
      .nullable()
      .default(null),
    expiration: datetimeParser.nullable(),
    id: z.string(),
    issuedClaims: z.number(),
    maxIssuance: z.number().nullable(),
    proofTypes: z.array(z.nativeEnum(ProofType)),
    refreshService: z
      .object({ id: z.string(), type: z.literal("Iden3RefreshService2023") })
      .nullable()
      .default(null),
    schemaHash: z.string(),
    schemaType: z.string(),
    schemaUrl: z.string(),
    status: linkStatusParser,
    universalLink: z.string(),
  })
);

export async function getLink({
  env,
  identifier,
  linkID,
  signal,
}: {
  env: Env;
  identifier: string;
  linkID: string;
  signal: AbortSignal;
}): Promise<Response<Link>> {
  try {
    const response = await axios({
      baseURL: env.api.url,
      headers: {
        Authorization: buildAuthorizationHeader(env),
      },
      method: "GET",
      signal,
      url: `${API_VERSION}/identities/${identifier}/credentials/links/${linkID}`,
    });
    return buildSuccessResponse(linkParser.parse(response.data));
  } catch (error) {
    return buildErrorResponse(error);
  }
}

export async function getLinks({
  env,
  identifier,
  params: { query, status },
  signal,
}: {
  env: Env;
  identifier: string;
  params: {
    query?: string;
    status?: LinkStatus;
  };
  signal?: AbortSignal;
}): Promise<Response<List<Link>>> {
  try {
    const response = await axios({
      baseURL: env.api.url,
      headers: {
        Authorization: buildAuthorizationHeader(env),
      },
      method: "GET",
      params: new URLSearchParams({
        ...(query !== undefined ? { [QUERY_SEARCH_PARAM]: query } : {}),
        ...(status !== undefined ? { [STATUS_SEARCH_PARAM]: status } : {}),
      }),
      signal,
      url: `${API_VERSION}/identities/${identifier}/credentials/links`,
    });
    return buildSuccessResponse(
      getListParser(linkParser)
        .transform(({ failed, successful }) => ({
          failed,
          successful: successful.sort((a, b) => b.createdAt.getTime() - a.createdAt.getTime()),
        }))
        .parse(response.data)
    );
  } catch (error) {
    return buildErrorResponse(error);
  }
}

export async function updateLink({
  env,
  id,
  identifier,
  payload,
}: {
  env: Env;
  id: string;
  identifier: string;
  payload: {
    active: boolean;
  };
}): Promise<Response<Message>> {
  try {
    const response = await axios({
      baseURL: env.api.url,
      data: payload,
      headers: {
        Authorization: buildAuthorizationHeader(env),
      },
      method: "PATCH",
      url: `${API_VERSION}/identities/${identifier}/credentials/links/${id}`,
    });
    return buildSuccessResponse(messageParser.parse(response.data));
  } catch (error) {
    return buildErrorResponse(error);
  }
}

export async function deleteLink({
  env,
  id,
  identifier,
}: {
  env: Env;
  id: string;
  identifier: string;
}): Promise<Response<Message>> {
  try {
    const response = await axios({
      baseURL: env.api.url,
      headers: {
        Authorization: buildAuthorizationHeader(env),
      },
      method: "DELETE",
      url: `${API_VERSION}/identities/${identifier}/credentials/links/${id}`,
    });
    return buildSuccessResponse(messageParser.parse(response.data));
  } catch (error) {
    return buildErrorResponse(error);
  }
}

export type CreateLink = {
  credentialExpiration: string | null;
  credentialSubject: Json;
  displayMethod: CredentialDisplayMethod | null;
  expiration: string | null;
  limitedClaims: number | null;
  mtProof: boolean;
  refreshService: RefreshService | null;
  schemaID: string;
  signatureProof: boolean;
};

export async function createLink({
  env,
  identifier,
  payload,
}: {
  env: Env;
  identifier: string;
  payload: CreateLink;
}): Promise<Response<ID>> {
  try {
    const response = await axios({
      baseURL: env.api.url,
      data: payload,
      headers: {
        Authorization: buildAuthorizationHeader(env),
      },
      method: "POST",
      url: `${API_VERSION}/identities/${identifier}/credentials/links`,
    });
    return buildSuccessResponse(IDParser.parse(response.data));
  } catch (error) {
    return buildErrorResponse(error);
  }
}

export type AuthRequestMessage = {
  deepLink: string;
  universalLink: string;
};

const authRequestMessageParser = getStrictParser<AuthRequestMessage>()(
  z.object({
    deepLink: z.string(),
    universalLink: z.string(),
  })
);

export async function createAuthRequestMessage({
  env,
  identifier,
  linkID,
  signal,
}: {
  env: Env;
  identifier: string;
  linkID: string;
  signal?: AbortSignal;
}): Promise<Response<AuthRequestMessage>> {
  try {
    const response = await axios({
      baseURL: env.api.url,
      method: "POST",
      signal,
      url: `${API_VERSION}/identities/${identifier}/credentials/links/${linkID}/offer`,
    });
    return buildSuccessResponse(authRequestMessageParser.parse(response.data));
  } catch (error) {
    return buildErrorResponse(error);
  }
}

const issuedMessageParser = getStrictParser<IssuedMessage>()(
  z.object({
    schemaType: z.string(),
    universalLink: z.string(),
  })
);

export async function getIssuedMessages({
  credentialID,
  env,
  identifier,
  signal,
}: {
  credentialID: string;
  env: Env;
  identifier: string;
  signal?: AbortSignal;
}): Promise<Response<[IssuedMessage, IssuedMessage]>> {
  try {
    const [universalLinkResponse, deepLinkResponse] = await Promise.all([
      axios({
        baseURL: env.api.url,
        headers: {
          Authorization: buildAuthorizationHeader(env),
        },
        method: "GET",
        signal,
        url: `${API_VERSION}/identities/${identifier}/credentials/${credentialID}/offer`,
      }),
      axios({
        baseURL: env.api.url,
        headers: {
          Authorization: buildAuthorizationHeader(env),
        },
        method: "GET",
        params: { type: "deepLink" },
        signal,
        url: `${API_VERSION}/identities/${identifier}/credentials/${credentialID}/offer`,
      }),
    ]);

    return buildSuccessResponse([
      issuedMessageParser.parse(universalLinkResponse.data),
      issuedMessageParser.parse(deepLinkResponse.data),
    ]);
  } catch (error) {
    return buildErrorResponse(error);
  }
}

export type CreateAuthCredential = {
  keyID: string;
};

export async function createAuthCredential({
  env,
  identifier,
  payload,
}: {
  env: Env;
  identifier: string;
  payload: CreateAuthCredential;
}): Promise<Response<ID>> {
  try {
    const response = await axios({
      baseURL: env.api.url,
      data: payload,
      headers: {
        Authorization: buildAuthorizationHeader(env),
      },
      method: "POST",
      url: `${API_VERSION}/identities/${identifier}/create-auth-credential`,
    });
    return buildSuccessResponse(IDParser.parse(response.data));
  } catch (error) {
    return buildErrorResponse(error);
  }
}<|MERGE_RESOLUTION|>--- conflicted
+++ resolved
@@ -19,13 +19,9 @@
 } from "src/adapters/parsers";
 import {
   Credential,
-<<<<<<< HEAD
-  CredentialStatusType,
-  DisplayMethod,
-=======
-  CredentialDisplayMethod,
+    CredentialStatusType,
+    CredentialDisplayMethod,
   DisplayMethodType,
->>>>>>> 241ad973
   Env,
   IssuedMessage,
   Json,
