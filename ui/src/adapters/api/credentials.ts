import axios from "axios";
import { z } from "zod";

import {
  APIResponse,
  HTTPStatusSuccess,
  ResultCreated,
  ResultOK,
  buildAPIError,
<<<<<<< HEAD
} from "src/adapters/api";
import { Schema, schema } from "src/adapters/api/schemas";
import { Env } from "src/domain";
import { QUERY_SEARCH_PARAM } from "src/utils/constants";
=======
} from "src/utils/adapters";
import { API_VERSION, QUERY_SEARCH_PARAM } from "src/utils/constants";
>>>>>>> 49122130
import { StrictSchema } from "src/utils/types";

const buildAuthorizationHeader = (env: Env) =>
  `Basic ${window.btoa(`${env.api.username}:${env.api.password}`)}`;

export interface CredentialAttribute {
  attributeKey: string;
  attributeValue: number;
}

export interface Credential {
  active: boolean;
  attributeValues: CredentialAttribute[];
  createdAt: Date;
  expiresAt: Date | null;
  id: string;
  linkAccessibleUntil: Date | null;
  linkCurrentIssuance: number | null;
  linkMaximumIssuance: number | null;
  schemaTemplate: Schema;
  valid: boolean;
}

interface CredentialPayload {
  active: boolean;
  attributeValues: CredentialAttribute[];
  claimLinkExpiration: Date | null;
  createdAt: Date;
  expiresAt: Date | null;
  id: string;
  issuedClaims: number | null;
  limitedClaims: number | null;
  schemaTemplate: Schema;
  valid: boolean;
}

export interface CredentialIssuePayload {
  attributes: CredentialAttribute[];
  claimLinkExpiration?: string;
  expirationDate?: string;
  limitedClaims?: number;
}

export async function credentialIssue({
  env,
  payload,
  schemaID,
}: {
  env: Env;
  payload: CredentialIssuePayload;
  schemaID: string;
}): Promise<APIResponse<Credential>> {
  try {
    const response = await axios({
      baseURL: `${env.api.url}/${API_VERSION}`,
      data: payload,
      headers: {
        Authorization: buildAuthorizationHeader(env),
      },
      method: "POST",
      url: `issuers/${env.issuer.did}/schemas/${schemaID}/offers`,
    });
    const { data } = resultCreatedCredential.parse(response);

    return { data, isSuccessful: true };
  } catch (error) {
    return { error: buildAPIError(error), isSuccessful: false };
  }
}

interface CredentialUpdatePayload {
  active: boolean;
}

export async function credentialUpdate({
  credentialID,
  env,
  payload,
  schemaID,
}: {
  credentialID: string;
  env: Env;
  payload: CredentialUpdatePayload;
  schemaID: string;
}): Promise<APIResponse<Credential>> {
  try {
    const response = await axios({
      baseURL: `${env.api.url}/${API_VERSION}`,
      data: payload,
      headers: {
        Authorization: buildAuthorizationHeader(env),
      },
      method: "PATCH",
      url: `issuers/${env.issuer.did}/schemas/${schemaID}/offers/${credentialID}`,
    });
    const { data } = resultOKCredential.parse(response);

    return { data, isSuccessful: true };
  } catch (error) {
    return { error: buildAPIError(error), isSuccessful: false };
  }
}

export async function credentialsGetAll({
  env,
  params: { query, valid },
  signal,
}: {
  env: Env;
  params: {
    query?: string;
    valid?: boolean;
  };
  signal?: AbortSignal;
}): Promise<
  APIResponse<{
    credentials: Credential[];
    errors: z.ZodError<Credential>[];
  }>
> {
  try {
    const response = await axios({
      baseURL: `${env.api.url}/${API_VERSION}`,
      headers: {
        Authorization: buildAuthorizationHeader(env),
      },
      method: "GET",
      params: new URLSearchParams({
        ...(query !== undefined ? { [QUERY_SEARCH_PARAM]: query } : {}),
        ...(valid !== undefined ? { valid: valid.toString() } : {}),
      }),
      signal,
      url: `issuers/${env.issuer.did}/offers`,
    });
    const { data } = resultOKCredentialsGetAll.parse(response);

    return {
      data: {
        credentials: data.credentials.sort((a, b) => b.createdAt.getTime() - a.createdAt.getTime()),
        errors: data.errors,
      },
      isSuccessful: true,
    };
  } catch (error) {
    return { error: buildAPIError(error), isSuccessful: false };
  }
}

interface CredentialQRCode {
  body: {
    callbackUrl: string;
    reason: string;
    scope: unknown[];
  };
  from: string;
  id: string;
  thid: string;
  typ: string;
  type: string;
}

const credentialQRCode = StrictSchema<CredentialQRCode>()(
  z.object({
    body: z.object({
      callbackUrl: z.string(),
      reason: z.string(),
      scope: z.array(z.unknown()),
    }),
    from: z.string(),
    id: z.string(),
    thid: z.string(),
    typ: z.string(),
    type: z.string(),
  })
);

export interface ShareCredentialQRCode {
  issuer: { displayName: string; logo: string };
  offerDetails: Credential;
  qrcode: CredentialQRCode;
  sessionID: string;
}

interface ShareCredentialQRCodePayload {
  issuer: { displayName: string; logo: string };
  offerDetails: CredentialPayload;
  qrcode: CredentialQRCode;
  sessionID: string;
}

const apiCredentialAttribute = StrictSchema<CredentialAttribute>()(
  z.object({
    attributeKey: z.string(),
    attributeValue: z.number(),
  })
);

const credential = StrictSchema<CredentialPayload, Credential>()(
  z
    .object({
      active: z.boolean(),
      attributeValues: z.array(apiCredentialAttribute),
      claimLinkExpiration: z.coerce.date().nullable(),
      createdAt: z.coerce.date(),
      expiresAt: z.coerce.date().nullable(),
      id: z.string(),
      issuedClaims: z.number().nullable(),
      limitedClaims: z.number().nullable(),
      schemaTemplate: schema,
      valid: z.boolean(),
    })
    .transform(
      ({
        active,
        attributeValues,
        claimLinkExpiration: linkAccessibleUntil,
        createdAt,
        expiresAt,
        id,
        issuedClaims: linkCurrentIssuance,
        limitedClaims: linkMaximumIssuance,
        schemaTemplate,
        valid,
      }): Credential => ({
        active,
        attributeValues,
        createdAt,
        expiresAt,
        id,
        linkAccessibleUntil,
        linkCurrentIssuance,
        linkMaximumIssuance,
        schemaTemplate,
        valid,
      })
    )
);

export const shareCredentialQRCode = StrictSchema<
  ShareCredentialQRCodePayload,
  ShareCredentialQRCode
>()(
  z.object({
    issuer: z.object({
      displayName: z.string(),
      logo: z.string(),
    }),
    offerDetails: credential,
    qrcode: credentialQRCode,
    sessionID: z.string(),
  })
);

const resultOKShareCredentialQRCode = StrictSchema<
  ResultOK<ShareCredentialQRCodePayload>,
  ResultOK<ShareCredentialQRCode>
>()(
  z.object({
    data: shareCredentialQRCode,
    status: z.literal(HTTPStatusSuccess.OK),
  })
);

export async function credentialsQRCreate({
  env,
  id,
  signal,
}: {
  env: Env;
  id: string;
  signal?: AbortSignal;
}): Promise<APIResponse<ShareCredentialQRCode>> {
  try {
    const response = await axios({
      baseURL: `${env.api.url}/${API_VERSION}`,
      method: "POST",
      signal,
      url: `offers-qrcode/${id}`,
    });

    const { data } = resultOKShareCredentialQRCode.parse(response);

    return { data, isSuccessful: true };
  } catch (error) {
    return { error: buildAPIError(error), isSuccessful: false };
  }
}

const resultCreatedCredential = StrictSchema<
  ResultCreated<CredentialPayload>,
  ResultCreated<Credential>
>()(
  z.object({
    data: credential,
    status: z.literal(HTTPStatusSuccess.Created),
  })
);

const resultOKCredential = StrictSchema<ResultOK<CredentialPayload>, ResultOK<Credential>>()(
  z.object({
    data: credential,
    status: z.literal(HTTPStatusSuccess.OK),
  })
);

interface CredentialsGetAll {
  credentials: Credential[];
  errors: z.ZodError<Credential>[];
}

const resultOKCredentialsGetAll = StrictSchema<ResultOK<unknown[]>, ResultOK<CredentialsGetAll>>()(
  z.object({
    data: z.array(z.unknown()).transform((unknowns) =>
      unknowns.reduce(
        (acc: CredentialsGetAll, curr: unknown, index) => {
          const parsedCredential = credential.safeParse(curr);
          return parsedCredential.success
            ? {
                ...acc,
                credentials: [...acc.credentials, parsedCredential.data],
              }
            : {
                ...acc,
                errors: [
                  ...acc.errors,
                  new z.ZodError<Credential>(
                    parsedCredential.error.issues.map((issue) => ({
                      ...issue,
                      path: [index, ...issue.path],
                    }))
                  ),
                ],
              };
        },
        { credentials: [], errors: [] }
      )
    ),
    status: z.literal(HTTPStatusSuccess.OK),
  })
);

interface AddingQRCode {
  body: {
    credentials: {
      description: string;
      id: string;
    }[];
    url: string;
  };
  from: string;
  id: string;
  thid: string;
  typ: string;
  type: string;
}

const addingQRCode = StrictSchema<AddingQRCode>()(
  z.object({
    body: z.object({
      credentials: z.array(
        z.object({
          description: z.string(),
          id: z.string(),
        })
      ),
      url: z.string(),
    }),
    from: z.string(),
    id: z.string(),
    thid: z.string(),
    typ: z.string(),
    type: z.string(),
  })
);

export enum CredentialQRStatus {
  Done = "done",
  Error = "error",
  Pending = "pending",
}

interface CredentialQRCheckDone {
  qrcode: AddingQRCode;
  status: CredentialQRStatus.Done;
}

interface CredentialQRCheckError {
  status: CredentialQRStatus.Error;
}

interface CredentialQRCheckPending {
  status: CredentialQRStatus.Pending;
}

export type CredentialQRCheck =
  | CredentialQRCheckDone
  | CredentialQRCheckError
  | CredentialQRCheckPending;

const credentialQRCheckDone = StrictSchema<CredentialQRCheckDone>()(
  z.object({
    qrcode: addingQRCode,
    status: z.literal(CredentialQRStatus.Done),
  })
);

const credentialQRCheckError = StrictSchema<CredentialQRCheckError>()(
  z.object({
    status: z.literal(CredentialQRStatus.Error),
  })
);

const credentialQRCheckPending = StrictSchema<CredentialQRCheckPending>()(
  z.object({
    status: z.literal(CredentialQRStatus.Pending),
  })
);

const credentialQRCheck = StrictSchema<CredentialQRCheck>()(
  z.union([credentialQRCheckDone, credentialQRCheckError, credentialQRCheckPending])
);

const resultOKCredentialQRCheck = StrictSchema<ResultOK<CredentialQRCheck>>()(
  z.object({
    data: credentialQRCheck,
    status: z.literal(HTTPStatusSuccess.OK),
  })
);

export async function credentialsQRCheck({
  credentialID,
  env,
  sessionID,
}: {
  credentialID: string;
  env: Env;
  sessionID: string;
}): Promise<APIResponse<CredentialQRCheck>> {
  try {
    const response = await axios({
      baseURL: `${env.api.url}/${API_VERSION}`,
      method: "GET",
      params: {
        sessionID,
      },
      url: `offers-qrcode/${credentialID}`,
    });

    const { data } = resultOKCredentialQRCheck.parse(response);

    return { data, isSuccessful: true };
  } catch (error) {
    return { error: buildAPIError(error), isSuccessful: false };
  }
}

export async function credentialsQRDownload({
  credentialID,
  env,
  sessionID,
}: {
  credentialID: string;
  env: Env;
  sessionID: string;
}): Promise<APIResponse<Blob>> {
  try {
    const response = await axios({
      baseURL: `${env.api.url}/${API_VERSION}`,
      method: "GET",
      params: {
        sessionID,
      },
      responseType: "blob",
      url: `offers-qrcode/${credentialID}/download`,
    });

    if (response.data instanceof Blob) {
      return { data: response.data, isSuccessful: true };
    } else {
      return {
        error: { message: "Data returned by the API is not a valid file" },
        isSuccessful: false,
      };
    }
  } catch (error) {
    return { error: buildAPIError(error), isSuccessful: false };
  }
}<|MERGE_RESOLUTION|>--- conflicted
+++ resolved
@@ -7,15 +7,10 @@
   ResultCreated,
   ResultOK,
   buildAPIError,
-<<<<<<< HEAD
 } from "src/adapters/api";
 import { Schema, schema } from "src/adapters/api/schemas";
 import { Env } from "src/domain";
-import { QUERY_SEARCH_PARAM } from "src/utils/constants";
-=======
-} from "src/utils/adapters";
 import { API_VERSION, QUERY_SEARCH_PARAM } from "src/utils/constants";
->>>>>>> 49122130
 import { StrictSchema } from "src/utils/types";
 
 const buildAuthorizationHeader = (env: Env) =>
@@ -254,10 +249,7 @@
     )
 );
 
-export const shareCredentialQRCode = StrictSchema<
-  ShareCredentialQRCodePayload,
-  ShareCredentialQRCode
->()(
+const shareCredentialQRCode = StrictSchema<ShareCredentialQRCodePayload, ShareCredentialQRCode>()(
   z.object({
     issuer: z.object({
       displayName: z.string(),
