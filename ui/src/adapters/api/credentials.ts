--- conflicted
+++ resolved
@@ -4,12 +4,9 @@
 import {
   APIResponse,
   HTTPStatusSuccess,
-<<<<<<< HEAD
   ID,
   IDParser,
-=======
   ResultAccepted,
->>>>>>> c2e4617f
   ResultCreated,
   ResultOK,
   buildAPIError,
@@ -17,11 +14,7 @@
   resultOKMessage,
 } from "src/adapters/api";
 import { getStrictParser } from "src/adapters/parsers";
-<<<<<<< HEAD
-import { Credential, Env, Json, Link, LinkAttribute, LinkStatus } from "src/domain";
-=======
-import { Credential, Env, Link, LinkStatus, Schema } from "src/domain";
->>>>>>> c2e4617f
+import { Credential, Env, Json, Link, LinkStatus } from "src/domain";
 import { API_VERSION, QUERY_SEARCH_PARAM, STATUS_SEARCH_PARAM } from "src/utils/constants";
 
 export const credentialParser = getStrictParser<Credential>()(
@@ -111,11 +104,7 @@
   }
 }
 
-<<<<<<< HEAD
-const linkAttributeParser = getStrictParser<LinkAttribute>()(
-=======
 const resultAcceptedMessage = getStrictParser<ResultAccepted<{ message: string }>>()(
->>>>>>> c2e4617f
   z.object({
     data: z.object({
       message: z.string(),
@@ -124,12 +113,6 @@
   })
 );
 
-<<<<<<< HEAD
-const linkParser = getStrictParser<Link>()(
-  z.object({
-    active: z.boolean(),
-    attributes: z.array(linkAttributeParser),
-=======
 export async function deleteCredential({
   env,
   id,
@@ -159,10 +142,9 @@
   z.union([z.literal("active"), z.literal("inactive"), z.literal("exceeded")])
 );
 
-export const link = getStrictParser<Link>()(
+const linkParser = getStrictParser<Link>()(
   z.object({
     active: z.boolean(),
->>>>>>> c2e4617f
     expiration: z.coerce.date().optional(),
     id: z.string(),
     issuedClaims: z.number(),
@@ -209,7 +191,7 @@
 
 const resultOKLinks = getStrictParser<ResultOK<Link[]>>()(
   z.object({
-    data: z.array(link),
+    data: z.array(linkParser),
     status: z.literal(HTTPStatusSuccess.OK),
   })
 );
