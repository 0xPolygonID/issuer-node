import axios from "axios";
import { z } from "zod";

<<<<<<< HEAD
import { authorization, env } from "src/components/shared/EnvHoC";
import {
  APIResponse,
  HTTPStatusSuccess,
  ResultCreated,
  ResultOK,
  buildAPIError,
} from "src/utils/adapters";
=======
import { Env, JsonLdType } from "src/domain";
import { APIResponse, HTTPStatusSuccess, ResultOK, buildAPIError } from "src/utils/adapters";
>>>>>>> f7adb0be
import { QUERY_SEARCH_PARAM } from "src/utils/constants";
import { StrictSchema } from "src/utils/types";

const buildAuthorizationHeader = (env: Env) =>
  `Basic ${window.btoa(`${env.api.username}:${env.api.password}`)}`;

export interface Schema {
  bigInt: string;
  createdAt: Date;
  hash: string;
  id: string;
  type: string;
  url: string;
}

export type SchemaAttribute = {
  description?: string;
  name: string;
  technicalName: string;
} & (
  | {
      type: "number" | "boolean" | "date";
    }
  | {
      type: "singlechoice";
      values: {
        name: string;
        value: number;
      }[];
    }
);

<<<<<<< HEAD
export async function schemasGetSingle({
=======
export async function importSchema({
  env,
  jsonLdType,
  schemaUrl,
}: {
  env: Env;
  jsonLdType: JsonLdType;
  schemaUrl: string;
}): Promise<APIResponse<{ id: string }>> {
  try {
    const response = await axios({
      baseURL: env.api.url,
      data: {
        schemaType: jsonLdType.name,
        url: schemaUrl,
      },
      headers: {
        Authorization: buildAuthorizationHeader(env),
      },
      method: "POST",
      url: "schemas",
    });
    const { id } = z.object({ id: z.string() }).parse(response.data);

    return { data: { id }, isSuccessful: true };
  } catch (error) {
    return { error: buildAPIError(error), isSuccessful: false };
  }
}

export async function getSchema({
  env,
>>>>>>> f7adb0be
  schemaID,
  signal,
}: {
  schemaID: string;
  signal: AbortSignal;
}): Promise<APIResponse<Schema>> {
  try {
    const response = await axios({
      baseURL: env.api.url,
      headers: {
<<<<<<< HEAD
        Authorization: authorization,
=======
        Authorization: buildAuthorizationHeader(env),
>>>>>>> f7adb0be
      },
      method: "GET",
      signal,
      url: `schemas/${schemaID}`,
    });
    const { data } = resultOKSchema.parse(response);

    return { data, isSuccessful: true };
  } catch (error) {
    return { error: buildAPIError(error), isSuccessful: false };
  }
}

<<<<<<< HEAD
export async function schemasGetAll({
=======
export async function getSchemas({
  env,
>>>>>>> f7adb0be
  params: { query },
  signal,
}: {
  params: {
    query?: string;
  };
  signal: AbortSignal;
}): Promise<
  APIResponse<{
    errors: z.ZodError<Schema>[];
    schemas: Schema[];
  }>
> {
  try {
    const response = await axios({
      baseURL: env.api.url,
      headers: {
<<<<<<< HEAD
        Authorization: authorization,
=======
        Authorization: buildAuthorizationHeader(env),
>>>>>>> f7adb0be
      },
      method: "GET",
      params: new URLSearchParams({
        ...(query !== undefined ? { [QUERY_SEARCH_PARAM]: query } : {}),
      }),
      signal,
      url: "schemas",
    });
    const { data } = resultOKSchemasGetAll.parse(response);

    return {
      data: {
        errors: data.errors,
        schemas: data.schemas.sort((a, b) => b.createdAt.getTime() - a.createdAt.getTime()),
      },
      isSuccessful: true,
    };
  } catch (error) {
    return { error: buildAPIError(error), isSuccessful: false };
  }
}

export const schemaAttribute = StrictSchema<SchemaAttribute>()(
  z
    .object({
      description: z.string().optional(),
      name: z.string(),
      technicalName: z.string(),
    })
    .and(
      z.union([
        z.object({
          type: z.union([z.literal("boolean"), z.literal("number"), z.literal("date")]),
        }),
        z.object({
          type: z.literal("singlechoice"),
          values: z.array(
            z.object({
              name: z.string(),
              value: z.number(),
            })
          ),
        }),
      ])
    )
    .refine(
      (attribute) =>
        attribute.type !== "singlechoice" ||
        attribute.values.length ===
          new Set(attribute.values.map((singleChoice) => singleChoice.value)).size,
      (attribute) => ({
        message: `An error occurred validating the attribute "${attribute.name}". Single choice attributes can not have repeated numeric values`,
      })
    )
    .refine(
      (attribute) =>
        attribute.type !== "singlechoice" ||
        attribute.values.length ===
          new Set(attribute.values.map((singleChoice) => singleChoice.name)).size,
      (attribute) => ({
        message: `An error occurred validating the attribute "${attribute.name}". Single choice attributes can not have repeated values`,
      })
    )
);

export const schema = StrictSchema<Schema>()(
  z.object({
    bigInt: z.string(),
    createdAt: z.coerce.date(),
    hash: z.string(),
    id: z.string(),
    type: z.string(),
    url: z.string(),
  })
);

export const resultOKSchema = StrictSchema<ResultOK<Schema>>()(
  z.object({
    data: schema,
    status: z.literal(HTTPStatusSuccess.OK),
  })
);

interface SchemasGetAll {
  errors: z.ZodError<Schema>[];
  schemas: Schema[];
}

export const resultOKSchemasGetAll = StrictSchema<ResultOK<unknown[]>, ResultOK<SchemasGetAll>>()(
  z.object({
    data: z.array(z.unknown()).transform((unknowns) =>
      unknowns.reduce(
        (acc: SchemasGetAll, curr: unknown, index) => {
          const parsedSchema = schema.safeParse(curr);
          return parsedSchema.success
            ? {
                ...acc,
                schemas: [...acc.schemas, parsedSchema.data],
              }
            : {
                ...acc,
                errors: [
                  ...acc.errors,
                  new z.ZodError<Schema>(
                    parsedSchema.error.issues.map((issue) => ({
                      ...issue,
                      path: [index, ...issue.path],
                    }))
                  ),
                ],
              };
        },
        { errors: [], schemas: [] }
      )
    ),
    status: z.literal(HTTPStatusSuccess.OK),
  })
);<|MERGE_RESOLUTION|>--- conflicted
+++ resolved
@@ -1,24 +1,11 @@
 import axios from "axios";
 import { z } from "zod";
 
-<<<<<<< HEAD
 import { authorization, env } from "src/components/shared/EnvHoC";
-import {
-  APIResponse,
-  HTTPStatusSuccess,
-  ResultCreated,
-  ResultOK,
-  buildAPIError,
-} from "src/utils/adapters";
-=======
-import { Env, JsonLdType } from "src/domain";
+import { JsonLdType } from "src/domain";
 import { APIResponse, HTTPStatusSuccess, ResultOK, buildAPIError } from "src/utils/adapters";
->>>>>>> f7adb0be
 import { QUERY_SEARCH_PARAM } from "src/utils/constants";
 import { StrictSchema } from "src/utils/types";
-
-const buildAuthorizationHeader = (env: Env) =>
-  `Basic ${window.btoa(`${env.api.username}:${env.api.password}`)}`;
 
 export interface Schema {
   bigInt: string;
@@ -46,15 +33,10 @@
     }
 );
 
-<<<<<<< HEAD
-export async function schemasGetSingle({
-=======
 export async function importSchema({
-  env,
   jsonLdType,
   schemaUrl,
 }: {
-  env: Env;
   jsonLdType: JsonLdType;
   schemaUrl: string;
 }): Promise<APIResponse<{ id: string }>> {
@@ -66,7 +48,7 @@
         url: schemaUrl,
       },
       headers: {
-        Authorization: buildAuthorizationHeader(env),
+        Authorization: authorization,
       },
       method: "POST",
       url: "schemas",
@@ -80,8 +62,6 @@
 }
 
 export async function getSchema({
-  env,
->>>>>>> f7adb0be
   schemaID,
   signal,
 }: {
@@ -92,11 +72,7 @@
     const response = await axios({
       baseURL: env.api.url,
       headers: {
-<<<<<<< HEAD
         Authorization: authorization,
-=======
-        Authorization: buildAuthorizationHeader(env),
->>>>>>> f7adb0be
       },
       method: "GET",
       signal,
@@ -110,12 +86,7 @@
   }
 }
 
-<<<<<<< HEAD
-export async function schemasGetAll({
-=======
 export async function getSchemas({
-  env,
->>>>>>> f7adb0be
   params: { query },
   signal,
 }: {
@@ -133,11 +104,7 @@
     const response = await axios({
       baseURL: env.api.url,
       headers: {
-<<<<<<< HEAD
         Authorization: authorization,
-=======
-        Authorization: buildAuthorizationHeader(env),
->>>>>>> f7adb0be
       },
       method: "GET",
       params: new URLSearchParams({
