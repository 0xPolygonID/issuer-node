--- conflicted
+++ resolved
@@ -1,24 +1,10 @@
 import axios from "axios";
 import { z } from "zod";
 
-<<<<<<< HEAD
-import { Env } from "src/domain";
-import {
-  APIResponse,
-  HTTPStatusSuccess,
-  ResultCreated,
-  ResultOK,
-  buildAPIError,
-} from "src/utils/adapters";
+import { Env, JsonLdType } from "src/domain";
+import { APIResponse, HTTPStatusSuccess, ResultOK, buildAPIError } from "src/utils/adapters";
 import { QUERY_SEARCH_PARAM } from "src/utils/constants";
-=======
-import { JsonLdType } from "src/domain";
-import { APIResponse, HTTPStatusSuccess, ResultOK, buildAPIError } from "src/utils/adapters";
-import { API_PASSWORD, API_URL, API_USERNAME, QUERY_SEARCH_PARAM } from "src/utils/constants";
->>>>>>> c9ca4e75
 import { StrictSchema } from "src/utils/types";
-
-const Authorization = `Basic ${window.btoa(`${API_USERNAME}:${API_PASSWORD}`)}`;
 
 export interface Schema {
   bigInt: string;
@@ -46,26 +32,24 @@
     }
 );
 
-<<<<<<< HEAD
-export async function schemasGetSingle({
+export async function importSchema({
   env,
-=======
-export async function importSchema({
   jsonLdType,
   schemaUrl,
 }: {
+  env: Env;
   jsonLdType: JsonLdType;
   schemaUrl: string;
 }): Promise<APIResponse<{ id: string }>> {
   try {
     const response = await axios({
-      baseURL: API_URL,
+      baseURL: env.api.url,
       data: {
         schemaType: jsonLdType.name,
         url: schemaUrl,
       },
       headers: {
-        Authorization,
+        Authorization: `Basic ${window.btoa(`${env.api.username}:${env.api.password}`)}`,
       },
       method: "POST",
       url: "schemas",
@@ -79,7 +63,7 @@
 }
 
 export async function getSchema({
->>>>>>> c9ca4e75
+  env,
   schemaID,
   signal,
 }: {
@@ -91,19 +75,11 @@
     const response = await axios({
       baseURL: env.api.url,
       headers: {
-<<<<<<< HEAD
-        Authorization: `Basic ${env.api.username}:${env.api.password}`,
-      },
-      method: "GET",
-      signal,
-      url: `issuers/${env.issuer.did}/schemas/${schemaID}`,
-=======
-        Authorization,
+        Authorization: `Basic ${window.btoa(`${env.api.username}:${env.api.password}`)}`,
       },
       method: "GET",
       signal,
       url: `schemas/${schemaID}`,
->>>>>>> c9ca4e75
     });
     const { data } = resultOKSchema.parse(response);
 
@@ -113,12 +89,8 @@
   }
 }
 
-<<<<<<< HEAD
-export async function schemasGetAll({
+export async function getSchemas({
   env,
-=======
-export async function getSchemas({
->>>>>>> c9ca4e75
   params: { query },
   signal,
 }: {
@@ -137,22 +109,14 @@
     const response = await axios({
       baseURL: env.api.url,
       headers: {
-<<<<<<< HEAD
-        Authorization: `Basic ${env.api.username}:${env.api.password}`,
-=======
-        Authorization,
->>>>>>> c9ca4e75
+        Authorization: `Basic ${window.btoa(`${env.api.username}:${env.api.password}`)}`,
       },
       method: "GET",
       params: new URLSearchParams({
         ...(query !== undefined ? { [QUERY_SEARCH_PARAM]: query } : {}),
       }),
       signal,
-<<<<<<< HEAD
-      url: `issuers/${env.issuer.did}/schemas`,
-=======
       url: "schemas",
->>>>>>> c9ca4e75
     });
     const { data } = resultOKSchemasGetAll.parse(response);
 
