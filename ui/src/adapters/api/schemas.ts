import axios from "axios";
import { z } from "zod";

import { APIResponse, HTTPStatusSuccess, ResultOK, buildAPIError } from "src/adapters/api";
import { Env, JsonLdType } from "src/domain";
<<<<<<< HEAD
import { QUERY_SEARCH_PARAM } from "src/utils/constants";
=======
import { APIResponse, HTTPStatusSuccess, ResultOK, buildAPIError } from "src/utils/adapters";
import { API_VERSION, QUERY_SEARCH_PARAM } from "src/utils/constants";
>>>>>>> 49122130
import { StrictSchema } from "src/utils/types";

const buildAuthorizationHeader = (env: Env) =>
  `Basic ${window.btoa(`${env.api.username}:${env.api.password}`)}`;

export interface Schema {
  bigInt: string;
  createdAt: Date;
  hash: string;
  id: string;
  type: string;
  url: string;
}

export type SchemaAttribute = {
  description?: string;
  name: string;
  technicalName: string;
} & (
  | {
      type: "number" | "boolean" | "date";
    }
  | {
      type: "singlechoice";
      values: {
        name: string;
        value: number;
      }[];
    }
);

export async function importSchema({
  env,
  jsonLdType,
  schemaUrl,
}: {
  env: Env;
  jsonLdType: JsonLdType;
  schemaUrl: string;
}): Promise<APIResponse<{ id: string }>> {
  try {
    const response = await axios({
      baseURL: `${env.api.url}/${API_VERSION}`,
      data: {
        schemaType: jsonLdType.name,
        url: schemaUrl,
      },
      headers: {
        Authorization: buildAuthorizationHeader(env),
      },
      method: "POST",
      url: "schemas",
    });
    const { id } = z.object({ id: z.string() }).parse(response.data);

    return { data: { id }, isSuccessful: true };
  } catch (error) {
    return { error: buildAPIError(error), isSuccessful: false };
  }
}

export async function getSchema({
  env,
  schemaID,
  signal,
}: {
  env: Env;
  schemaID: string;
  signal: AbortSignal;
}): Promise<APIResponse<Schema>> {
  try {
    const response = await axios({
      baseURL: `${env.api.url}/${API_VERSION}`,
      headers: {
        Authorization: buildAuthorizationHeader(env),
      },
      method: "GET",
      signal,
      url: `schemas/${schemaID}`,
    });
    const { data } = resultOKSchema.parse(response);

    return { data, isSuccessful: true };
  } catch (error) {
    return { error: buildAPIError(error), isSuccessful: false };
  }
}

export async function getSchemas({
  env,
  params: { query },
  signal,
}: {
  env: Env;
  params: {
    query?: string;
  };
  signal: AbortSignal;
}): Promise<
  APIResponse<{
    errors: z.ZodError<Schema>[];
    schemas: Schema[];
  }>
> {
  try {
    const response = await axios({
      baseURL: `${env.api.url}/${API_VERSION}`,
      headers: {
        Authorization: buildAuthorizationHeader(env),
      },
      method: "GET",
      params: new URLSearchParams({
        ...(query !== undefined ? { [QUERY_SEARCH_PARAM]: query } : {}),
      }),
      signal,
      url: "schemas",
    });
    const { data } = resultOKSchemas.parse(response);

    return {
      data: {
        errors: data.errors,
        schemas: data.schemas.sort((a, b) => b.createdAt.getTime() - a.createdAt.getTime()),
      },
      isSuccessful: true,
    };
  } catch (error) {
    return { error: buildAPIError(error), isSuccessful: false };
  }
}

export const schemaAttribute = StrictSchema<SchemaAttribute>()(
  z
    .object({
      description: z.string().optional(),
      name: z.string(),
      technicalName: z.string(),
    })
    .and(
      z.union([
        z.object({
          type: z.union([z.literal("boolean"), z.literal("number"), z.literal("date")]),
        }),
        z.object({
          type: z.literal("singlechoice"),
          values: z.array(
            z.object({
              name: z.string(),
              value: z.number(),
            })
          ),
        }),
      ])
    )
    .refine(
      (attribute) =>
        attribute.type !== "singlechoice" ||
        attribute.values.length ===
          new Set(attribute.values.map((singleChoice) => singleChoice.value)).size,
      (attribute) => ({
        message: `An error occurred validating the attribute "${attribute.name}". Single choice attributes can not have repeated numeric values`,
      })
    )
    .refine(
      (attribute) =>
        attribute.type !== "singlechoice" ||
        attribute.values.length ===
          new Set(attribute.values.map((singleChoice) => singleChoice.name)).size,
      (attribute) => ({
        message: `An error occurred validating the attribute "${attribute.name}". Single choice attributes can not have repeated values`,
      })
    )
);

export const schema = StrictSchema<Schema>()(
  z.object({
    bigInt: z.string(),
    createdAt: z.coerce.date(),
    hash: z.string(),
    id: z.string(),
    type: z.string(),
    url: z.string(),
  })
);

const resultOKSchema = StrictSchema<ResultOK<Schema>>()(
  z.object({
    data: schema,
    status: z.literal(HTTPStatusSuccess.OK),
  })
);

interface Schemas {
  errors: z.ZodError<Schema>[];
  schemas: Schema[];
}

const resultOKSchemas = StrictSchema<ResultOK<unknown[]>, ResultOK<Schemas>>()(
  z.object({
    data: z.array(z.unknown()).transform((unknowns) =>
      unknowns.reduce(
        (acc: Schemas, curr: unknown, index) => {
          const parsedSchema = schema.safeParse(curr);
          return parsedSchema.success
            ? {
                ...acc,
                schemas: [...acc.schemas, parsedSchema.data],
              }
            : {
                ...acc,
                errors: [
                  ...acc.errors,
                  new z.ZodError<Schema>(
                    parsedSchema.error.issues.map((issue) => ({
                      ...issue,
                      path: [index, ...issue.path],
                    }))
                  ),
                ],
              };
        },
        { errors: [], schemas: [] }
      )
    ),
    status: z.literal(HTTPStatusSuccess.OK),
  })
);<|MERGE_RESOLUTION|>--- conflicted
+++ resolved
@@ -3,12 +3,7 @@
 
 import { APIResponse, HTTPStatusSuccess, ResultOK, buildAPIError } from "src/adapters/api";
 import { Env, JsonLdType } from "src/domain";
-<<<<<<< HEAD
-import { QUERY_SEARCH_PARAM } from "src/utils/constants";
-=======
-import { APIResponse, HTTPStatusSuccess, ResultOK, buildAPIError } from "src/utils/adapters";
 import { API_VERSION, QUERY_SEARCH_PARAM } from "src/utils/constants";
->>>>>>> 49122130
 import { StrictSchema } from "src/utils/types";
 
 const buildAuthorizationHeader = (env: Env) =>
